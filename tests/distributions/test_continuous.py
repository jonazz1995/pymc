#   Copyright 2023 The PyMC Developers
#
#   Licensed under the Apache License, Version 2.0 (the "License");
#   you may not use this file except in compliance with the License.
#   You may obtain a copy of the License at
#
#       http://www.apache.org/licenses/LICENSE-2.0
#
#   Unless required by applicable law or agreed to in writing, software
#   distributed under the License is distributed on an "AS IS" BASIS,
#   WITHOUT WARRANTIES OR CONDITIONS OF ANY KIND, either express or implied.
#   See the License for the specific language governing permissions and
#   limitations under the License.

import functools as ft

import numpy as np
import numpy.testing as npt
import pytensor
import pytensor.tensor as pt
import pytest
import scipy.special as sp
import scipy.stats as st

from pytensor.compile.mode import Mode

import pymc as pm

from pymc.distributions.continuous import Normal, Uniform, get_tau_sigma, interpolated
from pymc.distributions.dist_math import clipped_beta_rvs
from pymc.logprob.abstract import logcdf
from pymc.logprob.joint_logprob import logp
from pymc.logprob.utils import ParameterValueError
from pymc.pytensorf import floatX
from pymc.testing import (
    BaseTestDistributionRandom,
    Circ,
    Domain,
    R,
    Rplus,
    Rplusbig,
    Rplusunif,
    Runif,
    Unit,
    assert_moment_is_expected,
    check_icdf,
    check_logcdf,
    check_logp,
    continuous_random_tester,
    seeded_numpy_distribution_builder,
    seeded_scipy_distribution_builder,
    select_by_precision,
)
from tests.logprob.utils import create_pytensor_params, scipy_logprob_tester

try:
    from polyagamma import polyagamma_cdf, polyagamma_pdf, random_polyagamma

    _polyagamma_not_installed = False
except ImportError:  # pragma: no cover
    _polyagamma_not_installed = True

    def polyagamma_pdf(*args, **kwargs):
        raise RuntimeError("polyagamma package is not installed!")

    def polyagamma_cdf(*args, **kwargs):
        raise RuntimeError("polyagamma package is not installed!")

    def random_polyagamma(*args, **kwargs):
        raise RuntimeError("polyagamma package is not installed!")


class TestBoundedContinuous:
    def get_dist_params_and_interval_bounds(self, model, rv_name):
        rv = model.named_vars[rv_name]
        dist_params = rv.owner.inputs
        lower_interval, upper_interval = model.rvs_to_transforms[rv].args_fn(*rv.owner.inputs)
        return (
            dist_params,
            lower_interval,
            upper_interval,
        )

    def test_upper_bounded(self):
        bounded_rv_name = "lower_bounded"
        with pm.Model() as model:
            pm.TruncatedNormal(bounded_rv_name, mu=1, sigma=2, lower=None, upper=3)
        (
            (_, _, _, _, _, lower, upper),
            lower_interval,
            upper_interval,
        ) = self.get_dist_params_and_interval_bounds(model, bounded_rv_name)
        assert lower.value == -np.inf
        assert upper.value == 3
        assert lower_interval is None
        assert upper_interval.value == 3

    def test_lower_bounded(self):
        bounded_rv_name = "upper_bounded"
        with pm.Model() as model:
            pm.TruncatedNormal(bounded_rv_name, mu=1, sigma=2, lower=-2, upper=None)
        (
            (_, _, _, _, _, lower, upper),
            lower_interval,
            upper_interval,
        ) = self.get_dist_params_and_interval_bounds(model, bounded_rv_name)
        assert lower.value == -2
        assert upper.value == np.inf
        assert lower_interval.value == -2
        assert upper_interval is None

    def test_lower_bounded_vector(self):
        bounded_rv_name = "upper_bounded"
        with pm.Model() as model:
            pm.TruncatedNormal(
                bounded_rv_name,
                mu=np.array([1, 1]),
                sigma=np.array([2, 3]),
                lower=np.array([-1.0, 0]),
                upper=None,
            )
        (
            (_, _, _, _, _, lower, upper),
            lower_interval,
            upper_interval,
        ) = self.get_dist_params_and_interval_bounds(model, bounded_rv_name)

        assert np.array_equal(lower.value, [-1, 0])
        assert upper.value == np.inf
        assert np.array_equal(lower_interval.value, [-1, 0])
        assert upper_interval is None

    def test_lower_bounded_broadcasted(self):
        bounded_rv_name = "upper_bounded"
        with pm.Model() as model:
            pm.TruncatedNormal(
                bounded_rv_name,
                mu=np.array([1, 1]),
                sigma=np.array([2, 3]),
                lower=-1,
                upper=np.array([np.inf, np.inf]),
            )
        (
            (_, _, _, _, _, lower, upper),
            lower_interval,
            upper_interval,
        ) = self.get_dist_params_and_interval_bounds(model, bounded_rv_name)

        assert lower.value == -1
        assert np.array_equal(upper.value, [np.inf, np.inf])
        assert lower_interval.value == -1
        assert upper_interval is None


def laplace_asymmetric_logpdf(value, kappa, b, mu):
    kapinv = 1 / kappa
    value = value - mu
    lPx = value * b * np.where(value >= 0, -kappa, kapinv)
    lPx += np.log(b / (kappa + kapinv))
    return lPx


class TestMatchesScipy:
    def test_uniform(self):
        check_logp(
            pm.Uniform,
            Runif,
            {"lower": -Rplusunif, "upper": Rplusunif},
            lambda value, lower, upper: st.uniform.logpdf(value, lower, upper - lower),
            skip_paramdomain_outside_edge_test=True,
        )
        check_logcdf(
            pm.Uniform,
            Runif,
            {"lower": -Rplusunif, "upper": Rplusunif},
            lambda value, lower, upper: st.uniform.logcdf(value, lower, upper - lower),
            skip_paramdomain_outside_edge_test=True,
        )
        # Custom logp / logcdf check for invalid parameters
        invalid_dist = pm.Uniform.dist(lower=1, upper=0)
        with pytensor.config.change_flags(mode=Mode("py")):
            with pytest.raises(ParameterValueError):
                logp(invalid_dist, np.array(0.5)).eval()
            with pytest.raises(ParameterValueError):
                logcdf(invalid_dist, np.array(0.5)).eval()

    def test_triangular(self):
        check_logp(
            pm.Triangular,
            Runif,
            {"lower": -Rplusunif, "c": Runif, "upper": Rplusunif},
            lambda value, c, lower, upper: st.triang.logpdf(value, c - lower, lower, upper - lower),
            skip_paramdomain_outside_edge_test=True,
        )
        check_logcdf(
            pm.Triangular,
            Runif,
            {"lower": -Rplusunif, "c": Runif, "upper": Rplusunif},
            lambda value, c, lower, upper: st.triang.logcdf(value, c - lower, lower, upper - lower),
            skip_paramdomain_outside_edge_test=True,
        )

        # Custom logp/logcdf check for values outside of domain
        valid_dist = pm.Triangular.dist(lower=0, upper=1, c=0.9, size=2)
        with pytensor.config.change_flags(mode=Mode("py")):
            assert np.all(logp(valid_dist, np.array([-1, 2])).eval() == -np.inf)
            assert np.all(logcdf(valid_dist, np.array([-1, 2])).eval() == [-np.inf, 0])

        # Custom logcdf check for invalid parameters.
        # Invalid logp checks for triangular are being done in aeppl
        invalid_dist = pm.Triangular.dist(lower=1, upper=0, c=0.1)
        with pytensor.config.change_flags(mode=Mode("py")):
            with pytest.raises(ParameterValueError):
                logcdf(invalid_dist, 2).eval()

        invalid_dist = pm.Triangular.dist(lower=0, upper=1, c=2.0)
        with pytensor.config.change_flags(mode=Mode("py")):
            with pytest.raises(ParameterValueError):
                logcdf(invalid_dist, 2).eval()

    @pytest.mark.skipif(
        condition=_polyagamma_not_installed,
        reason="`polyagamma package is not available/installed.",
    )
    def test_polyagamma(self):
        check_logp(
            pm.PolyaGamma,
            Rplus,
            {"h": Rplus, "z": R},
            lambda value, h, z: polyagamma_pdf(value, h, z, return_log=True),
            decimal=select_by_precision(float64=6, float32=-1),
        )
        check_logcdf(
            pm.PolyaGamma,
            Rplus,
            {"h": Rplus, "z": R},
            lambda value, h, z: polyagamma_cdf(value, h, z, return_log=True),
            decimal=select_by_precision(float64=6, float32=-1),
        )

    def test_flat(self):
        check_logp(pm.Flat, R, {}, lambda value: 0)
        with pm.Model():
            x = pm.Flat("a")
        check_logcdf(pm.Flat, R, {}, lambda value: np.log(0.5))
        # Check infinite cases individually.
        assert 0.0 == logcdf(pm.Flat.dist(), np.inf).eval()
        assert -np.inf == logcdf(pm.Flat.dist(), -np.inf).eval()

    def test_half_flat(self):
        check_logp(pm.HalfFlat, Rplus, {}, lambda value: 0)
        with pm.Model():
            x = pm.HalfFlat("a", size=2)
        check_logcdf(pm.HalfFlat, Rplus, {}, lambda value: -np.inf)
        # Check infinite cases individually.
        assert 0.0 == logcdf(pm.HalfFlat.dist(), np.inf).eval()
        assert -np.inf == logcdf(pm.HalfFlat.dist(), -np.inf).eval()

    def test_normal(self):
        check_logp(
            pm.Normal,
            R,
            {"mu": R, "sigma": Rplus},
            lambda value, mu, sigma: st.norm.logpdf(value, mu, sigma),
            decimal=select_by_precision(float64=6, float32=1),
        )
        check_logcdf(
            pm.Normal,
            R,
            {"mu": R, "sigma": Rplus},
            lambda value, mu, sigma: st.norm.logcdf(value, mu, sigma),
            decimal=select_by_precision(float64=6, float32=1),
        )
        check_icdf(
            pm.Normal,
            {"mu": R, "sigma": Rplus},
            lambda q, mu, sigma: st.norm.ppf(q, mu, sigma),
        )

    def test_half_normal(self):
        check_logp(
            pm.HalfNormal,
            Rplus,
            {"sigma": Rplus},
            lambda value, sigma: st.halfnorm.logpdf(value, scale=sigma),
            decimal=select_by_precision(float64=6, float32=-1),
        )
        check_logcdf(
            pm.HalfNormal,
            Rplus,
            {"sigma": Rplus},
            lambda value, sigma: st.halfnorm.logcdf(value, scale=sigma),
        )

    def test_chisquared_logp(self):
        check_logp(
            pm.ChiSquared,
            Rplus,
            {"nu": Rplus},
            lambda value, nu: st.chi2.logpdf(value, df=nu),
        )

    @pytest.mark.skipif(
        condition=(pytensor.config.floatX == "float32"),
        reason="Fails on float32 due to numerical issues",
    )
    def test_chisquared_logcdf(self):
        check_logcdf(
            pm.ChiSquared,
            Rplus,
            {"nu": Rplus},
            lambda value, nu: st.chi2.logcdf(value, df=nu),
        )

    def test_wald_logp(self):
        check_logp(
            pm.Wald,
            Rplus,
            {"mu": Rplus, "alpha": Rplus},
            lambda value, mu, alpha: st.invgauss.logpdf(value, mu=mu, loc=alpha),
            decimal=select_by_precision(float64=6, float32=1),
        )

    def test_wald_logcdf(self):
        check_logcdf(
            pm.Wald,
            Rplus,
            {"mu": Rplus, "alpha": Rplus},
            lambda value, mu, alpha: st.invgauss.logcdf(value, mu=mu, loc=alpha),
        )

    @pytest.mark.parametrize(
        "value,mu,lam,phi,alpha,logp",
        [
            (0.5, 0.001, 0.5, None, 0.0, -124500.7257914),
            (1.0, 0.5, 0.001, None, 0.0, -4.3733162),
            (2.0, 1.0, None, None, 0.0, -2.2086593),
            (5.0, 2.0, 2.5, None, 0.0, -3.4374500),
            (7.5, 5.0, None, 1.0, 0.0, -3.2199074),
            (15.0, 10.0, None, 0.75, 0.0, -4.0360623),
            (50.0, 15.0, None, 0.66666, 0.0, -6.1801249),
            (0.5, 0.001, 0.5, None, 0.0, -124500.7257914),
            (1.0, 0.5, 0.001, None, 0.5, -3.3330954),
            (2.0, 1.0, None, None, 1.0, -0.9189385),
            (5.0, 2.0, 2.5, None, 2.0, -2.2128783),
            (7.5, 5.0, None, 1.0, 2.5, -2.5283764),
            (15.0, 10.0, None, 0.75, 5.0, -3.3653647),
            (50.0, 15.0, None, 0.666666, 10.0, -5.6481874),
        ],
    )
    def test_wald_logp_custom_points(self, value, mu, lam, phi, alpha, logp):
        # Log probabilities calculated using the dIG function from the R package gamlss.
        # See e.g., doi: 10.1111/j.1467-9876.2005.00510.x, or
        # http://www.gamlss.org/.
        with pm.Model() as model:
            pm.Wald("wald", mu=mu, lam=lam, phi=phi, alpha=alpha, transform=None)
        point = {"wald": value}
        decimals = select_by_precision(float64=6, float32=1)
        npt.assert_almost_equal(
            model.compile_logp()(point), logp, decimal=decimals, err_msg=str(point)
        )

    def test_beta_logp(self):
        check_logp(
            pm.Beta,
            Unit,
            {"alpha": Rplus, "beta": Rplus},
            lambda value, alpha, beta: st.beta.logpdf(value, alpha, beta),
        )

        def beta_mu_sigma(value, mu, sigma):
            kappa = mu * (1 - mu) / sigma**2 - 1
            return st.beta.logpdf(value, mu * kappa, (1 - mu) * kappa)

        # The mu/sigma parametrization is not always valid
        safe_mu_domain = Domain([0, 0.3, 0.5, 0.8, 1])
        safe_sigma_domain = Domain([0, 0.05, 0.1, np.inf])
        check_logp(
            pm.Beta,
            Unit,
            {"mu": safe_mu_domain, "sigma": safe_sigma_domain},
            beta_mu_sigma,
        )

    @pytest.mark.skipif(
        condition=(pytensor.config.floatX == "float32"),
        reason="Fails on float32 due to numerical issues",
    )
    def test_beta_logcdf(self):
        check_logcdf(
            pm.Beta,
            Unit,
            {"alpha": Rplus, "beta": Rplus},
            lambda value, alpha, beta: st.beta.logcdf(value, alpha, beta),
        )

    def test_kumaraswamy(self):
        # Scipy does not have a built-in Kumaraswamy
        def scipy_log_pdf(value, a, b):
            return (
                np.log(a) + np.log(b) + (a - 1) * np.log(value) + (b - 1) * np.log(1 - value**a)
            )

        def scipy_log_cdf(value, a, b):
            return pm.math.log1mexp_numpy(b * np.log1p(-(value**a)), negative_input=True)

        check_logp(
            pm.Kumaraswamy,
            Unit,
            {"a": Rplus, "b": Rplus},
            scipy_log_pdf,
        )
        check_logcdf(
            pm.Kumaraswamy,
            Unit,
            {"a": Rplus, "b": Rplus},
            scipy_log_cdf,
        )

    def test_exponential(self):
        check_logp(
            pm.Exponential,
            Rplus,
            {"lam": Rplus},
            lambda value, lam: st.expon.logpdf(value, 0, 1 / lam),
        )
        check_logcdf(
            pm.Exponential,
            Rplus,
            {"lam": Rplus},
            lambda value, lam: st.expon.logcdf(value, 0, 1 / lam),
        )

    def test_laplace(self):
        check_logp(
            pm.Laplace,
            R,
            {"mu": R, "b": Rplus},
            lambda value, mu, b: st.laplace.logpdf(value, mu, b),
        )
        check_logcdf(
            pm.Laplace,
            R,
            {"mu": R, "b": Rplus},
            lambda value, mu, b: st.laplace.logcdf(value, mu, b),
        )

    def test_laplace_asymmetric(self):
        check_logp(
            pm.AsymmetricLaplace,
            R,
            {"b": Rplus, "kappa": Rplus, "mu": R},
            laplace_asymmetric_logpdf,
            decimal=select_by_precision(float64=6, float32=2),
        )

    def test_lognormal(self):
        check_logp(
            pm.LogNormal,
            Rplus,
            {"mu": R, "tau": Rplusbig},
            lambda value, mu, tau: floatX(st.lognorm.logpdf(value, tau**-0.5, 0, np.exp(mu))),
        )
        check_logp(
            pm.LogNormal,
            Rplus,
            {"mu": R, "sigma": Rplusbig},
            lambda value, mu, sigma: floatX(st.lognorm.logpdf(value, sigma, 0, np.exp(mu))),
        )
        check_logcdf(
            pm.LogNormal,
            Rplus,
            {"mu": R, "tau": Rplusbig},
            lambda value, mu, tau: st.lognorm.logcdf(value, tau**-0.5, 0, np.exp(mu)),
        )
        check_logcdf(
            pm.LogNormal,
            Rplus,
            {"mu": R, "sigma": Rplusbig},
            lambda value, mu, sigma: st.lognorm.logcdf(value, sigma, 0, np.exp(mu)),
        )

    def test_studentt_logp(self):
        check_logp(
            pm.StudentT,
            R,
            {"nu": Rplus, "mu": R, "lam": Rplus},
            lambda value, nu, mu, lam: st.t.logpdf(value, nu, mu, lam**-0.5),
        )
        check_logp(
            pm.StudentT,
            R,
            {"nu": Rplus, "mu": R, "sigma": Rplus},
            lambda value, nu, mu, sigma: st.t.logpdf(value, nu, mu, sigma),
        )

    @pytest.mark.skipif(
        condition=(pytensor.config.floatX == "float32"),
        reason="Fails on float32 due to numerical issues",
    )
    def test_studentt_logcdf(self):
        check_logcdf(
            pm.StudentT,
            R,
            {"nu": Rplus, "mu": R, "lam": Rplus},
            lambda value, nu, mu, lam: st.t.logcdf(value, nu, mu, lam**-0.5),
        )
        check_logcdf(
            pm.StudentT,
            R,
            {"nu": Rplus, "mu": R, "sigma": Rplus},
            lambda value, nu, mu, sigma: st.t.logcdf(value, nu, mu, sigma),
        )

    def test_cauchy(self):
        check_logp(
            pm.Cauchy,
            R,
            {"alpha": R, "beta": Rplusbig},
            lambda value, alpha, beta: st.cauchy.logpdf(value, alpha, beta),
        )
        check_logcdf(
            pm.Cauchy,
            R,
            {"alpha": R, "beta": Rplusbig},
            lambda value, alpha, beta: st.cauchy.logcdf(value, alpha, beta),
        )

    def test_half_cauchy(self):
        check_logp(
            pm.HalfCauchy,
            Rplus,
            {"beta": Rplusbig},
            lambda value, beta: st.halfcauchy.logpdf(value, scale=beta),
        )
        check_logcdf(
            pm.HalfCauchy,
            Rplus,
            {"beta": Rplusbig},
            lambda value, beta: st.halfcauchy.logcdf(value, scale=beta),
        )

    def test_gamma_logp(self):
        check_logp(
            pm.Gamma,
            Rplus,
            {"alpha": Rplusbig, "beta": Rplusbig},
            lambda value, alpha, beta: st.gamma.logpdf(value, alpha, scale=1.0 / beta),
        )

        def test_fun(value, mu, sigma):
            return st.gamma.logpdf(value, mu**2 / sigma**2, scale=1.0 / (mu / sigma**2))

        check_logp(
            pm.Gamma,
            Rplus,
            {"mu": Rplusbig, "sigma": Rplusbig},
            test_fun,
        )

    @pytest.mark.skipif(
        condition=(pytensor.config.floatX == "float32"),
        reason="Fails on float32 due to numerical issues",
    )
    def test_gamma_logcdf(self):
        check_logcdf(
            pm.Gamma,
            Rplus,
            {"alpha": Rplusbig, "beta": Rplusbig},
            lambda value, alpha, beta: st.gamma.logcdf(value, alpha, scale=1.0 / beta),
        )

    def test_inverse_gamma_logp(self):
        check_logp(
            pm.InverseGamma,
            Rplus,
            {"alpha": Rplus, "beta": Rplus},
            lambda value, alpha, beta: st.invgamma.logpdf(value, alpha, scale=beta),
        )

    @pytest.mark.skipif(
        condition=(pytensor.config.floatX == "float32"),
        reason="Fails on float32 due to numerical issues",
    )
    def test_inverse_gamma_logcdf(self):
        check_logcdf(
            pm.InverseGamma,
            Rplus,
            {"alpha": Rplus, "beta": Rplus},
            lambda value, alpha, beta: st.invgamma.logcdf(value, alpha, scale=beta),
        )

    @pytest.mark.skipif(
        condition=(pytensor.config.floatX == "float32"),
        reason="Fails on float32 due to scaling issues",
    )
    def test_inverse_gamma_alt_params(self):
        def test_fun(value, mu, sigma):
            alpha, beta = pm.InverseGamma._get_alpha_beta(None, None, mu, sigma)
            return st.invgamma.logpdf(value, alpha, scale=beta)

        check_logp(
            pm.InverseGamma,
            Rplus,
            {"mu": Rplus, "sigma": Rplus},
            test_fun,
            decimal=select_by_precision(float64=4, float32=3),
        )

    def test_pareto(self):
        check_logp(
            pm.Pareto,
            Rplus,
            {"alpha": Rplusbig, "m": Rplusbig},
            lambda value, alpha, m: st.pareto.logpdf(value, alpha, scale=m),
        )
        check_logcdf(
            pm.Pareto,
            Rplus,
            {"alpha": Rplusbig, "m": Rplusbig},
            lambda value, alpha, m: st.pareto.logcdf(value, alpha, scale=m),
        )

    @pytest.mark.skipif(
        condition=(pytensor.config.floatX == "float32"),
        reason="Fails on float32 due to numerical issues",
    )
    def test_weibull_logp(self):
        # SciPy has new (?) precision issues at {alpha=20, beta=2, x=100}
        # We circumvent it by skipping alpha=20:
        rplusbig = Domain([0, 0.5, 0.9, 0.99, 1, 1.5, 2, np.inf])
        check_logp(
            pm.Weibull,
            Rplus,
            {"alpha": rplusbig, "beta": Rplusbig},
            lambda value, alpha, beta: st.exponweib.logpdf(value, 1, alpha, scale=beta),
        )

    @pytest.mark.skipif(
        condition=(pytensor.config.floatX == "float32"),
        reason="Fails on float32 due to inf issues",
    )
    def test_weibull_logcdf(self):
        check_logcdf(
            pm.Weibull,
            Rplus,
            {"alpha": Rplusbig, "beta": Rplusbig},
            lambda value, alpha, beta: st.exponweib.logcdf(value, 1, alpha, scale=beta),
        )

    def test_half_studentt(self):
        # this is only testing for nu=1 (halfcauchy)
        check_logp(
            pm.HalfStudentT,
            Rplus,
            {"sigma": Rplus},
            lambda value, sigma: st.halfcauchy.logpdf(value, 0, sigma),
            extra_args={"nu": 1},
        )

    def test_skew_normal(self):
        check_logp(
            pm.SkewNormal,
            R,
            {"mu": R, "sigma": Rplusbig, "alpha": R},
            lambda value, alpha, mu, sigma: st.skewnorm.logpdf(value, alpha, mu, sigma),
            decimal=select_by_precision(float64=5, float32=3),
        )

    @pytest.mark.parametrize(
        "value,mu,sigma,nu,logcdf_val",
        [
            (0.5, -50.000, 0.500, 0.500, 0.0000000),
            (1.0, -1.000, 0.001, 0.001, 0.0000000),
            (2.0, 0.001, 1.000, 1.000, -0.2365674),
            (5.0, 0.500, 2.500, 2.500, -0.2886489),
            (7.5, 2.000, 5.000, 5.000, -0.5655104),
            (15.0, 5.000, 7.500, 7.500, -0.4545255),
            (50.0, 50.000, 10.000, 10.000, -1.433714),
            (1000.0, 500.000, 10.000, 20.000, -1.573708e-11),
            (0.01, 0.01, 100.0, 0.01, -0.69314718),  # Fails in scipy version
            (-0.43402407, 0.0, 0.1, 0.1, -13.59615423),  # Previous 32-bit version failed here
            (-0.72402009, 0.0, 0.1, 0.1, -31.26571842),  # Previous 64-bit version failed here
        ],
    )
    def test_ex_gaussian_cdf(self, value, mu, sigma, nu, logcdf_val):
        """Log probabilities calculated using the pexGAUS function from the R package gamlss.
        See e.g., doi: 10.1111/j.1467-9876.2005.00510.x, or http://www.gamlss.org/."""
        npt.assert_almost_equal(
            logcdf(pm.ExGaussian.dist(mu=mu, sigma=sigma, nu=nu), value).eval(),
            logcdf_val,
            decimal=select_by_precision(float64=6, float32=2),
            err_msg=str((value, mu, sigma, nu, logcdf_val)),
        )

    def test_ex_gaussian_cdf_outside_edges(self):
        check_logcdf(
            pm.ExGaussian,
            R,
            {"mu": R, "sigma": Rplus, "nu": Rplus},
            None,
            skip_paramdomain_inside_edge_test=True,  # Valid values are tested above
        )

    @pytest.mark.skipif(condition=(pytensor.config.floatX == "float32"), reason="Fails on float32")
    def test_vonmises(self):
        check_logp(
            pm.VonMises,
            Circ,
            {"mu": R, "kappa": Rplus},
            lambda value, mu, kappa: floatX(st.vonmises.logpdf(value, kappa, loc=mu)),
        )

    def test_gumbel(self):
        check_logp(
            pm.Gumbel,
            R,
            {"mu": R, "beta": Rplusbig},
            lambda value, mu, beta: st.gumbel_r.logpdf(value, loc=mu, scale=beta),
        )
        check_logcdf(
            pm.Gumbel,
            R,
            {"mu": R, "beta": Rplusbig},
            lambda value, mu, beta: st.gumbel_r.logcdf(value, loc=mu, scale=beta),
        )

    def test_logistic(self):
        check_logp(
            pm.Logistic,
            R,
            {"mu": R, "s": Rplus},
            lambda value, mu, s: st.logistic.logpdf(value, mu, s),
            decimal=select_by_precision(float64=6, float32=1),
        )
        check_logcdf(
            pm.Logistic,
            R,
            {"mu": R, "s": Rplus},
            lambda value, mu, s: st.logistic.logcdf(value, mu, s),
            decimal=select_by_precision(float64=6, float32=1),
        )

    def test_logitnormal(self):
        check_logp(
            pm.LogitNormal,
            Unit,
            {"mu": R, "sigma": Rplus},
            lambda value, mu, sigma: (
                st.norm.logpdf(sp.logit(value), mu, sigma) - (np.log(value) + np.log1p(-value))
            ),
            decimal=select_by_precision(float64=6, float32=1),
        )

    @pytest.mark.skipif(
        condition=(pytensor.config.floatX == "float32"),
        reason="Some combinations underflow to -inf in float32 in pymc version",
    )
    def test_rice(self):
        check_logp(
            pm.Rice,
            Rplus,
            {"b": Rplus, "sigma": Rplusbig},
            lambda value, b, sigma: st.rice.logpdf(value, b=b, loc=0, scale=sigma),
        )
        if pytensor.config.floatX == "float32":
            raise Exception("Flaky test: It passed this time, but XPASS is not allowed.")

    def test_rice_nu(self):
        check_logp(
            pm.Rice,
            Rplus,
            {"nu": Rplus, "sigma": Rplusbig},
            lambda value, nu, sigma: st.rice.logpdf(value, b=nu / sigma, loc=0, scale=sigma),
        )

    def test_moyal_logp(self):
        # Using a custom domain, because the standard `R` domain underflows with scipy in float64
        value_domain = Domain([-np.inf, -1.5, -1, -0.01, 0.0, 0.01, 1, 1.5, np.inf])
        check_logp(
            pm.Moyal,
            value_domain,
            {"mu": R, "sigma": Rplusbig},
            lambda value, mu, sigma: floatX(st.moyal.logpdf(value, mu, sigma)),
        )

    @pytest.mark.skipif(
        condition=(pytensor.config.floatX == "float32"),
        reason="PyMC underflows earlier than scipy on float32",
    )
    def test_moyal_logcdf(self):
        # SciPy has new (?) precision issues at {mu=-2.1, sigma=0.5, x=2.1}
        # We circumvent it by skipping sigma=0.5:
        rplusbig = Domain([0, 0.9, 0.99, 1, 1.5, 2, 20, np.inf])
        check_logcdf(
            pm.Moyal,
            R,
            {"mu": R, "sigma": rplusbig},
            lambda value, mu, sigma: floatX(st.moyal.logcdf(value, mu, sigma)),
        )
        if pytensor.config.floatX == "float32":
            raise Exception("Flaky test: It passed this time, but XPASS is not allowed.")

    def test_interpolated(self):
        for mu in R.vals:
            for sigma in Rplus.vals:
                # pylint: disable=cell-var-from-loop
                xmin = mu - 5 * sigma
                xmax = mu + 5 * sigma

                class TestedInterpolated(pm.Interpolated):
                    rv_op = interpolated

                    @classmethod
                    def dist(cls, **kwargs):
                        x_points = np.linspace(xmin, xmax, 100000)
                        pdf_points = st.norm.pdf(x_points, loc=mu, scale=sigma)
                        return super().dist(x_points=x_points, pdf_points=pdf_points, **kwargs)

                def ref_pdf(value):
                    return np.where(
                        np.logical_and(value >= xmin, value <= xmax),
                        st.norm.logpdf(value, mu, sigma),
                        -np.inf * np.ones(value.shape),
                    )

                check_logp(TestedInterpolated, R, {}, ref_pdf)

    @pytest.mark.parametrize("transform", [pm.util.UNSET, None])
    def test_interpolated_transform(self, transform):
        # Issue: https://github.com/pymc-devs/pymc/issues/5048
        x_points = np.linspace(0, 10, 10)
        pdf_points = st.norm.pdf(x_points, loc=1, scale=1)
        with pm.Model() as m:
            x = pm.Interpolated("x", x_points, pdf_points, transform=transform)

        if transform is pm.util.UNSET:
            assert np.isfinite(m.compile_logp()({"x_interval__": -1.0}))
            assert np.isfinite(m.compile_logp()({"x_interval__": 11.0}))
        else:
            assert not np.isfinite(m.compile_logp()({"x": -1.0}))
            assert not np.isfinite(m.compile_logp()({"x": 11.0}))

    def test_truncated_normal(self):
        def scipy_logp(value, mu, sigma, lower, upper):
            return st.truncnorm.logpdf(
                value, (lower - mu) / sigma, (upper - mu) / sigma, loc=mu, scale=sigma
            )

        check_logp(
            pm.TruncatedNormal,
            R,
            {"mu": R, "sigma": Rplusbig, "lower": -Rplusbig, "upper": Rplusbig},
            scipy_logp,
            decimal=select_by_precision(float64=6, float32=1),
            skip_paramdomain_outside_edge_test=True,
        )

        check_logp(
            pm.TruncatedNormal,
            R,
            {"mu": R, "sigma": Rplusbig, "upper": Rplusbig},
            ft.partial(scipy_logp, lower=-np.inf),
            decimal=select_by_precision(float64=6, float32=1),
            skip_paramdomain_outside_edge_test=True,
        )

        check_logp(
            pm.TruncatedNormal,
            R,
            {"mu": R, "sigma": Rplusbig, "lower": -Rplusbig},
            ft.partial(scipy_logp, upper=np.inf),
            decimal=select_by_precision(float64=6, float32=1),
            skip_paramdomain_outside_edge_test=True,
        )

        # This is a regression test for #6128: Check that having one out-of-bound value
        # in an input array does not set all logp values to -inf
        dist = pm.TruncatedNormal.dist(mu=1, sigma=2, lower=0, upper=3)
        logp = pm.logp(dist, [-2.0, 1.0, 4.0]).eval()
        assert np.isinf(logp[0])
        assert np.isfinite(logp[1])
        assert np.isinf(logp[2])

    def test_get_tau_sigma(self):
        sigma = np.array(2)
        npt.assert_almost_equal(get_tau_sigma(sigma=sigma), [1.0 / sigma**2, sigma])

        tau = np.array(2)
        npt.assert_almost_equal(get_tau_sigma(tau=tau), [tau, tau**-0.5])

        tau, _ = get_tau_sigma(sigma=pt.constant(-2))
        with pytest.raises(ParameterValueError):
            tau.eval()

        _, sigma = get_tau_sigma(tau=pt.constant(-2))
        with pytest.raises(ParameterValueError):
            sigma.eval()

        sigma = [1, 2]
        npt.assert_almost_equal(
            get_tau_sigma(sigma=sigma), [1.0 / np.array(sigma) ** 2, np.array(sigma)]
        )

    @pytest.mark.parametrize(
        "value,mu,sigma,nu,logp",
        [
            (0.5, -50.000, 0.500, 0.500, -99.8068528),
            (1.0, -1.000, 0.001, 0.001, -1992.5922447),
            (2.0, 0.001, 1.000, 1.000, -1.6720416),
            (5.0, 0.500, 2.500, 2.500, -2.4543644),
            (7.5, 2.000, 5.000, 5.000, -2.8259429),
            (15.0, 5.000, 7.500, 7.500, -3.3093854),
            (50.0, 50.000, 10.000, 10.000, -3.6436067),
            (1000.0, 500.000, 10.000, 20.000, -27.8707323),
            (-1.0, 1.0, 20.0, 0.9, -3.91967108),  # Fails in scipy version
            (0.01, 0.01, 100.0, 0.01, -5.5241087),  # Fails in scipy version
            (-1.0, 0.0, 0.1, 0.1, -51.022349),  # Fails in previous pymc version
        ],
    )
    def test_ex_gaussian(self, value, mu, sigma, nu, logp):
        """Log probabilities calculated using the dexGAUS function from the R package gamlss.
        See e.g., doi: 10.1111/j.1467-9876.2005.00510.x, or http://www.gamlss.org/."""
        with pm.Model() as model:
            pm.ExGaussian("eg", mu=mu, sigma=sigma, nu=nu)
        point = {"eg": value}
        npt.assert_almost_equal(
            model.compile_logp()(point),
            logp,
            decimal=select_by_precision(float64=6, float32=2),
            err_msg=str(point),
        )


class TestMoments:
    @pytest.mark.parametrize(
        "size, expected",
        [
            (None, 0),
            (5, np.zeros(5)),
            ((2, 5), np.zeros((2, 5))),
        ],
    )
    def test_flat_moment(self, size, expected):
        with pm.Model() as model:
            pm.Flat("x", size=size)
        assert_moment_is_expected(model, expected)

    @pytest.mark.parametrize(
        "size, expected",
        [
            (None, 1),
            (5, np.ones(5)),
            ((2, 5), np.ones((2, 5))),
        ],
    )
    def test_halfflat_moment(self, size, expected):
        with pm.Model() as model:
            pm.HalfFlat("x", size=size)
        assert_moment_is_expected(model, expected)

    @pytest.mark.parametrize(
        "lower, upper, size, expected",
        [
            (-1, 1, None, 0),
            (-1, 1, 5, np.zeros(5)),
            (0, np.arange(1, 6), None, np.arange(1, 6) / 2),
            (0, np.arange(1, 6), (2, 5), np.full((2, 5), np.arange(1, 6) / 2)),
        ],
    )
    def test_uniform_moment(self, lower, upper, size, expected):
        with pm.Model() as model:
            pm.Uniform("x", lower=lower, upper=upper, size=size)
        assert_moment_is_expected(model, expected)

    @pytest.mark.parametrize(
        "mu, sigma, size, expected",
        [
            (0, 1, None, 0),
            (0, np.ones(5), None, np.zeros(5)),
            (np.arange(5), 1, None, np.arange(5)),
            (np.arange(5), np.arange(1, 6), (2, 5), np.full((2, 5), np.arange(5))),
        ],
    )
    def test_normal_moment(self, mu, sigma, size, expected):
        with pm.Model() as model:
            pm.Normal("x", mu=mu, sigma=sigma, size=size)
        assert_moment_is_expected(model, expected)

    @pytest.mark.parametrize(
        "sigma, size, expected",
        [
            (1, None, 1),
            (1, 5, np.ones(5)),
            (np.arange(1, 6), None, np.arange(1, 6)),
            (np.arange(1, 6), (2, 5), np.full((2, 5), np.arange(1, 6))),
        ],
    )
    def test_halfnormal_moment(self, sigma, size, expected):
        with pm.Model() as model:
            pm.HalfNormal("x", sigma=sigma, size=size)
        assert_moment_is_expected(model, expected)

    @pytest.mark.parametrize(
        "nu, sigma, size, expected",
        [
            (1, 1, None, 1),
            (1, 1, 5, np.ones(5)),
            (1, np.arange(1, 6), (2, 5), np.full((2, 5), np.arange(1, 6))),
            (np.arange(1, 6), 1, None, np.full(5, 1)),
        ],
    )
    def test_halfstudentt_moment(self, nu, sigma, size, expected):
        with pm.Model() as model:
            pm.HalfStudentT("x", nu=nu, sigma=sigma, size=size)
        assert_moment_is_expected(model, expected)

    @pytest.mark.parametrize(
        "mu, sigma, lower, upper, size, expected",
        [
            (0.9, 1, -5, 5, None, 0),
            (1, np.ones(5), -10, np.inf, None, np.full(5, -9)),
            (np.arange(5), 1, None, 10, (2, 5), np.full((2, 5), 9)),
            (1, 1, [-np.inf, -np.inf, -np.inf], 10, None, np.full(3, 9)),
        ],
    )
    def test_truncatednormal_moment(self, mu, sigma, lower, upper, size, expected):
        with pm.Model() as model:
            pm.TruncatedNormal("x", mu=mu, sigma=sigma, lower=lower, upper=upper, size=size)
        assert_moment_is_expected(model, expected)

    @pytest.mark.parametrize(
        "alpha, beta, size, expected",
        [
            (1, 1, None, 0.5),
            (1, 1, 5, np.full(5, 0.5)),
            (1, np.arange(1, 6), None, 1 / np.arange(2, 7)),
            (1, np.arange(1, 6), (2, 5), np.full((2, 5), 1 / np.arange(2, 7))),
        ],
    )
    def test_beta_moment(self, alpha, beta, size, expected):
        with pm.Model() as model:
            pm.Beta("x", alpha=alpha, beta=beta, size=size)
        assert_moment_is_expected(model, expected)

    @pytest.mark.parametrize(
        "nu, size, expected",
        [
            (1, None, 1),
            (1, 5, np.full(5, 1)),
            (np.arange(1, 6), None, np.arange(1, 6)),
        ],
    )
    def test_chisquared_moment(self, nu, size, expected):
        with pm.Model() as model:
            pm.ChiSquared("x", nu=nu, size=size)
        assert_moment_is_expected(model, expected)

    @pytest.mark.parametrize(
        "lam, size, expected",
        [
            (2, None, 0.5),
            (2, 5, np.full(5, 0.5)),
            (np.arange(1, 5), None, 1 / np.arange(1, 5)),
            (np.arange(1, 5), (2, 4), np.full((2, 4), 1 / np.arange(1, 5))),
        ],
    )
    def test_exponential_moment(self, lam, size, expected):
        with pm.Model() as model:
            pm.Exponential("x", lam=lam, size=size)
        assert_moment_is_expected(model, expected)

    @pytest.mark.parametrize(
        "mu, b, size, expected",
        [
            (0, 1, None, 0),
            (0, np.ones(5), None, np.zeros(5)),
            (np.arange(5), 1, None, np.arange(5)),
            (np.arange(5), np.arange(1, 6), (2, 5), np.full((2, 5), np.arange(5))),
        ],
    )
    def test_laplace_moment(self, mu, b, size, expected):
        with pm.Model() as model:
            pm.Laplace("x", mu=mu, b=b, size=size)
        assert_moment_is_expected(model, expected)

    @pytest.mark.parametrize(
        "mu, nu, sigma, size, expected",
        [
            (0, 1, 1, None, 0),
            (0, np.ones(5), 1, None, np.zeros(5)),
            (np.arange(5), 10, np.arange(1, 6), None, np.arange(5)),
            (
                np.arange(5),
                10,
                np.arange(1, 6),
                (2, 5),
                np.full((2, 5), np.arange(5)),
            ),
        ],
    )
    def test_studentt_moment(self, mu, nu, sigma, size, expected):
        with pm.Model() as model:
            pm.StudentT("x", mu=mu, nu=nu, sigma=sigma, size=size)
        assert_moment_is_expected(model, expected)

    @pytest.mark.parametrize(
        "alpha, beta, size, expected",
        [
            (0, 1, None, 0),
            (0, np.ones(5), None, np.zeros(5)),
            (np.arange(5), 1, None, np.arange(5)),
            (np.arange(5), np.arange(1, 6), (2, 5), np.full((2, 5), np.arange(5))),
        ],
    )
    def test_cauchy_moment(self, alpha, beta, size, expected):
        with pm.Model() as model:
            pm.Cauchy("x", alpha=alpha, beta=beta, size=size)
        assert_moment_is_expected(model, expected)

    @pytest.mark.parametrize(
        "a, b, size, expected",
        [
            (1, 1, None, 0.5),
            (1, 1, 5, np.full(5, 0.5)),
            (1, np.arange(1, 6), None, 1 / np.arange(2, 7)),
            (np.arange(1, 6), 1, None, np.arange(1, 6) / np.arange(2, 7)),
            (1, np.arange(1, 6), (2, 5), np.full((2, 5), 1 / np.arange(2, 7))),
        ],
    )
    def test_kumaraswamy_moment(self, a, b, size, expected):
        with pm.Model() as model:
            pm.Kumaraswamy("x", a=a, b=b, size=size)
        assert_moment_is_expected(model, expected)

    @pytest.mark.parametrize(
        "mu, sigma, size, expected",
        [
            (0, 1, None, np.exp(0.5)),
            (0, 1, 5, np.full(5, np.exp(0.5))),
            (np.arange(5), 1, None, np.exp(np.arange(5) + 0.5)),
            (
                np.arange(5),
                np.arange(1, 6),
                (2, 5),
                np.full((2, 5), np.exp(np.arange(5) + 0.5 * np.arange(1, 6) ** 2)),
            ),
        ],
    )
    def test_lognormal_moment(self, mu, sigma, size, expected):
        with pm.Model() as model:
            pm.LogNormal("x", mu=mu, sigma=sigma, size=size)
        assert_moment_is_expected(model, expected)

    @pytest.mark.parametrize(
        "beta, size, expected",
        [
            (1, None, 1),
            (1, 5, np.ones(5)),
            (np.arange(1, 5), None, np.arange(1, 5)),
            (
                np.arange(1, 5),
                (2, 4),
                np.full((2, 4), np.arange(1, 5)),
            ),
        ],
    )
    def test_halfcauchy_moment(self, beta, size, expected):
        with pm.Model() as model:
            pm.HalfCauchy("x", beta=beta, size=size)
        assert_moment_is_expected(model, expected)

    @pytest.mark.parametrize(
        "alpha, beta, size, expected",
        [
            (1, 1, None, 1),
            (1, 1, 5, np.full(5, 1)),
            (np.arange(1, 6), 1, None, np.arange(1, 6)),
            (
                np.arange(1, 6),
                2 * np.arange(1, 6),
                (2, 5),
                np.full((2, 5), 0.5),
            ),
        ],
    )
    def test_gamma_moment(self, alpha, beta, size, expected):
        with pm.Model() as model:
            pm.Gamma("x", alpha=alpha, beta=beta, size=size)
        assert_moment_is_expected(model, expected)

    @pytest.mark.parametrize(
        "alpha, beta, size, expected",
        [
            (5, 1, None, 1 / 4),
            (0.5, 1, None, 1 / 1.5),
            (5, 1, 5, np.full(5, 1 / (5 - 1))),
            (np.arange(1, 6), 1, None, np.array([0.5, 1, 1 / 2, 1 / 3, 1 / 4])),
        ],
    )
    def test_inverse_gamma_moment(self, alpha, beta, size, expected):
        with pm.Model() as model:
            pm.InverseGamma("x", alpha=alpha, beta=beta, size=size)
        assert_moment_is_expected(model, expected)

    @pytest.mark.parametrize(
        "alpha, m, size, expected",
        [
            (2, 1, None, 1 * 2 ** (1 / 2)),
            (2, 1, 5, np.full(5, 1 * 2 ** (1 / 2))),
            (np.arange(2, 7), np.arange(1, 6), None, np.arange(1, 6) * 2 ** (1 / np.arange(2, 7))),
            (
                np.arange(2, 7),
                np.arange(1, 6),
                (2, 5),
                np.full((2, 5), np.arange(1, 6) * 2 ** (1 / np.arange(2, 7))),
            ),
        ],
    )
    def test_pareto_moment(self, alpha, m, size, expected):
        with pm.Model() as model:
            pm.Pareto("x", alpha=alpha, m=m, size=size)
        assert_moment_is_expected(model, expected)

    @pytest.mark.parametrize(
        "mu, kappa, size, expected",
        [
            (0, 1, None, 0),
            (0, np.ones(4), None, np.zeros(4)),
            (np.arange(4), 0.5, None, np.arange(4)),
            (np.arange(4), np.arange(1, 5), (2, 4), np.full((2, 4), np.arange(4))),
        ],
    )
    def test_vonmises_moment(self, mu, kappa, size, expected):
        with pm.Model() as model:
            pm.VonMises("x", mu=mu, kappa=kappa, size=size)
        assert_moment_is_expected(model, expected)

    @pytest.mark.parametrize(
        "mu, lam, phi, size, expected",
        [
            (2, None, None, None, 2),
            (None, 1, 1, 5, np.full(5, 1)),
            (1, None, np.ones(5), None, np.full(5, 1)),
            (3, np.full(5, 2), None, None, np.full(5, 3)),
            (np.arange(1, 6), None, np.arange(1, 6), (2, 5), np.full((2, 5), np.arange(1, 6))),
        ],
    )
    def test_wald_moment(self, mu, lam, phi, size, expected):
        with pm.Model() as model:
            pm.Wald("x", mu=mu, lam=lam, phi=phi, size=size)
        assert_moment_is_expected(model, expected)

    @pytest.mark.parametrize(
        "alpha, beta, size, expected",
        [
            (1, 1, None, 1),
            (1, 1, 5, np.full(5, 1)),
            (np.arange(1, 6), 1, None, sp.gamma(1 + 1 / np.arange(1, 6))),
            (
                np.arange(1, 6),
                np.arange(2, 7),
                (2, 5),
                np.full(
                    (2, 5),
                    np.arange(2, 7) * sp.gamma(1 + 1 / np.arange(1, 6)),
                ),
            ),
        ],
    )
    def test_weibull_moment(self, alpha, beta, size, expected):
        with pm.Model() as model:
            pm.Weibull("x", alpha=alpha, beta=beta, size=size)
        assert_moment_is_expected(model, expected)

    @pytest.mark.parametrize(
        "mu, s, size, expected",
        [
            (1, 1, None, 1),
            (1, 1, 5, np.full(5, 1)),
            (2, np.arange(1, 6), None, np.full(5, 2)),
            (
                np.arange(1, 6),
                np.arange(1, 6),
                (2, 5),
                np.full((2, 5), np.arange(1, 6)),
            ),
        ],
    )
    def test_logistic_moment(self, mu, s, size, expected):
        with pm.Model() as model:
            pm.Logistic("x", mu=mu, s=s, size=size)
        assert_moment_is_expected(model, expected)

    @pytest.mark.parametrize(
        "mu, nu, sigma, size, expected",
        [
            (1, 1, 1, None, 2),
            (1, 1, np.ones((2, 5)), None, np.full([2, 5], 2)),
            (1, 1, 3, 5, np.full(5, 2)),
            (1, np.arange(1, 6), 5, None, np.arange(2, 7)),
            (1, np.arange(1, 6), 1, (2, 5), np.full((2, 5), np.arange(2, 7))),
        ],
    )
    def test_exgaussian_moment(self, mu, nu, sigma, size, expected):
        with pm.Model() as model:
            pm.ExGaussian("x", mu=mu, sigma=sigma, nu=nu, size=size)
        assert_moment_is_expected(model, expected)

    @pytest.mark.parametrize(
        "mu, beta, size, expected",
        [
            (0, 2, None, 2 * np.euler_gamma),
            (1, np.arange(1, 4), None, 1 + np.arange(1, 4) * np.euler_gamma),
            (np.arange(5), 2, None, np.arange(5) + 2 * np.euler_gamma),
            (1, 2, 5, np.full(5, 1 + 2 * np.euler_gamma)),
            (
                np.arange(5),
                np.arange(1, 6),
                (2, 5),
                np.full((2, 5), np.arange(5) + np.arange(1, 6) * np.euler_gamma),
            ),
        ],
    )
    def test_gumbel_moment(self, mu, beta, size, expected):
        with pm.Model() as model:
            pm.Gumbel("x", mu=mu, beta=beta, size=size)
        assert_moment_is_expected(model, expected)

    @pytest.mark.parametrize(
        "c, lower, upper, size, expected",
        [
            (1, 0, 5, None, 2),
            (3, np.arange(-3, 6, 3), np.arange(3, 12, 3), None, np.array([1, 3, 5])),
            (np.arange(-3, 6, 3), -3, 3, None, np.array([-1, 0, 1])),
            (3, -3, 6, 5, np.full(5, 2)),
            (
                np.arange(-3, 6, 3),
                np.arange(-9, -2, 3),
                np.arange(3, 10, 3),
                (2, 3),
                np.full((2, 3), np.array([-3, 0, 3])),
            ),
        ],
    )
    def test_triangular_moment(self, c, lower, upper, size, expected):
        with pm.Model() as model:
            pm.Triangular("x", c=c, lower=lower, upper=upper, size=size)
        assert_moment_is_expected(model, expected)

    @pytest.mark.parametrize(
        "mu, sigma, size, expected",
        [
            (1, 2, None, sp.expit(1)),
            (0, np.arange(1, 5), None, sp.expit(np.zeros(4))),
            (np.arange(4), 1, None, sp.expit(np.arange(4))),
            (1, 5, 4, sp.expit(np.ones(4))),
            (np.arange(4), np.arange(1, 5), (2, 4), np.full((2, 4), sp.expit(np.arange(4)))),
        ],
    )
    def test_logitnormal_moment(self, mu, sigma, size, expected):
        with pm.Model() as model:
            pm.LogitNormal("x", mu=mu, sigma=sigma, size=size)
        assert_moment_is_expected(model, expected)

    @pytest.mark.parametrize(
        "x_points, pdf_points, size, expected",
        [
            (np.array([-1, 1]), np.array([0.4, 0.6]), None, 0.2),
            (
                np.array([-4, -1, 3, 9, 19]),
                np.array([0.1, 0.15, 0.2, 0.25, 0.3]),
                None,
                9.34782609,
            ),
            (
                np.array([-22, -4, 0, 8, 13]),
                np.tile(1 / 5, 5),
                (5, 3),
                np.full((5, 3), -4.5),
            ),
            (
                np.arange(-100, 10),
                np.arange(1, 111) / 6105,
                (2, 5, 3),
                np.full((2, 5, 3), -27.65765766),
            ),
            (
                # from https://github.com/pymc-devs/pymc/issues/5959
                np.linspace(0, 10, 10),
                st.norm.pdf(np.linspace(0, 10, 10), loc=2.5, scale=1),
                None,
                2.5270134,
            ),
            (
                np.linspace(0, 10, 100),
                st.norm.pdf(np.linspace(0, 10, 100), loc=2.5, scale=1),
                None,
                2.51771721,
            ),
        ],
    )
    def test_interpolated_moment(self, x_points, pdf_points, size, expected):
        with pm.Model() as model:
            pm.Interpolated("x", x_points=x_points, pdf_points=pdf_points, size=size)
        assert_moment_is_expected(model, expected)

    @pytest.mark.parametrize(
        "mu, sigma, size, expected",
        [
            (4.0, 3.0, None, 7.8110885363844345),
            (4.0, np.full(5, 3), None, np.full(5, 7.8110885363844345)),
            (np.arange(5), 1, None, np.arange(5) + 1.2703628454614782),
            (np.arange(5), np.ones(5), (2, 5), np.full((2, 5), np.arange(5) + 1.2703628454614782)),
        ],
    )
    def test_moyal_moment(self, mu, sigma, size, expected):
        with pm.Model() as model:
            pm.Moyal("x", mu=mu, sigma=sigma, size=size)
        assert_moment_is_expected(model, expected)

    @pytest.mark.parametrize(
        "alpha, mu, sigma, size, expected",
        [
            (1.0, 1.0, 1.0, None, 1.56418958),
            (1.0, np.ones(5), 1.0, None, np.full(5, 1.56418958)),
            (np.ones(5), 1, np.ones(5), None, np.full(5, 1.56418958)),
            (
                np.arange(5),
                np.arange(1, 6),
                np.arange(1, 6),
                None,
                (1.0, 3.12837917, 5.14094894, 7.02775903, 8.87030861),
            ),
            (
                np.arange(5),
                np.arange(1, 6),
                np.arange(1, 6),
                (2, 5),
                np.full((2, 5), (1.0, 3.12837917, 5.14094894, 7.02775903, 8.87030861)),
            ),
        ],
    )
    def test_skewnormal_moment(self, alpha, mu, sigma, size, expected):
        with pm.Model() as model:
            pm.SkewNormal("x", alpha=alpha, mu=mu, sigma=sigma, size=size)
        assert_moment_is_expected(model, expected)

    @pytest.mark.parametrize(
        "b, kappa, mu, size, expected",
        [
            (1.0, 1.0, 1.0, None, 1.0),
            (1.0, np.ones(5), 1.0, None, np.full(5, 1.0)),
            (np.arange(1, 6), 1.0, np.ones(5), None, np.full(5, 1.0)),
            (
                np.arange(1, 6),
                np.arange(1, 6),
                np.arange(1, 6),
                None,
                (1.0, 1.25, 2.111111111111111, 3.0625, 4.04),
            ),
            (
                np.arange(1, 6),
                np.arange(1, 6),
                np.arange(1, 6),
                (2, 5),
                np.full((2, 5), (1.0, 1.25, 2.111111111111111, 3.0625, 4.04)),
            ),
        ],
    )
    def test_asymmetriclaplace_moment(self, b, kappa, mu, size, expected):
        with pm.Model() as model:
            pm.AsymmetricLaplace("x", b=b, kappa=kappa, mu=mu, size=size)
        assert_moment_is_expected(model, expected)

    @pytest.mark.parametrize(
        "nu, sigma, size, expected",
        [
            (1.0, 1.0, None, 1.5485724605511453),
            (1.0, np.ones(5), None, np.full(5, 1.5485724605511453)),
            (
                np.arange(1, 6),
                1.0,
                None,
                (
                    1.5485724605511453,
                    2.2723834280687427,
                    3.1725772879007166,
                    4.127193542536757,
                    5.101069639492123,
                ),
            ),
            (
                np.arange(1, 6),
                np.ones(5),
                (2, 5),
                np.full(
                    (2, 5),
                    (
                        1.5485724605511453,
                        2.2723834280687427,
                        3.1725772879007166,
                        4.127193542536757,
                        5.101069639492123,
                    ),
                ),
            ),
        ],
    )
    def test_rice_moment(self, nu, sigma, size, expected):
        with pm.Model() as model:
            pm.Rice("x", nu=nu, sigma=sigma, size=size)

    @pytest.mark.skipif(
        condition=_polyagamma_not_installed,
        reason="`polyagamma package is not available/installed.",
    )
    @pytest.mark.parametrize(
        "h, z, size, expected",
        [
            (1.0, 0.0, None, 0.25),
            (
                1.0,
                np.arange(5),
                None,
                (
                    0.25,
                    0.23105857863000487,
                    0.1903985389889412,
                    0.1508580422741444,
                    0.12050344750947711,
                ),
            ),
            (
                np.arange(1, 6),
                np.arange(5),
                None,
                (
                    0.25,
                    0.46211715726000974,
                    0.5711956169668236,
                    0.6034321690965776,
                    0.6025172375473855,
                ),
            ),
            (
                np.arange(1, 6),
                np.arange(5),
                (2, 5),
                np.full(
                    (2, 5),
                    (
                        0.25,
                        0.46211715726000974,
                        0.5711956169668236,
                        0.6034321690965776,
                        0.6025172375473855,
                    ),
                ),
            ),
        ],
    )
    def test_polyagamma_moment(self, h, z, size, expected):
        with pm.Model() as model:
            pm.PolyaGamma("x", h=h, z=z, size=size)
        assert_moment_is_expected(model, expected)


class TestFlat(BaseTestDistributionRandom):
    pymc_dist = pm.Flat
    pymc_dist_params = {}
    expected_rv_op_params = {}
    checks_to_run = [
        "check_pymc_params_match_rv_op",
        "check_rv_inferred_size",
        "check_not_implemented",
    ]

    def check_rv_inferred_size(self):
        sizes_to_check = [None, (), 1, (1,), 5, (4, 5), (2, 4, 2)]
        sizes_expected = [(), (), (1,), (1,), (5,), (4, 5), (2, 4, 2)]
        for size, expected in zip(sizes_to_check, sizes_expected):
            pymc_rv = self.pymc_dist.dist(**self.pymc_dist_params, size=size)
            expected_symbolic = tuple(pymc_rv.shape.eval())
            assert expected_symbolic == expected

    def check_not_implemented(self):
        with pytest.raises(NotImplementedError):
            self.pymc_rv.eval()


class TestHalfFlat(BaseTestDistributionRandom):
    pymc_dist = pm.HalfFlat
    pymc_dist_params = {}
    expected_rv_op_params = {}
    checks_to_run = [
        "check_pymc_params_match_rv_op",
        "check_rv_inferred_size",
        "check_not_implemented",
    ]

    def check_rv_inferred_size(self):
        sizes_to_check = [None, (), 1, (1,), 5, (4, 5), (2, 4, 2)]
        sizes_expected = [(), (), (1,), (1,), (5,), (4, 5), (2, 4, 2)]
        for size, expected in zip(sizes_to_check, sizes_expected):
            pymc_rv = self.pymc_dist.dist(**self.pymc_dist_params, size=size)
            expected_symbolic = tuple(pymc_rv.shape.eval())
            assert expected_symbolic == expected

    def check_not_implemented(self):
        with pytest.raises(NotImplementedError):
            self.pymc_rv.eval()


class TestPareto(BaseTestDistributionRandom):
    pymc_dist = pm.Pareto
    pymc_dist_params = {"alpha": 3.0, "m": 2.0}
    expected_rv_op_params = {"alpha": 3.0, "m": 2.0}
    reference_dist_params = {"b": 3.0, "scale": 2.0}
    reference_dist = seeded_scipy_distribution_builder("pareto")
    checks_to_run = [
        "check_pymc_params_match_rv_op",
        "check_pymc_draws_match_reference",
        "check_rv_size",
    ]


class TestLaplace(BaseTestDistributionRandom):
    pymc_dist = pm.Laplace
    pymc_dist_params = {"mu": 0.0, "b": 1.0}
    expected_rv_op_params = {"mu": 0.0, "b": 1.0}
    reference_dist_params = {"loc": 0.0, "scale": 1.0}
    reference_dist = seeded_scipy_distribution_builder("laplace")
    checks_to_run = [
        "check_pymc_params_match_rv_op",
        "check_pymc_draws_match_reference",
        "check_rv_size",
    ]


class TestAsymmetricLaplace(BaseTestDistributionRandom):
    def asymmetriclaplace_rng_fn(self, b, kappa, mu, size, uniform_rng_fct):
        u = uniform_rng_fct(size=size)
        switch = kappa**2 / (1 + kappa**2)
        non_positive_x = mu + kappa * np.log(u * (1 / switch)) / b
        positive_x = mu - np.log((1 - u) * (1 + kappa**2)) / (kappa * b)
        draws = non_positive_x * (u <= switch) + positive_x * (u > switch)
        return draws

    def seeded_asymmetriclaplace_rng_fn(self):
        uniform_rng_fct = ft.partial(
            getattr(np.random.RandomState, "uniform"), self.get_random_state()
        )
        return ft.partial(self.asymmetriclaplace_rng_fn, uniform_rng_fct=uniform_rng_fct)

    pymc_dist = pm.AsymmetricLaplace

    pymc_dist_params = {"b": 1.0, "kappa": 1.0, "mu": 0.0}
    expected_rv_op_params = {"b": 1.0, "kappa": 1.0, "mu": 0.0}
    reference_dist_params = {"b": 1.0, "kappa": 1.0, "mu": 0.0}
    reference_dist = seeded_asymmetriclaplace_rng_fn
    checks_to_run = [
        "check_pymc_params_match_rv_op",
        "check_pymc_draws_match_reference",
        "check_rv_size",
    ]


class TestAsymmetricLaplaceQ(BaseTestDistributionRandom):
    pymc_dist = pm.AsymmetricLaplace

    pymc_dist_params = {"mu": 0.0, "b": 2.0, "q": 0.9}
    expected_kappa = pymc_dist.get_kappa(None, pymc_dist_params["q"])
    expected_rv_op_params = {
        "b": pymc_dist_params["b"],
        "kappa": expected_kappa,
        "mu": pymc_dist_params["mu"],
    }
    checks_to_run = ["check_pymc_params_match_rv_op"]


class TestExGaussian(BaseTestDistributionRandom):
    def exgaussian_rng_fn(self, mu, sigma, nu, size, normal_rng_fct, exponential_rng_fct):
        return normal_rng_fct(mu, sigma, size=size) + exponential_rng_fct(scale=nu, size=size)

    def seeded_exgaussian_rng_fn(self):
        normal_rng_fct = ft.partial(
            getattr(np.random.RandomState, "normal"), self.get_random_state()
        )
        exponential_rng_fct = ft.partial(
            getattr(np.random.RandomState, "exponential"), self.get_random_state()
        )
        return ft.partial(
            self.exgaussian_rng_fn,
            normal_rng_fct=normal_rng_fct,
            exponential_rng_fct=exponential_rng_fct,
        )

    pymc_dist = pm.ExGaussian

    pymc_dist_params = {"mu": 1.0, "sigma": 1.0, "nu": 1.0}
    expected_rv_op_params = {"mu": 1.0, "sigma": 1.0, "nu": 1.0}
    reference_dist_params = {"mu": 1.0, "sigma": 1.0, "nu": 1.0}
    reference_dist = seeded_exgaussian_rng_fn
    checks_to_run = [
        "check_pymc_params_match_rv_op",
        "check_pymc_draws_match_reference",
        "check_rv_size",
    ]


class TestGumbel(BaseTestDistributionRandom):
    pymc_dist = pm.Gumbel
    pymc_dist_params = {"mu": 1.5, "beta": 3.0}
    expected_rv_op_params = {"mu": 1.5, "beta": 3.0}
    reference_dist_params = {"loc": 1.5, "scale": 3.0}
    reference_dist = seeded_scipy_distribution_builder("gumbel_r")
    checks_to_run = [
        "check_pymc_params_match_rv_op",
        "check_pymc_draws_match_reference",
    ]


class TestStudentT(BaseTestDistributionRandom):
    pymc_dist = pm.StudentT
    pymc_dist_params = {"nu": 5.0, "mu": -1.0, "sigma": 2.0}
    expected_rv_op_params = {"nu": 5.0, "mu": -1.0, "sigma": 2.0}
    reference_dist_params = {"df": 5.0, "loc": -1.0, "scale": 2.0}
    reference_dist = seeded_scipy_distribution_builder("t")
    checks_to_run = [
        "check_pymc_params_match_rv_op",
        "check_pymc_draws_match_reference",
        "check_rv_size",
    ]


class TestMoyal(BaseTestDistributionRandom):
    pymc_dist = pm.Moyal
    pymc_dist_params = {"mu": 0.0, "sigma": 1.0}
    expected_rv_op_params = {"mu": 0.0, "sigma": 1.0}
    reference_dist_params = {"loc": 0.0, "scale": 1.0}
    reference_dist = seeded_scipy_distribution_builder("moyal")
    checks_to_run = [
        "check_pymc_params_match_rv_op",
        "check_pymc_draws_match_reference",
        "check_rv_size",
    ]


class TestKumaraswamy(BaseTestDistributionRandom):
    def kumaraswamy_rng_fn(self, a, b, size, uniform_rng_fct):
        return (1 - (1 - uniform_rng_fct(size=size)) ** (1 / b)) ** (1 / a)

    def seeded_kumaraswamy_rng_fn(self):
        uniform_rng_fct = ft.partial(
            getattr(np.random.RandomState, "uniform"), self.get_random_state()
        )
        return ft.partial(self.kumaraswamy_rng_fn, uniform_rng_fct=uniform_rng_fct)

    pymc_dist = pm.Kumaraswamy
    pymc_dist_params = {"a": 1.0, "b": 1.0}
    expected_rv_op_params = {"a": 1.0, "b": 1.0}
    reference_dist_params = {"a": 1.0, "b": 1.0}
    reference_dist = seeded_kumaraswamy_rng_fn
    checks_to_run = [
        "check_pymc_params_match_rv_op",
        "check_pymc_draws_match_reference",
        "check_rv_size",
    ]


class TestTruncatedNormal(BaseTestDistributionRandom):
    pymc_dist = pm.TruncatedNormal
    lower, upper, mu, sigma = -2.0, 2.0, 0, 1.0
    pymc_dist_params = {"mu": mu, "sigma": sigma, "lower": lower, "upper": upper}
    expected_rv_op_params = {"mu": mu, "sigma": sigma, "lower": lower, "upper": upper}
    reference_dist_params = {
        "loc": mu,
        "scale": sigma,
        "a": (lower - mu) / sigma,
        "b": (upper - mu) / sigma,
    }
    reference_dist = seeded_scipy_distribution_builder("truncnorm")
    checks_to_run = [
        "check_pymc_params_match_rv_op",
        "check_pymc_draws_match_reference",
        "check_rv_size",
    ]


class TestTruncatedNormalTau(BaseTestDistributionRandom):
    pymc_dist = pm.TruncatedNormal
    lower, upper, mu, tau = -2.0, 2.0, 0, 1.0
    tau, sigma = get_tau_sigma(tau=tau, sigma=None)
    pymc_dist_params = {"mu": mu, "tau": tau, "lower": lower, "upper": upper}
    expected_rv_op_params = {"mu": mu, "sigma": sigma, "lower": lower, "upper": upper}
    checks_to_run = [
        "check_pymc_params_match_rv_op",
    ]


class TestTruncatedNormalLowerTau(BaseTestDistributionRandom):
    pymc_dist = pm.TruncatedNormal
    lower, upper, mu, tau = -2.0, np.inf, 0, 1.0
    tau, sigma = get_tau_sigma(tau=tau, sigma=None)
    pymc_dist_params = {"mu": mu, "tau": tau, "lower": lower}
    expected_rv_op_params = {"mu": mu, "sigma": sigma, "lower": lower, "upper": upper}
    checks_to_run = [
        "check_pymc_params_match_rv_op",
    ]


class TestTruncatedNormalUpperTau(BaseTestDistributionRandom):
    pymc_dist = pm.TruncatedNormal
    lower, upper, mu, tau = -np.inf, 2.0, 0, 1.0
    tau, sigma = get_tau_sigma(tau=tau, sigma=None)
    pymc_dist_params = {"mu": mu, "tau": tau, "upper": upper}
    expected_rv_op_params = {"mu": mu, "sigma": sigma, "lower": lower, "upper": upper}
    checks_to_run = [
        "check_pymc_params_match_rv_op",
    ]


class TestTruncatedNormalUpperArray(BaseTestDistributionRandom):
    pymc_dist = pm.TruncatedNormal
    lower, upper, mu, tau = (
        np.array([-np.inf, -np.inf]),
        np.array([3, 2]),
        np.array([0, 0]),
        np.array(
            [
                1,
                1,
            ]
        ),
    )
    size = (15, 2)
    tau, sigma = get_tau_sigma(tau=tau, sigma=None)
    pymc_dist_params = {"mu": mu, "tau": tau, "upper": upper}
    expected_rv_op_params = {"mu": mu, "sigma": sigma, "lower": lower, "upper": upper}
    checks_to_run = [
        "check_pymc_params_match_rv_op",
    ]


class TestWald(BaseTestDistributionRandom):
    pymc_dist = pm.Wald
    mu, lam, alpha = 1.0, 1.0, 0.0
    mu_rv, lam_rv, phi_rv = pm.Wald.get_mu_lam_phi(mu=mu, lam=lam, phi=None)
    pymc_dist_params = {"mu": mu, "lam": lam, "alpha": alpha}
    expected_rv_op_params = {"mu": mu_rv, "lam": lam_rv, "alpha": alpha}
    reference_dist_params = {"mean": mu, "scale": lam_rv}
    reference_dist = seeded_numpy_distribution_builder("wald")
    checks_to_run = [
        "check_pymc_params_match_rv_op",
        "check_pymc_draws_match_reference",
        "check_rv_size",
    ]

    def check_pymc_draws_match_reference(self):
        npt.assert_array_almost_equal(
            self.pymc_rv.eval(), self.reference_dist_draws + self.alpha, decimal=self.decimal
        )


class TestWaldMuPhi(BaseTestDistributionRandom):
    pymc_dist = pm.Wald
    mu, phi, alpha = 1.0, 3.0, 0.0
    mu_rv, lam_rv, phi_rv = pm.Wald.get_mu_lam_phi(mu=mu, lam=None, phi=phi)
    pymc_dist_params = {"mu": mu, "phi": phi, "alpha": alpha}
    expected_rv_op_params = {"mu": mu_rv, "lam": lam_rv, "alpha": alpha}
    checks_to_run = [
        "check_pymc_params_match_rv_op",
    ]


class TestSkewNormal(BaseTestDistributionRandom):
    pymc_dist = pm.SkewNormal
    pymc_dist_params = {"mu": 0.0, "sigma": 1.0, "alpha": 5.0}
    expected_rv_op_params = {"mu": 0.0, "sigma": 1.0, "alpha": 5.0}
    reference_dist_params = {"loc": 0.0, "scale": 1.0, "a": 5.0}
    reference_dist = seeded_scipy_distribution_builder("skewnorm")
    checks_to_run = [
        "check_pymc_params_match_rv_op",
        "check_pymc_draws_match_reference",
        "check_rv_size",
    ]


class TestSkewNormalTau(BaseTestDistributionRandom):
    pymc_dist = pm.SkewNormal
    tau, sigma = get_tau_sigma(tau=2.0)
    pymc_dist_params = {"mu": 0.0, "tau": tau, "alpha": 5.0}
    expected_rv_op_params = {"mu": 0.0, "sigma": sigma, "alpha": 5.0}
    checks_to_run = ["check_pymc_params_match_rv_op"]


class TestRice(BaseTestDistributionRandom):
    pymc_dist = pm.Rice
    b, sigma = 1, 2
    pymc_dist_params = {"b": b, "sigma": sigma}
    expected_rv_op_params = {"b": b, "sigma": sigma}
    reference_dist_params = {"b": b, "scale": sigma}
    reference_dist = seeded_scipy_distribution_builder("rice")
    checks_to_run = [
        "check_pymc_params_match_rv_op",
        "check_pymc_draws_match_reference",
        "check_rv_size",
    ]


class TestRiceNu(BaseTestDistributionRandom):
    pymc_dist = pm.Rice
    nu = sigma = 2
    pymc_dist_params = {"nu": nu, "sigma": sigma}
    expected_rv_op_params = {"b": nu / sigma, "sigma": sigma}
    checks_to_run = ["check_pymc_params_match_rv_op"]


class TestStudentTLam(BaseTestDistributionRandom):
    pymc_dist = pm.StudentT
    lam, sigma = get_tau_sigma(tau=2.0)
    pymc_dist_params = {"nu": 5.0, "mu": -1.0, "lam": lam}
    expected_rv_op_params = {"nu": 5.0, "mu": -1.0, "lam": sigma}
    reference_dist_params = {"df": 5.0, "loc": -1.0, "scale": sigma}
    reference_dist = seeded_scipy_distribution_builder("t")
    checks_to_run = ["check_pymc_params_match_rv_op"]


class TestNormal(BaseTestDistributionRandom):
    pymc_dist = pm.Normal
    pymc_dist_params = {"mu": 5.0, "sigma": 10.0}
    expected_rv_op_params = {"mu": 5.0, "sigma": 10.0}
    reference_dist_params = {"loc": 5.0, "scale": 10.0}
    size = 15
    reference_dist = seeded_numpy_distribution_builder("normal")
    checks_to_run = [
        "check_pymc_params_match_rv_op",
        "check_pymc_draws_match_reference",
        "check_rv_size",
    ]


class TestLogitNormal(BaseTestDistributionRandom):
    def logit_normal_rng_fn(self, rng, size, loc, scale):
        return sp.expit(st.norm.rvs(loc=loc, scale=scale, size=size, random_state=rng))

    pymc_dist = pm.LogitNormal
    pymc_dist_params = {"mu": 5.0, "sigma": 10.0}
    expected_rv_op_params = {"mu": 5.0, "sigma": 10.0}
    reference_dist_params = {"loc": 5.0, "scale": 10.0}
    reference_dist = lambda self: ft.partial(self.logit_normal_rng_fn, rng=self.get_random_state())
    checks_to_run = [
        "check_pymc_params_match_rv_op",
        "check_pymc_draws_match_reference",
        "check_rv_size",
    ]


class TestLogitNormalTau(BaseTestDistributionRandom):
    pymc_dist = pm.LogitNormal
    tau, sigma = get_tau_sigma(tau=25.0)
    pymc_dist_params = {"mu": 1.0, "tau": tau}
    expected_rv_op_params = {"mu": 1.0, "sigma": sigma}
    checks_to_run = ["check_pymc_params_match_rv_op"]


class TestNormalTau(BaseTestDistributionRandom):
    pymc_dist = pm.Normal
    tau, sigma = get_tau_sigma(tau=25.0)
    pymc_dist_params = {"mu": 1.0, "tau": tau}
    expected_rv_op_params = {"mu": 1.0, "sigma": sigma}
    checks_to_run = ["check_pymc_params_match_rv_op"]


class TestNormalSd(BaseTestDistributionRandom):
    pymc_dist = pm.Normal
    pymc_dist_params = {"mu": 1.0, "sigma": 5.0}
    expected_rv_op_params = {"mu": 1.0, "sigma": 5.0}
    checks_to_run = ["check_pymc_params_match_rv_op"]


class TestUniform(BaseTestDistributionRandom):
    pymc_dist = pm.Uniform
    pymc_dist_params = {"lower": 0.5, "upper": 1.5}
    expected_rv_op_params = {"lower": 0.5, "upper": 1.5}
    checks_to_run = ["check_pymc_params_match_rv_op"]


class TestHalfNormal(BaseTestDistributionRandom):
    pymc_dist = pm.HalfNormal
    pymc_dist_params = {"sigma": 10.0}
    expected_rv_op_params = {"mean": 0, "sigma": 10.0}
    reference_dist_params = {"loc": 0, "scale": 10.0}
    reference_dist = seeded_scipy_distribution_builder("halfnorm")
    checks_to_run = [
        "check_pymc_params_match_rv_op",
        "check_pymc_draws_match_reference",
    ]


class TestHalfNormalTau(BaseTestDistributionRandom):
    pymc_dist = pm.Normal
    tau, sigma = get_tau_sigma(tau=25.0)
    pymc_dist_params = {"tau": tau}
    expected_rv_op_params = {"mu": 0.0, "sigma": sigma}
    checks_to_run = ["check_pymc_params_match_rv_op"]


class TestHalfNormalSd(BaseTestDistributionRandom):
    pymc_dist = pm.Normal
    pymc_dist_params = {"sigma": 5.0}
    expected_rv_op_params = {"mu": 0.0, "sigma": 5.0}
    checks_to_run = ["check_pymc_params_match_rv_op"]


class TestBeta(BaseTestDistributionRandom):
    pymc_dist = pm.Beta
    pymc_dist_params = {"alpha": 2.0, "beta": 5.0}
    expected_rv_op_params = {"alpha": 2.0, "beta": 5.0}
    reference_dist_params = {"a": 2.0, "b": 5.0}
    size = 15
    reference_dist = lambda self: ft.partial(clipped_beta_rvs, random_state=self.get_random_state())
    checks_to_run = [
        "check_pymc_params_match_rv_op",
        "check_pymc_draws_match_reference",
        "check_rv_size",
    ]


class TestBetaMuSigma(BaseTestDistributionRandom):
    pymc_dist = pm.Beta
    pymc_dist_params = {"mu": 0.5, "sigma": 0.25}
    expected_alpha, expected_beta = pm.Beta.get_alpha_beta(
        mu=pymc_dist_params["mu"], sigma=pymc_dist_params["sigma"]
    )
    expected_rv_op_params = {"alpha": expected_alpha, "beta": expected_beta}
    checks_to_run = ["check_pymc_params_match_rv_op"]


class TestBetaMuNu(BaseTestDistributionRandom):
    pymc_dist = pm.Beta
    pymc_dist_params = {"mu": 0.5, "nu": 3}
    expected_alpha, expected_beta = pm.Beta.get_alpha_beta(
        mu=pymc_dist_params["mu"], nu=pymc_dist_params["nu"]
    )
    expected_rv_op_params = {"alpha": expected_alpha, "beta": expected_beta}
    checks_to_run = ["check_pymc_params_match_rv_op"]


class TestExponential(BaseTestDistributionRandom):
    pymc_dist = pm.Exponential
    pymc_dist_params = {"lam": 10.0}
    expected_rv_op_params = {"mu": 1.0 / pymc_dist_params["lam"]}
    reference_dist_params = {"scale": 1.0 / pymc_dist_params["lam"]}
    reference_dist = seeded_numpy_distribution_builder("exponential")
    checks_to_run = [
        "check_pymc_params_match_rv_op",
        "check_pymc_draws_match_reference",
    ]


class TestCauchy(BaseTestDistributionRandom):
    pymc_dist = pm.Cauchy
    pymc_dist_params = {"alpha": 2.0, "beta": 5.0}
    expected_rv_op_params = {"alpha": 2.0, "beta": 5.0}
    reference_dist_params = {"loc": 2.0, "scale": 5.0}
    reference_dist = seeded_scipy_distribution_builder("cauchy")
    checks_to_run = [
        "check_pymc_params_match_rv_op",
        "check_pymc_draws_match_reference",
    ]


class TestHalfCauchy(BaseTestDistributionRandom):
    pymc_dist = pm.HalfCauchy
    pymc_dist_params = {"beta": 5.0}
    expected_rv_op_params = {"alpha": 0.0, "beta": 5.0}
    reference_dist_params = {"loc": 0.0, "scale": 5.0}
    reference_dist = seeded_scipy_distribution_builder("halfcauchy")
    checks_to_run = [
        "check_pymc_params_match_rv_op",
        "check_pymc_draws_match_reference",
    ]


class TestGamma(BaseTestDistributionRandom):
    pymc_dist = pm.Gamma
    pymc_dist_params = {"alpha": 2.0, "beta": 5.0}
    expected_rv_op_params = {"alpha": 2.0, "beta": 1 / 5.0}
    reference_dist_params = {"shape": 2.0, "scale": 1 / 5.0}
    reference_dist = seeded_numpy_distribution_builder("gamma")
    checks_to_run = [
        "check_pymc_params_match_rv_op",
        "check_pymc_draws_match_reference",
    ]


class TestGammaMuSigma(BaseTestDistributionRandom):
    pymc_dist = pm.Gamma
    pymc_dist_params = {"mu": 0.5, "sigma": 0.25}
    expected_alpha, expected_beta = pm.Gamma.get_alpha_beta(
        mu=pymc_dist_params["mu"], sigma=pymc_dist_params["sigma"]
    )
    expected_rv_op_params = {"alpha": expected_alpha, "beta": 1 / expected_beta}
    checks_to_run = ["check_pymc_params_match_rv_op"]


class TestInverseGamma(BaseTestDistributionRandom):
    pymc_dist = pm.InverseGamma
    pymc_dist_params = {"alpha": 2.0, "beta": 5.0}
    expected_rv_op_params = {"alpha": 2.0, "beta": 5.0}
    reference_dist_params = {"a": 2.0, "scale": 5.0}
    reference_dist = seeded_scipy_distribution_builder("invgamma")
    checks_to_run = [
        "check_pymc_params_match_rv_op",
        "check_pymc_draws_match_reference",
    ]


class TestInverseGammaMuSigma(BaseTestDistributionRandom):
    pymc_dist = pm.InverseGamma
    pymc_dist_params = {"mu": 0.5, "sigma": 0.25}
    expected_alpha, expected_beta = pm.InverseGamma._get_alpha_beta(
        alpha=None,
        beta=None,
        mu=pymc_dist_params["mu"],
        sigma=pymc_dist_params["sigma"],
    )
    expected_rv_op_params = {"alpha": expected_alpha, "beta": expected_beta}
    checks_to_run = ["check_pymc_params_match_rv_op"]


class TestChiSquared(BaseTestDistributionRandom):
    pymc_dist = pm.ChiSquared
    pymc_dist_params = {"nu": 2.0}
    expected_rv_op_params = {"nu": 2.0}
    reference_dist_params = {"df": 2.0}
    reference_dist = seeded_numpy_distribution_builder("chisquare")
    checks_to_run = [
        "check_pymc_params_match_rv_op",
        "check_pymc_draws_match_reference",
        "check_rv_size",
    ]


class TestLogistic(BaseTestDistributionRandom):
    pymc_dist = pm.Logistic
    pymc_dist_params = {"mu": 1.0, "s": 2.0}
    expected_rv_op_params = {"mu": 1.0, "s": 2.0}
    checks_to_run = ["check_pymc_params_match_rv_op"]


class TestLogNormal(BaseTestDistributionRandom):
    pymc_dist = pm.LogNormal
    pymc_dist_params = {"mu": 1.0, "sigma": 5.0}
    expected_rv_op_params = {"mu": 1.0, "sigma": 5.0}
    checks_to_run = ["check_pymc_params_match_rv_op"]


class TestLognormalTau(BaseTestDistributionRandom):
    pymc_dist = pm.Lognormal
    tau, sigma = get_tau_sigma(tau=25.0)
    pymc_dist_params = {"mu": 1.0, "tau": 25.0}
    expected_rv_op_params = {"mu": 1.0, "sigma": sigma}
    checks_to_run = ["check_pymc_params_match_rv_op"]


class TestLognormalSd(BaseTestDistributionRandom):
    pymc_dist = pm.Lognormal
    pymc_dist_params = {"mu": 1.0, "sigma": 5.0}
    expected_rv_op_params = {"mu": 1.0, "sigma": 5.0}
    checks_to_run = ["check_pymc_params_match_rv_op"]


class TestTriangular(BaseTestDistributionRandom):
    pymc_dist = pm.Triangular
    pymc_dist_params = {"lower": 0, "upper": 1, "c": 0.5}
    expected_rv_op_params = {"lower": 0, "c": 0.5, "upper": 1}
    reference_dist_params = {"left": 0, "mode": 0.5, "right": 1}
    reference_dist = seeded_numpy_distribution_builder("triangular")
    checks_to_run = [
        "check_pymc_params_match_rv_op",
        "check_pymc_draws_match_reference",
    ]


class TestVonMises(BaseTestDistributionRandom):
    pymc_dist = pm.VonMises
    pymc_dist_params = {"mu": -2.1, "kappa": 5}
    expected_rv_op_params = {"mu": -2.1, "kappa": 5}
    checks_to_run = ["check_pymc_params_match_rv_op"]


class TestWeibull(BaseTestDistributionRandom):
    def weibull_rng_fn(self, size, alpha, beta, std_weibull_rng_fct):
        return beta * std_weibull_rng_fct(alpha, size=size)

    def seeded_weibul_rng_fn(self):
        std_weibull_rng_fct = ft.partial(
            getattr(np.random.RandomState, "weibull"), self.get_random_state()
        )
        return ft.partial(self.weibull_rng_fn, std_weibull_rng_fct=std_weibull_rng_fct)

    pymc_dist = pm.Weibull
    pymc_dist_params = {"alpha": 1.0, "beta": 2.0}
    expected_rv_op_params = {"alpha": 1.0, "beta": 2.0}
    reference_dist_params = {"alpha": 1.0, "beta": 2.0}
    reference_dist = seeded_weibul_rng_fn
    checks_to_run = [
        "check_pymc_params_match_rv_op",
        "check_pymc_draws_match_reference",
        "check_rv_size",
    ]


@pytest.mark.skipif(
    condition=_polyagamma_not_installed,
    reason="`polyagamma package is not available/installed.",
)
class TestPolyaGamma(BaseTestDistributionRandom):
    def polyagamma_rng_fn(self, size, h, z, rng):
        return random_polyagamma(h, z, size=size, random_state=rng._bit_generator)

    pymc_dist = pm.PolyaGamma
    pymc_dist_params = {"h": 1.0, "z": 0.0}
    expected_rv_op_params = {"h": 1.0, "z": 0.0}
    reference_dist_params = {"h": 1.0, "z": 0.0}
    reference_dist = lambda self: ft.partial(self.polyagamma_rng_fn, rng=self.get_random_state())
    checks_to_run = [
        "check_pymc_params_match_rv_op",
        "check_pymc_draws_match_reference",
        "check_rv_size",
    ]


class TestInterpolated(BaseTestDistributionRandom):
    def interpolated_rng_fn(self, size, mu, sigma, rng):
        return st.norm.rvs(loc=mu, scale=sigma, size=size)

    pymc_dist = pm.Interpolated

    # Dummy values for RV size testing
    mu = sigma = 1
    x_points = pdf_points = np.linspace(1, 100, 100)

    pymc_dist_params = {"x_points": x_points, "pdf_points": pdf_points}
    reference_dist_params = {"mu": mu, "sigma": sigma}

    reference_dist = lambda self: ft.partial(self.interpolated_rng_fn, rng=self.get_random_state())
    checks_to_run = [
        "check_rv_size",
        "check_draws",
    ]

    def check_draws(self):
        for mu in R.vals:
            for sigma in Rplus.vals:
                # pylint: disable=cell-var-from-loop
                rng = self.get_random_state()

                def ref_rand(size):
                    return st.norm.rvs(loc=mu, scale=sigma, size=size, random_state=rng)

                class TestedInterpolated(pm.Interpolated):
                    rv_op = interpolated

                    @classmethod
                    def dist(cls, **kwargs):
                        x_points = np.linspace(mu - 5 * sigma, mu + 5 * sigma, 100)
                        pdf_points = st.norm.pdf(x_points, loc=mu, scale=sigma)
                        return super().dist(x_points=x_points, pdf_points=pdf_points, **kwargs)

                continuous_random_tester(
                    TestedInterpolated,
                    {},
                    extra_args={"rng": pytensor.shared(rng)},
                    ref_rand=ref_rand,
<<<<<<< HEAD
                )


class TestICDF:
    @pytest.mark.parametrize(
        "dist_params, obs, size",
        [
            ((0, 1), np.array([-0.5, 0, 0.3, 0.5, 1, 1.5], dtype=np.float64), ()),
            ((-1, 20), np.array([-0.5, 0, 0.3, 0.5, 1, 1.5], dtype=np.float64), ()),
            ((-1, 20), np.array([-0.5, 0, 0.3, 0.5, 1, 1.5], dtype=np.float64), (2, 3)),
        ],
    )
    def test_normal_icdf(self, dist_params, obs, size):
        dist_params_at, obs_at, size_at = create_pytensor_params(dist_params, obs, size)
        dist_params = dict(zip(dist_params_at, dist_params))

        x = Normal.dist(*dist_params_at, size=size_at)

        scipy_logprob_tester(x, obs, dist_params, test_fn=st.norm.ppf, test="icdf")

    @pytest.mark.parametrize(
        "dist_params, obs, size",
        [
            ((-5, 4), np.array([0.0, 0.2, 0.4, 0.6, 0.8, 1.0], dtype=np.float64), ()),
            ((-1, 2), np.array([0.0, 0.2, 0.4, 0.6, 0.8, 1.0], dtype=np.float64), ()),
            ((0, 10), np.array([0.0, 0.2, 0.4, 0.6, 0.8, 1.0], dtype=np.float64), ()),
        ],
    )
    def test_uniform_icdf(self, dist_params, obs, size):
        dist_params_at, obs_at, size_at = create_pytensor_params(dist_params, obs, size)
        dist_params = dict(zip(dist_params_at, dist_params))
        x = Uniform.dist(*dist_params_at)
        scipy_logprob_tester(
            x,
            obs,
            dist_params,
            test_fn=lambda val, lower, upper: st.uniform.ppf(val, lower, upper - lower),
            test="icdf",
        )
=======
                )
>>>>>>> 67925df6
<|MERGE_RESOLUTION|>--- conflicted
+++ resolved
@@ -2276,7 +2276,6 @@
                     {},
                     extra_args={"rng": pytensor.shared(rng)},
                     ref_rand=ref_rand,
-<<<<<<< HEAD
                 )
 
 
@@ -2315,7 +2314,4 @@
             dist_params,
             test_fn=lambda val, lower, upper: st.uniform.ppf(val, lower, upper - lower),
             test="icdf",
-        )
-=======
-                )
->>>>>>> 67925df6
+        )