#   Copyright 2023 The PyMC Developers
#
#   Licensed under the Apache License, Version 2.0 (the "License");
#   you may not use this file except in compliance with the License.
#   You may obtain a copy of the License at
#
#       http://www.apache.org/licenses/LICENSE-2.0
#
#   Unless required by applicable law or agreed to in writing, software
#   distributed under the License is distributed on an "AS IS" BASIS,
#   WITHOUT WARRANTIES OR CONDITIONS OF ANY KIND, either express or implied.
#   See the License for the specific language governing permissions and
#   limitations under the License.

import numbers
import warnings

from collections import Counter
from functools import reduce
from operator import add, mul
from typing import Any, Callable, List, Optional, Sequence, Union

import numpy as np
import pytensor.tensor as pt

from pytensor.graph.basic import Variable
from pytensor.tensor.sharedvar import TensorSharedVariable
from pytensor.tensor.var import TensorConstant, TensorVariable

__all__ = [
    "Constant",
    "WhiteNoise",
    "ExpQuad",
    "RatQuad",
    "Exponential",
    "Matern52",
    "Matern32",
    "Matern12",
    "Linear",
    "Polynomial",
    "Cosine",
    "Periodic",
    "WarpedInput",
    "WrappedPeriodic",
    "Gibbs",
    "Coregion",
    "ScaledCov",
    "Kron",
]

TensorLike = Union[np.ndarray, TensorVariable]
IntSequence = Union[np.ndarray, Sequence[int]]


class BaseCovariance:
    """
    Base class for kernels/covariance functions.
    """

    def __call__(
        self,
        X: TensorLike,
        Xs: Optional[TensorLike] = None,
        diag: bool = False,
    ) -> TensorVariable:
        r"""
        Evaluate the kernel/covariance function.

        Parameters
        ----------
        X: The training inputs to the kernel.
        Xs: The optional prediction set of inputs the kernel.
            If Xs is None, Xs = X.
        diag: bool
            Return only the diagonal of the covariance function.
            Default is False.
        """
        if diag:
            return self.diag(X)
        else:
            return self.full(X, Xs)

    def diag(self, X: TensorLike) -> TensorVariable:
        raise NotImplementedError

    def full(self, X: TensorLike, Xs: Optional[TensorLike] = None) -> TensorVariable:
        raise NotImplementedError

    def __add__(self, other) -> "Add":
        # If it's a scalar, cast as Constant covariance.  This allows validation for power spectral
        # density calc.
        if isinstance(other, numbers.Real):
            other = Constant(c=other)
        return Add([self, other])

    def __mul__(self, other) -> "Prod":
        return Prod([self, other])

    def __radd__(self, other) -> "Add":
        return self.__add__(other)

    def __rmul__(self, other) -> "Prod":
        return self.__mul__(other)

    def __pow__(self, other) -> "Exponentiated":
        other = pt.as_tensor_variable(other).squeeze()
        if not other.ndim == 0:
            raise ValueError("A covariance function can only be exponentiated by a scalar value")
        if not isinstance(self, Covariance):
            raise TypeError(
                "Can only exponentiate covariance functions which inherit from `Covariance`"
            )
        return Exponentiated(self, other)

    def __array_wrap__(self, result):
        """
        Required to allow radd/rmul by numpy arrays.
        """
        result = np.squeeze(result)
        if len(result.shape) <= 1:
            result = result.reshape(1, 1)
        elif len(result.shape) > 2:
            raise ValueError(
                f"cannot combine a covariance function with array of shape {result.shape}"
            )
        r, c = result.shape
        A = np.zeros((r, c))
        for i in range(r):
            for j in range(c):
                r = result[i, j]._factor_list[1]
                if isinstance(r, Constant):
                    # Counteract the elemwise Add edgecase
                    r = r.c
                A[i, j] = r
        if isinstance(result[0][0], Add):
            return result[0][0]._factor_list[0] + A
        elif isinstance(result[0][0], Prod):
            return result[0][0]._factor_list[0] * A
        else:
            raise TypeError(
                f"Unknown Covariance combination type {result[0][0]}.  "
                "Known types are `Add` or `Prod`."
            )

    @staticmethod
    def _alloc(X, *shape: int) -> TensorVariable:
        return pt.alloc(X, *shape)  # type: ignore


class Covariance(BaseCovariance):
    """
    Base class for kernels/covariance functions with input_dim and active_dims, which excludes
    kernels like `Constant` and `WhiteNoise`.

    Parameters
    ----------
    input_dim: integer
        The number of input dimensions, or columns of X (or Xs)
        the kernel will operate on.
    active_dims: List of integers
        Indicate which dimension or column of X the covariance
        function operates on.
    """

    def __init__(self, input_dim: int, active_dims: Optional[IntSequence] = None):
        self.input_dim = input_dim
        if active_dims is None:
            self.active_dims = np.arange(input_dim)
        else:
            self.active_dims = np.asarray(active_dims, int)

        if max(self.active_dims) > self.input_dim:
            raise ValueError("Values in `active_dims` can't be larger than `input_dim`.")

    @property
    def n_dims(self) -> int:
        """The dimensionality of the input, as taken from the
        `active_dims`.
        """
        # Evaluate lazily in-case this changes.
        return len(self.active_dims)

    def _slice(self, X, Xs=None):
        xdims = X.shape[-1]
        if isinstance(xdims, Variable):
            xdims = xdims.eval()
        if self.input_dim != xdims:
            warnings.warn(
                f"Only {self.input_dim} column(s) out of {xdims} are"
                " being used to compute the covariance function. If this"
                " is not intended, increase 'input_dim' parameter to"
                " the number of columns to use. Ignore otherwise.",
                UserWarning,
            )
        X = pt.as_tensor_variable(X[:, self.active_dims])
        if Xs is not None:
            Xs = pt.as_tensor_variable(Xs[:, self.active_dims])
        return X, Xs


class Combination(Covariance):
    def __init__(self, factor_list: Sequence):
        """Use constituent factors to get input_dim and active_dims for the Combination covariance."""

        # Check if all input_dim are the same in factor_list
        input_dims = {factor.input_dim for factor in factor_list if isinstance(factor, Covariance)}

        if len(input_dims) != 1:
            raise ValueError("All covariances must have the same `input_dim`.")
        input_dim = input_dims.pop()

        # Union all active_dims sets in factor_list for the combination covariance
        active_dims = np.sort(
            np.asarray(
                list(
                    set.union(
                        *[
                            set(factor.active_dims)
                            for factor in factor_list
                            if isinstance(factor, Covariance)
                        ]
                    )
                ),
                dtype=int,
            )
        )
        super().__init__(input_dim=input_dim, active_dims=active_dims)

        # Set up combination kernel, flatten out factor_list so that
        self._factor_list: List[Any] = []
        for factor in factor_list:
            if isinstance(factor, self.__class__):
                self._factor_list.extend(factor._factor_list)
            else:
                self._factor_list.append(factor)

    def _merge_factors_cov(self, X, Xs=None, diag=False):
        """Called to evaluate either all the sums or all the
        products of kernels that are possible to evaluate.
        """
        factor_list = []
        for factor in self._factor_list:
            # make sure diag=True is handled properly
            if isinstance(factor, BaseCovariance):
                factor_list.append(factor(X, Xs, diag))

            elif isinstance(factor, np.ndarray):
                if np.ndim(factor) == 2 and diag:
                    factor_list.append(np.diag(factor))
                else:
                    factor_list.append(factor)

            elif isinstance(
                factor,
                (
                    TensorConstant,
                    TensorVariable,
                    TensorSharedVariable,
                ),
            ):
                if factor.ndim == 2 and diag:
                    factor_list.append(pt.diag(factor))
                else:
                    factor_list.append(factor)

            else:
                factor_list.append(factor)

        return factor_list

    def _merge_factors_psd(self, omega):
        """Called to evaluatate spectral densities of combination kernels when possible.

        Implements
        a more restricted set of rules than `_merge_factors_cov` -- just additivity of stationary
        covariances with defined power spectral densities and multiplication by scalars.  Also, the
        active_dims for all covariances in the sum must be the same.
        """
        factor_list = []
        for factor in self._factor_list:
            if isinstance(factor, Covariance):
                # Allow merging covariances for psd only if active_dims are the same
                if set(self.active_dims) != set(factor.active_dims):
                    raise ValueError(
                        "For power spectral density calculations `active_dims` must be the same "
                        "for all covariances in the sum."
                    )

                # If it's a covariance try to calculate the psd
                try:
                    factor_list.append(factor.power_spectral_density(omega))

                except (AttributeError, NotImplementedError) as e:
                    if isinstance(factor, Stationary):
                        raise NotImplementedError(
                            f"No power spectral density method has been implemented for {factor}."
                        ) from e

                    else:
                        raise ValueError(
                            "Power spectral densities, `.power_spectral_density(omega)`, can only "
                            f"be calculated for `Stationary` covariance functions.  {factor} is "
                            "non-stationary."
                        ) from e

            else:
                # Otherwise defer the reduction to later
                factor_list.append(factor)

        return factor_list


class Add(Combination):
    def __call__(
        self,
        X: TensorLike,
        Xs: Optional[TensorLike] = None,
        diag: bool = False,
    ) -> TensorVariable:
        return reduce(add, self._merge_factors_cov(X, Xs, diag))

    def power_spectral_density(self, omega: TensorLike) -> TensorVariable:
        return reduce(add, self._merge_factors_psd(omega))


class Prod(Combination):
    def __call__(
        self,
        X: TensorLike,
        Xs: Optional[TensorLike] = None,
        diag: bool = False,
    ) -> TensorVariable:
        return reduce(mul, self._merge_factors_cov(X, Xs, diag))

    def power_spectral_density(self, omega: TensorLike) -> TensorVariable:
        check = Counter([isinstance(factor, Covariance) for factor in self._factor_list])
        if check.get(True, 0) >= 2:
            raise NotImplementedError(
                "The power spectral density of products of covariance "
                "functions is not implemented."
            )
        return reduce(mul, self._merge_factors_psd(omega))


class Exponentiated(Covariance):
    def __init__(self, kernel: Covariance, power):
        self.kernel = kernel
        self.power = power
        super().__init__(input_dim=self.kernel.input_dim, active_dims=self.kernel.active_dims)

    def __call__(
        self, X: TensorLike, Xs: Optional[TensorLike] = None, diag: bool = False
    ) -> TensorVariable:
        return self.kernel(X, Xs, diag=diag) ** self.power


class Kron(Covariance):
    r"""Form a covariance object that is the kronecker product of other covariances.

    In contrast to standard multiplication, where each covariance is given the
    same inputs X and Xs, kronecker product covariances first split the inputs
    into their respective spaces (inferred from the input_dim of each object)
    before forming their product. Kronecker covariances have a larger
    input dimension than any of its factors since the inputs are the
    concatenated columns of its components.

    Factors must be covariances or their combinations, arrays will not work.

    Generally utilized by the `gp.MarginalKron` and gp.LatentKron`
    implementations.
    """

    def __init__(self, factor_list: Sequence[Covariance]):
        self.input_dims = [factor.input_dim for factor in factor_list]
        input_dim = sum(self.input_dims)
        super().__init__(input_dim=input_dim)
        self._factor_list = factor_list

    def _split(self, X, Xs):
        indices = np.cumsum(self.input_dims)
        X_split = np.hsplit(X, indices)
        if Xs is not None:
            Xs_split = np.hsplit(Xs, indices)
        else:
            Xs_split = [None] * len(X_split)
        return X_split, Xs_split

    def __call__(
        self, X: TensorLike, Xs: Optional[TensorLike] = None, diag: bool = False
    ) -> TensorVariable:
        X_split, Xs_split = self._split(X, Xs)
        covs = [cov(x, xs, diag) for cov, x, xs in zip(self._factor_list, X_split, Xs_split)]
        return reduce(mul, covs)


class Constant(BaseCovariance):
    r"""
    Constant valued covariance function.

    .. math::

       k(x, x') = c
    """

    def __init__(self, c):
        self.c = c

    def diag(self, X: TensorLike) -> TensorVariable:
        return self._alloc(self.c, X.shape[0])

    def full(self, X: TensorLike, Xs: Optional[TensorLike] = None) -> TensorVariable:
        if Xs is None:
            return self._alloc(self.c, X.shape[0], X.shape[0])
        else:
            return self._alloc(self.c, X.shape[0], Xs.shape[0])


class WhiteNoise(BaseCovariance):
    r"""
    White noise covariance function.

    .. math::

       k(x, x') = \sigma^2 \mathrm{I}
    """

    def __init__(self, sigma):
        self.sigma = sigma

    def diag(self, X: TensorLike) -> TensorVariable:
        return self._alloc(pt.square(self.sigma), X.shape[0])

    def full(self, X: TensorLike, Xs: Optional[TensorLike] = None) -> TensorVariable:
        if Xs is None:
            return pt.diag(self.diag(X))
        else:
            return self._alloc(0.0, X.shape[0], Xs.shape[0])


class Circular(Covariance):
    R"""
    Circular Kernel.

    .. math::

        k_g(x, y) = W_\pi(\operatorname{dist}_{\mathit{geo}}(x, y)),

    with

    .. math::

        W_c(t) = \left(1 + \tau \frac{t}{c}\right)\left(1-\frac{t}{c}\right)^\tau_+

    where :math:`c` is maximum value for :math:`t` and :math:`\tau\ge 4`.
    :math:`\tau` controls for correlation strength, larger :math:`\tau` leads to less smooth functions
    See [1]_ for more explanations and use cases.

    Parameters
    ----------
    period : scalar
        defines the circular interval :math:`[0, \mathit{bound})`
    tau : scalar
        :math:`\tau\ge 4` defines correlation strength, the larger,
        the smaller correlation is. Minimum value is :math:`4`

    References
    ----------
    .. [1] Espéran Padonou, O Roustant, "Polar Gaussian Processes for Predicting on Circular Domains"
    https://hal.archives-ouvertes.fr/hal-01119942v1/document
    """

    def __init__(
        self,
        input_dim: int,
        period,
        tau=4,
        active_dims: Optional[IntSequence] = None,
    ):
        super().__init__(input_dim, active_dims)
        self.c = pt.as_tensor_variable(period / 2)
        self.tau = tau

    def dist(self, X, Xs):
        if Xs is None:
            Xs = pt.transpose(X)
        else:
            Xs = pt.transpose(Xs)
        return pt.abs((X - Xs + self.c) % (self.c * 2) - self.c)

    def weinland(self, t):
        return (1 + self.tau * t / self.c) * pt.clip(1 - t / self.c, 0, np.inf) ** self.tau

    def full(self, X: TensorLike, Xs: Optional[TensorLike] = None) -> TensorVariable:
        X, Xs = self._slice(X, Xs)
        return self.weinland(self.dist(X, Xs))

    def diag(self, X: TensorLike) -> TensorVariable:
        return self._alloc(1.0, X.shape[0])


class Stationary(Covariance):
    r"""
    Base class for stationary kernels/covariance functions.

    Parameters
    ----------
    ls: Lengthscale.  If input_dim > 1, a list or array of scalars or PyMC random
        variables.  If input_dim == 1, a scalar or PyMC random variable.
    ls_inv: Inverse lengthscale.  1 / ls.  One of ls or ls_inv must be provided.
    """

    def __init__(
        self,
        input_dim: int,
        ls=None,
        ls_inv=None,
        active_dims: Optional[IntSequence] = None,
    ):
        super().__init__(input_dim, active_dims)
        if (ls is None and ls_inv is None) or (ls is not None and ls_inv is not None):
            raise ValueError("Only one of 'ls' or 'ls_inv' must be provided")
        elif ls_inv is not None:
            if isinstance(ls_inv, (list, tuple)):
                ls = 1.0 / np.asarray(ls_inv)
            else:
                ls = 1.0 / ls_inv
        self.ls = pt.as_tensor_variable(ls)

    def square_dist(self, X, Xs):
        X = pt.mul(X, 1.0 / self.ls)
        X2 = pt.sum(pt.square(X), 1)
        if Xs is None:
            sqd = -2.0 * pt.dot(X, pt.transpose(X)) + (
                pt.reshape(X2, (-1, 1)) + pt.reshape(X2, (1, -1))
            )
        else:
            Xs = pt.mul(Xs, 1.0 / self.ls)
            Xs2 = pt.sum(pt.square(Xs), 1)
            sqd = -2.0 * pt.dot(X, pt.transpose(Xs)) + (
                pt.reshape(X2, (-1, 1)) + pt.reshape(Xs2, (1, -1))
            )
        return pt.clip(sqd, 0.0, np.inf)

    def euclidean_dist(self, X, Xs):
        r2 = self.square_dist(X, Xs)
        return self._sqrt(r2)

    def _sqrt(self, r2):
        return pt.sqrt(r2 + 1e-12)

    def diag(self, X: TensorLike) -> TensorVariable:
        return self._alloc(1.0, X.shape[0])

<<<<<<< HEAD
    def full(self, X, Xs=None):
        X, Xs = self._slice(X, Xs)
        r2 = self.square_dist(X, Xs)
        return self.full_from_distance(r2, squared=True)

    def full_from_distance(self, dist, squared=False):
=======
    def full(self, X: TensorLike, Xs: Optional[TensorLike] = None) -> TensorVariable:
>>>>>>> 4a651489
        raise NotImplementedError

    def power_spectral_density(self, omega: TensorLike) -> TensorVariable:
        raise NotImplementedError


<<<<<<< HEAD
class Periodic(Stationary):
    r"""
    The Periodic kernel.

    .. math::
       k(x, x') = \mathrm{exp}\left( -\frac{\mathrm{sin}^2(\pi |x-x'| \frac{1}{T})}{2\ell^2} \right)

    Notes
    -----
    Note that the scaling factor for this kernel is different compared to the more common
    definition (see [1]_). Here, 0.5 is in the exponent instead of the more common value, 2.
    Divide the length-scale by 2 when initializing the kernel to recover the standard definition.

    References
    ----------
    .. [1] David Duvenaud, "The Kernel Cookbook"
       https://www.cs.toronto.edu/~duvenaud/cookbook/
    """

    def __init__(self, input_dim, period, ls=None, ls_inv=None, active_dims=None):
        super().__init__(input_dim, ls, ls_inv, active_dims)
        self.period = period

    def full(self, X, Xs=None):
        X, Xs = self._slice(X, Xs)
        if Xs is None:
            Xs = X
        f1 = X.dimshuffle(0, "x", 1)
        f2 = Xs.dimshuffle("x", 0, 1)
        r = np.pi * (f1 - f2) / self.period
        r2 = pt.sum(pt.square(pt.sin(r) / self.ls), 2)
        return self.full_from_distance(r2, squared=True)

    def full_from_distance(self, dist, squared=False):
        # NOTE: This is the same as the ExpQuad as we assume the periodicity
        # has already been accounted for in the distance
        r2 = dist if squared else dist**2
        return pt.exp(-0.5 * r2)


=======
>>>>>>> 4a651489
class ExpQuad(Stationary):
    r"""
    The Exponentiated Quadratic kernel.  Also referred to as the Squared
    Exponential, or Radial Basis Function kernel.

    .. math::

       k(x, x') = \mathrm{exp}\left[ -\frac{(x - x')^2}{2 \ell^2} \right]

    """

<<<<<<< HEAD
    def full_from_distance(self, dist, squared=False):
        r2 = dist if squared else dist**2
=======
    def full(self, X: TensorLike, Xs: Optional[TensorLike] = None) -> TensorVariable:
        X, Xs = self._slice(X, Xs)
        r2 = self.square_dist(X, Xs)
>>>>>>> 4a651489
        return pt.exp(-0.5 * r2)

    def power_spectral_density(self, omega: TensorLike) -> TensorVariable:
        r"""
        The power spectral density for the ExpQuad kernel is:

        .. math::

           S(\boldsymbol\omega) =
               (\sqrt(2 \pi)^D \prod_{i}^{D}\ell_i
                \exp\left( -\frac{1}{2} \sum_{i}^{D}\ell_i^2 \omega_i^{2} \right)
        """
        ls = pt.ones(self.n_dims) * self.ls
        c = pt.power(pt.sqrt(2.0 * np.pi), self.n_dims)
        exp = pt.exp(-0.5 * pt.dot(pt.square(omega), pt.square(ls)))
        return c * pt.prod(ls) * exp


class RatQuad(Stationary):
    r"""
    The Rational Quadratic kernel.

    .. math::

       k(x, x') = \left(1 + \frac{(x - x')^2}{2\alpha\ell^2} \right)^{-\alpha}
    """

    def __init__(
        self,
        input_dim: int,
        alpha,
        ls=None,
        ls_inv=None,
        active_dims: Optional[IntSequence] = None,
    ):
        super().__init__(input_dim, ls, ls_inv, active_dims)
        self.alpha = alpha

<<<<<<< HEAD
    def full_from_distance(self, dist, squared=False):
        r2 = dist if squared else dist**2
=======
    def full(self, X: TensorLike, Xs: Optional[TensorLike] = None) -> TensorVariable:
        X, Xs = self._slice(X, Xs)
        r2 = self.square_dist(X, Xs)
>>>>>>> 4a651489
        return pt.power(
            (1.0 + 0.5 * r2 * (1.0 / self.alpha)),
            -1.0 * self.alpha,
        )


class Matern52(Stationary):
    r"""
    The Matern kernel with nu = 5/2.

    .. math::

       k(x, x') = \left(1 + \frac{\sqrt{5(x - x')^2}}{\ell} +
                   \frac{5(x-x')^2}{3\ell^2}\right)
                   \mathrm{exp}\left[ - \frac{\sqrt{5(x - x')^2}}{\ell} \right]
    """

<<<<<<< HEAD
    def full_from_distance(self, dist, squared=False):
        r = self._sqrt(dist) if squared else dist
=======
    def full(self, X: TensorLike, Xs: Optional[TensorLike] = None) -> TensorVariable:
        X, Xs = self._slice(X, Xs)
        r = self.euclidean_dist(X, Xs)
>>>>>>> 4a651489
        return (1.0 + np.sqrt(5.0) * r + 5.0 / 3.0 * pt.square(r)) * pt.exp(-1.0 * np.sqrt(5.0) * r)

    def power_spectral_density(self, omega: TensorLike) -> TensorVariable:
        r"""
        The power spectral density for the Matern52 kernel is:

        .. math::

           S(\boldsymbol\omega) =
               \frac{2^D \pi^{\frac{D}{2}} \Gamma(\frac{D+5}{2}) 5^{5/2}}
                    {\frac{3}{4}\sqrt{\pi}}
               \prod_{i=1}^{D}\ell_{i}
               \left(5 + \sum_{i=1}^{D}\ell_{i}^2 \boldsymbol\omega_{i}^{2}\right)^{-\frac{D+5}{2}}
        """
        ls = pt.ones(self.n_dims) * self.ls
        D52 = (self.n_dims + 5) / 2
        num = (
            pt.power(2, self.n_dims)
            * pt.power(np.pi, self.n_dims / 2)
            * pt.gamma(D52)
            * pt.power(5, 5 / 2)
        )
        den = 0.75 * pt.sqrt(np.pi)
        pow = pt.power(5.0 + pt.dot(pt.square(omega), pt.square(ls)), -1 * D52)
        return (num / den) * pt.prod(ls) * pow


class Matern32(Stationary):
    r"""
    The Matern kernel with nu = 3/2.

    .. math::

       k(x, x') = \left(1 + \frac{\sqrt{3(x - x')^2}}{\ell}\right)
                  \mathrm{exp}\left[ - \frac{\sqrt{3(x - x')^2}}{\ell} \right]
    """

<<<<<<< HEAD
    def full_from_distance(self, dist, squared=False):
        r = self._sqrt(dist) if squared else dist
=======
    def full(self, X: TensorLike, Xs: Optional[TensorLike] = None) -> TensorVariable:
        X, Xs = self._slice(X, Xs)
        r = self.euclidean_dist(X, Xs)
>>>>>>> 4a651489
        return (1.0 + np.sqrt(3.0) * r) * pt.exp(-np.sqrt(3.0) * r)

    def power_spectral_density(self, omega: TensorLike) -> TensorVariable:
        r"""
        The power spectral density for the Matern32 kernel is:

        .. math::

            S(\boldsymbol\omega) =
                \frac{2^D \pi^{D/2} \Gamma\left(\frac{D+3}{2}\right) 3^{3/2}}
                     {\frac{1}{2}\sqrt{\pi}}
               \prod_{i=1}^{D}\ell_{i}
               \left(3 + \sum_{i=1}^{D}\ell_{i}^2 \boldsymbol\omega_{i}^{2}\right)^{-\frac{D+3}{2}}
        """
        ls = pt.ones(self.n_dims) * self.ls
        D32 = (self.n_dims + 3) / 2
        num = (
            pt.power(2, self.n_dims)
            * pt.power(np.pi, self.n_dims / 2)
            * pt.gamma(D32)
            * pt.power(3, 3 / 2)
        )
        den = 0.5 * pt.sqrt(np.pi)
        pow = pt.power(3.0 + pt.dot(pt.square(omega), pt.square(ls)), -1 * D32)
        return (num / den) * pt.prod(ls) * pow


class Matern12(Stationary):
    r"""
    The Matern kernel with nu = 1/2

    .. math::

        k(x, x') = \mathrm{exp}\left[ -\frac{(x - x')^2}{\ell} \right]
    """

<<<<<<< HEAD
    def full_from_distance(self, dist, squared=False):
        r = self._sqrt(dist) if squared else dist
=======
    def full(self, X: TensorLike, Xs: Optional[TensorLike] = None) -> TensorVariable:
        X, Xs = self._slice(X, Xs)
        r = self.euclidean_dist(X, Xs)
>>>>>>> 4a651489
        return pt.exp(-r)


class Exponential(Stationary):
    r"""
    The Exponential kernel.

    .. math::

       k(x, x') = \mathrm{exp}\left[ -\frac{||x - x'||}{2\ell} \right]
    """

<<<<<<< HEAD
    def full_from_distance(self, dist, squared=False):
        r = self._sqrt(dist) if squared else dist
=======
    def full(self, X: TensorLike, Xs: Optional[TensorLike] = None) -> TensorVariable:
        X, Xs = self._slice(X, Xs)
        r = self.euclidean_dist(X, Xs)
>>>>>>> 4a651489
        return pt.exp(-0.5 * r)


class Cosine(Stationary):
    r"""
    The Cosine kernel.

    .. math::
       k(x, x') = \mathrm{cos}\left( 2 \pi \frac{||x - x'||}{ \ell^2} \right)
    """

<<<<<<< HEAD
    def full_from_distance(self, dist, squared=False):
        r = self._sqrt(dist) if squared else dist
        return pt.cos(2.0 * np.pi * r)
=======
    def full(self, X: TensorLike, Xs: Optional[TensorLike] = None) -> TensorVariable:
        X, Xs = self._slice(X, Xs)
        r = self.euclidean_dist(X, Xs)
        return pt.cos(2.0 * np.pi * r)


class Periodic(Stationary):
    r"""
    The Periodic kernel.

    .. math::
       k(x, x') = \mathrm{exp}\left( -\frac{\mathrm{sin}^2(\pi |x-x'| \frac{1}{T})}{2\ell^2} \right)

    Notes
    -----
    Note that the scaling factor for this kernel is different compared to the more common
    definition (see [1]_). Here, 0.5 is in the exponent instead of the more common value, 2.
    Divide the length-scale by 2 when initializing the kernel to recover the standard definition.

    References
    ----------
    .. [1] David Duvenaud, "The Kernel Cookbook"
       https://www.cs.toronto.edu/~duvenaud/cookbook/
    """

    def __init__(
        self,
        input_dim: int,
        period,
        ls=None,
        ls_inv=None,
        active_dims: Optional[IntSequence] = None,
    ):
        super().__init__(input_dim, ls, ls_inv, active_dims)
        self.period = period

    def full(self, X: TensorLike, Xs: Optional[TensorLike] = None) -> TensorVariable:
        X, Xs = self._slice(X, Xs)
        if Xs is None:
            Xs = X
        f1 = pt.expand_dims(X, axis=(0,))
        f2 = pt.expand_dims(Xs, axis=(1,))
        r = np.pi * (f1 - f2) / self.period
        r2 = pt.sum(pt.square(pt.sin(r) / self.ls), 2)
        return pt.exp(-0.5 * r2)
>>>>>>> 4a651489


class Linear(Covariance):
    r"""
    The Linear kernel.

    .. math::
       k(x, x') = (x - c)(x' - c)
    """

    def __init__(self, input_dim: int, c, active_dims: Optional[IntSequence] = None):
        super().__init__(input_dim, active_dims)
        self.c = c

    def _common(self, X, Xs=None):
        X, Xs = self._slice(X, Xs)
        Xc = pt.sub(X, self.c)
        return X, Xc, Xs

    def full(self, X: TensorLike, Xs: Optional[TensorLike] = None) -> TensorVariable:
        X, Xc, Xs = self._common(X, Xs)
        if Xs is None:
            return pt.dot(Xc, pt.transpose(Xc))
        else:
            Xsc = pt.sub(Xs, self.c)
            return pt.dot(Xc, pt.transpose(Xsc))

    def diag(self, X: TensorLike) -> TensorVariable:
        X, Xc, _ = self._common(X, None)
        return pt.sum(pt.square(Xc), 1)


class Polynomial(Linear):
    r"""
    The Polynomial kernel.

    .. math::
       k(x, x') = [(x - c)(x' - c) + \mathrm{offset}]^{d}
    """

    def __init__(self, input_dim: int, c, d, offset, active_dims: Optional[IntSequence] = None):
        super().__init__(input_dim, c, active_dims)
        self.d = d
        self.offset = offset

    def full(self, X: TensorLike, Xs: Optional[TensorLike] = None) -> TensorVariable:
        linear = super().full(X, Xs)
        return pt.power(linear + self.offset, self.d)

    def diag(self, X: TensorLike) -> TensorVariable:
        linear = super().diag(X)
        return pt.power(linear + self.offset, self.d)


class WarpedInput(Covariance):
    r"""
    Warp the inputs of any kernel using an arbitrary function
    defined using PyTensor.

    .. math::
       k(x, x') = k(w(x), w(x'))

    Parameters
    ----------
    cov_func: Covariance
    warp_func: callable
        PyTensor function of X and additional optional arguments.
    args: optional, tuple or list of scalars or PyMC variables
        Additional inputs (besides X or Xs) to warp_func.
    """

    def __init__(
        self,
        input_dim: int,
        cov_func: Covariance,
        warp_func: Callable,
        args=None,
        active_dims: Optional[IntSequence] = None,
    ):
        super().__init__(input_dim, active_dims)
        if not callable(warp_func):
            raise TypeError("warp_func must be callable")
        if not isinstance(cov_func, Covariance):
            raise TypeError("Must be or inherit from the Covariance class")
        self.w = handle_args(warp_func)
        self.args = args
        self.cov_func = cov_func

    def full(self, X: TensorLike, Xs: Optional[TensorLike] = None) -> TensorVariable:
        X, Xs = self._slice(X, Xs)
        if Xs is None:
            return self.cov_func(self.w(X, self.args), Xs)
        else:
            return self.cov_func(self.w(X, self.args), self.w(Xs, self.args))

    def diag(self, X: TensorLike) -> TensorVariable:
        X, _ = self._slice(X, None)
        return self.cov_func(self.w(X, self.args), diag=True)


class WrappedPeriodic(Covariance):
    r"""
    The `WrappedPeriodic` kernel constructs periodic kernels from any `Stationary` kernel.

    This is done by warping the input with the function

    .. math::
        \mathbf{u}(x) = \left(
            \mathrm{sin} \left( \frac{2\pi x}{T} \right),
            \mathrm{cos} \left( \frac{2\pi x}{T} \right)
        \right)

    The original derivation as applied to the squared exponential kernel can
    be found in [1] or referenced in Chapter 4, page 92 of [2].

    Notes
    -----
    Note that we drop the resulting scaling by 4 found in the original derivation
    so that the interpretation of the length scales is consistent between the
    underlying kernel and the periodic version.

    Examples
    --------
    In order to construct a kernel equivalent to the `Periodic` kernel you
    can do the following (though using `Periodic` will likely be a bit faster):

    .. code:: python

        exp_quad = pm.gp.cov.ExpQuad(1, ls=0.5)
        cov = pm.gp.cov.WrappedPeriodic(exp_quad, period=5)

    References
    ----------
    .. [1] MacKay, D. J. C. (1998). Introduction to Gaussian Processes.
       In Bishop, C. M., editor, Neural Networks and Machine Learning. Springer-Verlag
    .. [2] Rasmussen, C. E., & Williams, C. K. I. (2006). Gaussian processes for machine learning. MIT Press.
       http://gaussianprocess.org/gpml/chapters/

    Parameters
    ----------
    cov_func: Stationary
        Base kernel or covariance function
    period: Period
    """

    def __init__(self, cov_func: Stationary, period):
        if not isinstance(cov_func, Stationary):
            raise TypeError("Must inherit from the Stationary class")
        self.cov_func = cov_func
        self.period = period

    @property
    def input_dim(self):
        return self.cov_func.input_dim

    @property
    def active_dims(self):
        return self.cov_func.active_dims

    def full(self, X, Xs=None):
        X, Xs = self._slice(X, Xs)
        if Xs is None:
            Xs = X
        f1 = pt.expand_dims(X, axis=(0,))
        f2 = pt.expand_dims(Xs, axis=(1,))
        r = np.pi * (f1 - f2) / self.period
        r2 = pt.sum(pt.square(pt.sin(r) / self.cov_func.ls), 2)
        return self.cov_func.full_from_distance(r2, squared=True)

    def diag(self, X):
        return pt.alloc(1.0, X.shape[0])


class Gibbs(Covariance):
    r"""
    The Gibbs kernel.  Use an arbitrary lengthscale function defined
    using PyTensor.  Only tested in one dimension.

    .. math::
       k(x, x') = \sqrt{\frac{2\ell(x)\ell(x')}{\ell^2(x) + \ell^2(x')}}
                  \mathrm{exp}\left[ -\frac{(x - x')^2}
                                           {\ell^2(x) + \ell^2(x')} \right]

    Parameters
    ----------
    lengthscale_func: callable
        PyTensor function of X and additional optional arguments.
    args: optional, tuple or list of scalars or PyMC variables
        Additional inputs (besides X or Xs) to lengthscale_func.
    """

    def __init__(
        self,
        input_dim: int,
        lengthscale_func: Callable,
        args=None,
        active_dims: Optional[IntSequence] = None,
    ):
        super().__init__(input_dim, active_dims)
        if active_dims is not None:
            if len(active_dims) > 1:
                raise NotImplementedError(("Higher dimensional inputs ", "are untested"))
        else:
            if input_dim != 1:
                raise NotImplementedError(("Higher dimensional inputs ", "are untested"))
        if not callable(lengthscale_func):
            raise TypeError("lengthscale_func must be callable")
        self.lfunc = handle_args(lengthscale_func)
        self.args = args

    def square_dist(self, X, Xs=None):
        X2 = pt.sum(pt.square(X), 1)
        if Xs is None:
            sqd = -2.0 * pt.dot(X, pt.transpose(X)) + (
                pt.reshape(X2, (-1, 1)) + pt.reshape(X2, (1, -1))
            )
        else:
            Xs2 = pt.sum(pt.square(Xs), 1)
            sqd = -2.0 * pt.dot(X, pt.transpose(Xs)) + (
                pt.reshape(X2, (-1, 1)) + pt.reshape(Xs2, (1, -1))
            )
        return pt.clip(sqd, 0.0, np.inf)

    def full(self, X: TensorLike, Xs: Optional[TensorLike] = None) -> TensorVariable:
        X, Xs = self._slice(X, Xs)
        rx = self.lfunc(pt.as_tensor_variable(X), self.args)
        if Xs is None:
            rz = self.lfunc(pt.as_tensor_variable(X), self.args)
            r2 = self.square_dist(X, X)
        else:
            rz = self.lfunc(pt.as_tensor_variable(Xs), self.args)
            r2 = self.square_dist(X, Xs)
        rx2 = pt.reshape(pt.square(rx), (-1, 1))
        rz2 = pt.reshape(pt.square(rz), (1, -1))
        return pt.sqrt((2.0 * pt.outer(rx, rz)) / (rx2 + rz2)) * pt.exp(-1.0 * r2 / (rx2 + rz2))

    def diag(self, X: TensorLike) -> TensorVariable:
        return self._alloc(1.0, X.shape[0])


class ScaledCov(Covariance):
    r"""
    Construct a kernel by multiplying a base kernel with a scaling
    function defined using PyTensor.  The scaling function is
    non-negative, and can be parameterized.

    .. math::
       k(x, x') = \phi(x) k_{\text{base}}(x, x') \phi(x')

    Parameters
    ----------
    cov_func: Covariance
        Base kernel or covariance function
    scaling_func: callable
        PyTensor function of X and additional optional arguments.
    args: optional, tuple or list of scalars or PyMC variables
        Additional inputs (besides X or Xs) to lengthscale_func.
    """

    def __init__(
        self,
        input_dim: int,
        cov_func: Covariance,
        scaling_func: Callable,
        args=None,
        active_dims: Optional[IntSequence] = None,
    ):
        super().__init__(input_dim, active_dims)
        if not callable(scaling_func):
            raise TypeError("scaling_func must be callable")
        if not isinstance(cov_func, Covariance):
            raise TypeError("Must be or inherit from the Covariance class")
        self.cov_func = cov_func
        self.scaling_func = handle_args(scaling_func)
        self.args = args

    def diag(self, X: TensorLike) -> TensorVariable:
        X, _ = self._slice(X, None)
        cov_diag = self.cov_func(X, diag=True)
        scf_diag = pt.square(pt.flatten(self.scaling_func(X, self.args)))
        return cov_diag * scf_diag

    def full(self, X: TensorLike, Xs: Optional[TensorLike] = None) -> TensorVariable:
        X, Xs = self._slice(X, Xs)
        scf_x = self.scaling_func(X, self.args)
        if Xs is None:
            return pt.outer(scf_x, scf_x) * self.cov_func(X)
        else:
            scf_xs = self.scaling_func(Xs, self.args)
            return pt.outer(scf_x, scf_xs) * self.cov_func(X, Xs)


class Coregion(Covariance):
    r"""Covariance function for intrinsic/linear coregionalization models.
    Adapted from GPy http://gpy.readthedocs.io/en/deploy/GPy.kern.src.html#GPy.kern.src.coregionalize.Coregionalize.

    This covariance has the form:

    .. math::

       \mathbf{B} = \mathbf{W}\mathbf{W}^\top + \text{diag}(\kappa)

    and calls must use integers associated with the index of the matrix.
    This allows the api to remain consistent with other covariance objects:

    .. math::

        k(x, x') = \mathbf{B}[x, x'^\top]

    Parameters
    ----------
    W: 2D array of shape (num_outputs, rank)
        a low rank matrix that determines the correlations between
        the different outputs (rows)
    kappa: 1D array of shape (num_outputs, )
        a vector which allows the outputs to behave independently
    B: 2D array of shape (num_outputs, rank)
        the total matrix, exactly one of (W, kappa) and B must be provided

    Notes
    -----
    Exactly one dimension must be active for this kernel. Thus, if
    `input_dim != 1`, then `active_dims` must have a length of one.
    """

    def __init__(
        self,
        input_dim: int,
        W=None,
        kappa=None,
        B=None,
        active_dims: Optional[IntSequence] = None,
    ):
        super().__init__(input_dim, active_dims)
        if len(self.active_dims) != 1:
            raise ValueError("Coregion requires exactly one dimension to be active")
        make_B = W is not None or kappa is not None
        if make_B and B is not None:
            raise ValueError("Exactly one of (W, kappa) and B must be provided to Coregion")
        if make_B:
            self.W = pt.as_tensor_variable(W)
            self.kappa = pt.as_tensor_variable(kappa)
            self.B = pt.dot(self.W, self.W.T) + pt.diag(self.kappa)
        elif B is not None:
            self.B = pt.as_tensor_variable(B)
        else:
            raise ValueError("Exactly one of (W, kappa) and B must be provided to Coregion")

    def full(self, X: TensorLike, Xs: Optional[TensorLike] = None) -> TensorVariable:
        X, Xs = self._slice(X, Xs)
        index = pt.cast(X, "int32")
        if Xs is None:
            index2 = index.T
        else:
            index2 = pt.cast(Xs, "int32").T
        return self.B[index, index2]

    def diag(self, X: TensorLike) -> TensorVariable:
        X, _ = self._slice(X, None)
        index = pt.cast(X, "int32")
        return pt.diag(self.B)[index.ravel()]


def handle_args(func: Callable) -> Callable:
    def f(x, args):
        if args is None:
            return func(x)
        else:
            if not isinstance(args, tuple):
                args = (args,)
            return func(x, *args)

    return f<|MERGE_RESOLUTION|>--- conflicted
+++ resolved
@@ -551,65 +551,18 @@
     def diag(self, X: TensorLike) -> TensorVariable:
         return self._alloc(1.0, X.shape[0])
 
-<<<<<<< HEAD
-    def full(self, X, Xs=None):
+    def full(self, X: TensorLike, Xs: Optional[TensorLike] = None) -> TensorVariable:
         X, Xs = self._slice(X, Xs)
         r2 = self.square_dist(X, Xs)
         return self.full_from_distance(r2, squared=True)
 
-    def full_from_distance(self, dist, squared=False):
-=======
-    def full(self, X: TensorLike, Xs: Optional[TensorLike] = None) -> TensorVariable:
->>>>>>> 4a651489
+    def full_from_distance(self, dist: TensorLike, squared: bool = False) -> TensorVariable:
         raise NotImplementedError
 
     def power_spectral_density(self, omega: TensorLike) -> TensorVariable:
         raise NotImplementedError
 
 
-<<<<<<< HEAD
-class Periodic(Stationary):
-    r"""
-    The Periodic kernel.
-
-    .. math::
-       k(x, x') = \mathrm{exp}\left( -\frac{\mathrm{sin}^2(\pi |x-x'| \frac{1}{T})}{2\ell^2} \right)
-
-    Notes
-    -----
-    Note that the scaling factor for this kernel is different compared to the more common
-    definition (see [1]_). Here, 0.5 is in the exponent instead of the more common value, 2.
-    Divide the length-scale by 2 when initializing the kernel to recover the standard definition.
-
-    References
-    ----------
-    .. [1] David Duvenaud, "The Kernel Cookbook"
-       https://www.cs.toronto.edu/~duvenaud/cookbook/
-    """
-
-    def __init__(self, input_dim, period, ls=None, ls_inv=None, active_dims=None):
-        super().__init__(input_dim, ls, ls_inv, active_dims)
-        self.period = period
-
-    def full(self, X, Xs=None):
-        X, Xs = self._slice(X, Xs)
-        if Xs is None:
-            Xs = X
-        f1 = X.dimshuffle(0, "x", 1)
-        f2 = Xs.dimshuffle("x", 0, 1)
-        r = np.pi * (f1 - f2) / self.period
-        r2 = pt.sum(pt.square(pt.sin(r) / self.ls), 2)
-        return self.full_from_distance(r2, squared=True)
-
-    def full_from_distance(self, dist, squared=False):
-        # NOTE: This is the same as the ExpQuad as we assume the periodicity
-        # has already been accounted for in the distance
-        r2 = dist if squared else dist**2
-        return pt.exp(-0.5 * r2)
-
-
-=======
->>>>>>> 4a651489
 class ExpQuad(Stationary):
     r"""
     The Exponentiated Quadratic kernel.  Also referred to as the Squared
@@ -621,14 +574,8 @@
 
     """
 
-<<<<<<< HEAD
-    def full_from_distance(self, dist, squared=False):
-        r2 = dist if squared else dist**2
-=======
-    def full(self, X: TensorLike, Xs: Optional[TensorLike] = None) -> TensorVariable:
-        X, Xs = self._slice(X, Xs)
-        r2 = self.square_dist(X, Xs)
->>>>>>> 4a651489
+    def full_from_distance(self, dist: TensorLike, squared: bool = False) -> TensorVariable:
+        r2 = dist if squared else dist ** 2
         return pt.exp(-0.5 * r2)
 
     def power_spectral_density(self, omega: TensorLike) -> TensorVariable:
@@ -667,14 +614,8 @@
         super().__init__(input_dim, ls, ls_inv, active_dims)
         self.alpha = alpha
 
-<<<<<<< HEAD
-    def full_from_distance(self, dist, squared=False):
-        r2 = dist if squared else dist**2
-=======
-    def full(self, X: TensorLike, Xs: Optional[TensorLike] = None) -> TensorVariable:
-        X, Xs = self._slice(X, Xs)
-        r2 = self.square_dist(X, Xs)
->>>>>>> 4a651489
+    def full_from_distance(self, dist: TensorLike, squared: bool = False) -> TensorVariable:
+        r2 = dist if squared else dist ** 2
         return pt.power(
             (1.0 + 0.5 * r2 * (1.0 / self.alpha)),
             -1.0 * self.alpha,
@@ -692,14 +633,8 @@
                    \mathrm{exp}\left[ - \frac{\sqrt{5(x - x')^2}}{\ell} \right]
     """
 
-<<<<<<< HEAD
-    def full_from_distance(self, dist, squared=False):
+    def full_from_distance(self, dist: TensorLike, squared: bool = False) -> TensorVariable:
         r = self._sqrt(dist) if squared else dist
-=======
-    def full(self, X: TensorLike, Xs: Optional[TensorLike] = None) -> TensorVariable:
-        X, Xs = self._slice(X, Xs)
-        r = self.euclidean_dist(X, Xs)
->>>>>>> 4a651489
         return (1.0 + np.sqrt(5.0) * r + 5.0 / 3.0 * pt.square(r)) * pt.exp(-1.0 * np.sqrt(5.0) * r)
 
     def power_spectral_density(self, omega: TensorLike) -> TensorVariable:
@@ -737,14 +672,8 @@
                   \mathrm{exp}\left[ - \frac{\sqrt{3(x - x')^2}}{\ell} \right]
     """
 
-<<<<<<< HEAD
-    def full_from_distance(self, dist, squared=False):
+    def full_from_distance(self, dist: TensorLike, squared: bool = False) -> TensorVariable:
         r = self._sqrt(dist) if squared else dist
-=======
-    def full(self, X: TensorLike, Xs: Optional[TensorLike] = None) -> TensorVariable:
-        X, Xs = self._slice(X, Xs)
-        r = self.euclidean_dist(X, Xs)
->>>>>>> 4a651489
         return (1.0 + np.sqrt(3.0) * r) * pt.exp(-np.sqrt(3.0) * r)
 
     def power_spectral_density(self, omega: TensorLike) -> TensorVariable:
@@ -781,14 +710,8 @@
         k(x, x') = \mathrm{exp}\left[ -\frac{(x - x')^2}{\ell} \right]
     """
 
-<<<<<<< HEAD
-    def full_from_distance(self, dist, squared=False):
+    def full_from_distance(self, dist: TensorLike, squared: bool = False) -> TensorVariable:
         r = self._sqrt(dist) if squared else dist
-=======
-    def full(self, X: TensorLike, Xs: Optional[TensorLike] = None) -> TensorVariable:
-        X, Xs = self._slice(X, Xs)
-        r = self.euclidean_dist(X, Xs)
->>>>>>> 4a651489
         return pt.exp(-r)
 
 
@@ -801,14 +724,8 @@
        k(x, x') = \mathrm{exp}\left[ -\frac{||x - x'||}{2\ell} \right]
     """
 
-<<<<<<< HEAD
-    def full_from_distance(self, dist, squared=False):
+    def full_from_distance(self, dist: TensorLike, squared: bool = False) -> TensorVariable:
         r = self._sqrt(dist) if squared else dist
-=======
-    def full(self, X: TensorLike, Xs: Optional[TensorLike] = None) -> TensorVariable:
-        X, Xs = self._slice(X, Xs)
-        r = self.euclidean_dist(X, Xs)
->>>>>>> 4a651489
         return pt.exp(-0.5 * r)
 
 
@@ -820,14 +737,8 @@
        k(x, x') = \mathrm{cos}\left( 2 \pi \frac{||x - x'||}{ \ell^2} \right)
     """
 
-<<<<<<< HEAD
-    def full_from_distance(self, dist, squared=False):
+    def full_from_distance(self, dist: TensorLike, squared: bool = False) -> TensorVariable:
         r = self._sqrt(dist) if squared else dist
-        return pt.cos(2.0 * np.pi * r)
-=======
-    def full(self, X: TensorLike, Xs: Optional[TensorLike] = None) -> TensorVariable:
-        X, Xs = self._slice(X, Xs)
-        r = self.euclidean_dist(X, Xs)
         return pt.cos(2.0 * np.pi * r)
 
 
@@ -865,12 +776,17 @@
         X, Xs = self._slice(X, Xs)
         if Xs is None:
             Xs = X
-        f1 = pt.expand_dims(X, axis=(0,))
-        f2 = pt.expand_dims(Xs, axis=(1,))
+        f1 = X.dimshuffle(0, "x", 1)
+        f2 = Xs.dimshuffle("x", 0, 1)
         r = np.pi * (f1 - f2) / self.period
         r2 = pt.sum(pt.square(pt.sin(r) / self.ls), 2)
+        return self.full_from_distance(r2, squared=True)
+
+    def full_from_distance(self, dist: TensorLike, squared: bool = False) -> TensorVariable:
+        # NOTE: This is the same as the ExpQuad as we assume the periodicity
+        # has already been accounted for in the distance
+        r2 = dist if squared else dist ** 2
         return pt.exp(-0.5 * r2)
->>>>>>> 4a651489
 
 
 class Linear(Covariance):
