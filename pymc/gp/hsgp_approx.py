--- conflicted
+++ resolved
@@ -333,8 +333,7 @@
 
         # Index Xs using input_dim and active_dims of covariance function
         Xs, _ = self.cov_func._slice(Xs)
-
-<<<<<<< HEAD
+        
         if isinstance(self.cov_func, Periodic):
             phi_cos, phi_sin = calc_basis_periodic(Xs, self.cov_func.period, self._m, tl=pt)
             J = pt.arange(0, self._m[0], 1)
@@ -345,15 +344,9 @@
             # If not provided, use Xs and c to set L
             if self._L is None:
                 assert isinstance(self._c, (numbers.Real, np.ndarray, pt.TensorVariable))
-                self.L = set_boundary(Xs, self._c)
+                self.L = pt.as_tensor(set_boundary(Xs, self._c))
             else:
                 self.L = self._L
-=======
-        # If not provided, use Xs and c to set L
-        if self._L is None:
-            assert isinstance(self._c, (numbers.Real, np.ndarray, pt.TensorVariable))
-            self._L = pt.as_tensor(set_boundary(Xs, self._c))
->>>>>>> 827918b4
 
             eigvals = calc_eigenvalues(self.L, self._m, tl=pt)
             phi = calc_eigenvectors(Xs, self.L, eigvals, self._m, tl=pt)
