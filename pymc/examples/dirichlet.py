--- conflicted
+++ resolved
@@ -13,13 +13,10 @@
 
     c = Categorical('c', p, observed=np.random.randint(0, k, 5))
 
-<<<<<<< HEAD
+
 def run(n=3000):
     if n == "short":
         n = 50
-=======
-if __name__ == '__main__':
->>>>>>> c39b06c3
 
     with model:
         H = model.fastd2logp()
