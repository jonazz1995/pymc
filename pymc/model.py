#   Copyright 2023 The PyMC Developers
#
#   Licensed under the Apache License, Version 2.0 (the "License");
#   you may not use this file except in compliance with the License.
#   You may obtain a copy of the License at
#
#       http://www.apache.org/licenses/LICENSE-2.0
#
#   Unless required by applicable law or agreed to in writing, software
#   distributed under the License is distributed on an "AS IS" BASIS,
#   WITHOUT WARRANTIES OR CONDITIONS OF ANY KIND, either express or implied.
#   See the License for the specific language governing permissions and
#   limitations under the License.

import functools
import threading
import types
import warnings

from sys import modules
from typing import (
    TYPE_CHECKING,
    Any,
    Callable,
    Dict,
    List,
    Optional,
    Sequence,
    Tuple,
    Type,
    TypeVar,
    Union,
    cast,
)

import numpy as np
import pytensor
import pytensor.sparse as sparse
import pytensor.tensor as at
import scipy.sparse as sps

from pytensor.compile.sharedvalue import SharedVariable
from pytensor.graph.basic import Constant, Variable, graph_inputs
from pytensor.graph.fg import FunctionGraph
from pytensor.scalar import Cast
from pytensor.tensor.elemwise import Elemwise
from pytensor.tensor.random.op import RandomVariable
from pytensor.tensor.random.rewriting import local_subtensor_rv_lift
from pytensor.tensor.sharedvar import ScalarSharedVariable
from pytensor.tensor.var import TensorConstant, TensorVariable

from pymc.blocking import DictToArrayBijection, RaveledVars
from pymc.data import GenTensorVariable, is_minibatch
from pymc.distributions.logprob import _joint_logp
from pymc.distributions.transforms import _default_transform
from pymc.exceptions import (
    BlockModelAccessError,
    ImputationWarning,
    SamplingError,
    ShapeError,
    ShapeWarning,
)
from pymc.initial_point import make_initial_point_fn
from pymc.pytensorf import (
    PointFunc,
    SeedSequenceSeed,
    compile_pymc,
    convert_observed_data,
    gradient,
    hessian,
    inputvars,
    replace_rvs_by_values,
)
from pymc.util import (
    UNSET,
    WithMemoization,
    _add_future_warning_tag,
    get_transformed_name,
    get_value_vars_from_user_vars,
    get_var_name,
    treedict,
    treelist,
)
from pymc.vartypes import continuous_types, discrete_types, typefilter

__all__ = [
    "Model",
    "modelcontext",
    "Deterministic",
    "Potential",
    "set_data",
    "Point",
    "compile_fn",
]


class InstanceMethod:
    """Class for hiding references to instance methods so they can be pickled.

    >>> self.method = InstanceMethod(some_object, 'method_name')
    """

    def __init__(self, obj, method_name):
        self.obj = obj
        self.method_name = method_name

    def __call__(self, *args, **kwargs):
        return getattr(self.obj, self.method_name)(*args, **kwargs)


def incorporate_methods(source, destination, methods, wrapper=None, override=False):
    """
    Add attributes to a destination object which point to
    methods from from a source object.

    Parameters
    ----------
    source: object
        The source object containing the methods.
    destination: object
        The destination object for the methods.
    methods: list of str
        Names of methods to incorporate.
    wrapper: function
        An optional function to allow the source method to be
        wrapped. Should take the form my_wrapper(source, method_name)
        and return a single value.
    override: bool
        If the destination object already has a method/attribute
        an AttributeError will be raised if override is False (the default).
    """
    for method in methods:
        if hasattr(destination, method) and not override:
            raise AttributeError(
                f"Cannot add method {method!r}" + "to destination object as it already exists. "
                "To prevent this error set 'override=True'."
            )
        if hasattr(source, method):
            if wrapper is None:
                setattr(destination, method, getattr(source, method))
            else:
                setattr(destination, method, wrapper(source, method))
        else:
            setattr(destination, method, None)


T = TypeVar("T", bound="ContextMeta")


class ContextMeta(type):
    """Functionality for objects that put themselves in a context using
    the `with` statement.
    """

    def __new__(cls, name, bases, dct, **kwargs):  # pylint: disable=unused-argument
        """Add __enter__ and __exit__ methods to the class."""

        def __enter__(self):
            self.__class__.context_class.get_contexts().append(self)
            # self._pytensor_config is set in Model.__new__
            self._config_context = None
            if hasattr(self, "_pytensor_config"):
                self._config_context = pytensor.config.change_flags(**self._pytensor_config)
                self._config_context.__enter__()
            return self

        def __exit__(self, typ, value, traceback):  # pylint: disable=unused-argument
            self.__class__.context_class.get_contexts().pop()
            # self._pytensor_config is set in Model.__new__
            if self._config_context:
                self._config_context.__exit__(typ, value, traceback)

        dct[__enter__.__name__] = __enter__
        dct[__exit__.__name__] = __exit__

        # We strip off keyword args, per the warning from
        # StackExchange:
        # DO NOT send "**kwargs" to "type.__new__".  It won't catch them and
        # you'll get a "TypeError: type() takes 1 or 3 arguments" exception.
        return super().__new__(cls, name, bases, dct)

    # FIXME: is there a more elegant way to automatically add methods to the class that
    # are instance methods instead of class methods?
    def __init__(
        cls, name, bases, nmspc, context_class: Optional[Type] = None, **kwargs
    ):  # pylint: disable=unused-argument
        """Add ``__enter__`` and ``__exit__`` methods to the new class automatically."""
        if context_class is not None:
            cls._context_class = context_class
        super().__init__(name, bases, nmspc)

    def get_context(cls, error_if_none=True) -> Optional[T]:
        """Return the most recently pushed context object of type ``cls``
        on the stack, or ``None``. If ``error_if_none`` is True (default),
        raise a ``TypeError`` instead of returning ``None``."""
        try:
            candidate: Optional[T] = cls.get_contexts()[-1]
        except IndexError as e:
            # Calling code expects to get a TypeError if the entity
            # is unfound, and there's too much to fix.
            if error_if_none:
                raise TypeError(f"No {cls} on context stack")
            return None
        if isinstance(candidate, BlockModelAccess):
            raise BlockModelAccessError(candidate.error_msg_on_access)
        return candidate

    def get_contexts(cls) -> List[T]:
        """Return a stack of context instances for the ``context_class``
        of ``cls``."""
        # This lazily creates the context class's contexts
        # thread-local object, as needed. This seems inelegant to me,
        # but since the context class is not guaranteed to exist when
        # the metaclass is being instantiated, I couldn't figure out a
        # better way. [2019/10/11:rpg]

        # no race-condition here, contexts is a thread-local object
        # be sure not to override contexts in a subclass however!
        context_class = cls.context_class
        assert isinstance(
            context_class, type
        ), f"Name of context class, {context_class} was not resolvable to a class"
        if not hasattr(context_class, "contexts"):
            context_class.contexts = threading.local()

        contexts = context_class.contexts

        if not hasattr(contexts, "stack"):
            contexts.stack = []
        return contexts.stack

    # the following complex property accessor is necessary because the
    # context_class may not have been created at the point it is
    # specified, so the context_class may be a class *name* rather
    # than a class.
    @property
    def context_class(cls) -> Type:
        def resolve_type(c: Union[Type, str]) -> Type:
            if isinstance(c, str):
                c = getattr(modules[cls.__module__], c)
            if isinstance(c, type):
                return c
            raise ValueError(f"Cannot resolve context class {c}")

        assert cls is not None
        if isinstance(cls._context_class, str):
            cls._context_class = resolve_type(cls._context_class)
        if not isinstance(cls._context_class, (str, type)):
            raise ValueError(
                f"Context class for {cls.__name__}, {cls._context_class}, is not of the right type"
            )
        return cls._context_class

    # Inherit context class from parent
    def __init_subclass__(cls, **kwargs):
        super().__init_subclass__(**kwargs)
        cls.context_class = super().context_class

    # Initialize object in its own context...
    # Merged from InitContextMeta in the original.
    def __call__(cls, *args, **kwargs):
        instance = cls.__new__(cls, *args, **kwargs)
        with instance:  # appends context
            instance.__init__(*args, **kwargs)
        return instance


def modelcontext(model: Optional["Model"]) -> "Model":
    """
    Return the given model or, if none was supplied, try to find one in
    the context stack.
    """
    if model is None:
        model = Model.get_context(error_if_none=False)

        if model is None:
            # TODO: This should be a ValueError, but that breaks
            # ArviZ (and others?), so might need a deprecation.
            raise TypeError("No model on context stack.")
    return model


class ValueGradFunction:
    """Create an PyTensor function that computes a value and its gradient.

    Parameters
    ----------
    costs: list of PyTensor variables
        We compute the weighted sum of the specified PyTensor values, and the gradient
        of that sum. The weights can be specified with `ValueGradFunction.set_weights`.
    grad_vars: list of named PyTensor variables or None
        The arguments with respect to which the gradient is computed.
    extra_vars_and_values: dict of PyTensor variables and their initial values
        Other arguments of the function that are assumed constant and their
        values. They are stored in shared variables and can be set using
        `set_extra_values`.
    dtype: str, default=pytensor.config.floatX
        The dtype of the arrays.
    casting: {'no', 'equiv', 'save', 'same_kind', 'unsafe'}, default='no'
        Casting rule for casting `grad_args` to the array dtype.
        See `numpy.can_cast` for a description of the options.
        Keep in mind that we cast the variables to the array *and*
        back from the array dtype to the variable dtype.
    compute_grads: bool, default=True
        If False, return only the logp, not the gradient.
    kwargs
        Extra arguments are passed on to `pytensor.function`.

    Attributes
    ----------
    profile: PyTensor profiling object or None
        The profiling object of the PyTensor function that computes value and
        gradient. This is None unless `profile=True` was set in the
        kwargs.
    """

    def __init__(
        self,
        costs,
        grad_vars,
        extra_vars_and_values=None,
        *,
        dtype=None,
        casting="no",
        compute_grads=True,
        **kwargs,
    ):
        if extra_vars_and_values is None:
            extra_vars_and_values = {}

        names = [arg.name for arg in grad_vars + list(extra_vars_and_values.keys())]
        if any(name is None for name in names):
            raise ValueError("Arguments must be named.")
        if len(set(names)) != len(names):
            raise ValueError("Names of the arguments are not unique.")

        self._grad_vars = grad_vars
        self._extra_vars = list(extra_vars_and_values.keys())
        self._extra_var_names = {var.name for var in extra_vars_and_values.keys()}

        if dtype is None:
            dtype = pytensor.config.floatX
        self.dtype = dtype

        self._n_costs = len(costs)
        if self._n_costs == 0:
            raise ValueError("At least one cost is required.")
        weights = np.ones(self._n_costs - 1, dtype=self.dtype)
        self._weights = pytensor.shared(weights, "__weights")

        cost = costs[0]
        for i, val in enumerate(costs[1:]):
            if cost.ndim > 0 or val.ndim > 0:
                raise ValueError("All costs must be scalar.")
            cost = cost + self._weights[i] * val

        self._extra_are_set = False
        for var in self._grad_vars:
            if not np.can_cast(var.dtype, self.dtype, casting):
                raise TypeError(
                    f"Invalid dtype for variable {var.name}. Can not "
                    f"cast to {self.dtype} with casting rule {casting}."
                )
            if not np.issubdtype(var.dtype, np.floating):
                raise TypeError(
                    f"Invalid dtype for variable {var.name}. Must be "
                    f"floating point but is {var.dtype}."
                )

        givens = []
        self._extra_vars_shared = {}
        for var, value in extra_vars_and_values.items():
            shared = pytensor.shared(
                value, var.name + "_shared__", shape=[1 if s == 1 else None for s in value.shape]
            )
            self._extra_vars_shared[var.name] = shared
            givens.append((var, shared))

        if compute_grads:
            grads = pytensor.grad(cost, grad_vars, disconnected_inputs="ignore")
            for grad_wrt, var in zip(grads, grad_vars):
                grad_wrt.name = f"{var.name}_grad"
            outputs = [cost] + grads
        else:
            outputs = [cost]

        inputs = grad_vars

        self._pytensor_function = compile_pymc(inputs, outputs, givens=givens, **kwargs)

    def set_weights(self, values):
        if values.shape != (self._n_costs - 1,):
            raise ValueError("Invalid shape. Must be (n_costs - 1,).")
        self._weights.set_value(values)

    def set_extra_values(self, extra_vars):
        self._extra_are_set = True
        for var in self._extra_vars:
            self._extra_vars_shared[var.name].set_value(extra_vars[var.name])

    def get_extra_values(self):
        if not self._extra_are_set:
            raise ValueError("Extra values are not set.")

        return {var.name: self._extra_vars_shared[var.name].get_value() for var in self._extra_vars}

    def __call__(self, grad_vars, grad_out=None, extra_vars=None):
        if extra_vars is not None:
            self.set_extra_values(extra_vars)

        if not self._extra_are_set:
            raise ValueError("Extra values are not set.")

        if isinstance(grad_vars, RaveledVars):
            grad_vars = list(DictToArrayBijection.rmap(grad_vars).values())

        cost, *grads = self._pytensor_function(*grad_vars)

        if grads:
            grads_raveled = DictToArrayBijection.map(
                {v.name: gv for v, gv in zip(self._grad_vars, grads)}
            )

            if grad_out is None:
                return cost, grads_raveled.data
            else:
                np.copyto(grad_out, grads_raveled.data)
                return cost
        else:
            return cost

    @property
    def profile(self):
        """Profiling information of the underlying PyTensor function."""
        return self._pytensor_function.profile


class Model(WithMemoization, metaclass=ContextMeta):
    """Encapsulates the variables and likelihood factors of a model.

    Model class can be used for creating class based models. To create
    a class based model you should inherit from :class:`~pymc.Model` and
    override the `__init__` method with arbitrary definitions (do not
    forget to call base class :meth:`pymc.Model.__init__` first).

    Parameters
    ----------
    name: str
        name that will be used as prefix for names of all random
        variables defined within model
    check_bounds: bool
        Ensure that input parameters to distributions are in a valid
        range. If your model is built in a way where you know your
        parameters can only take on valid values you can set this to
        False for increased speed. This should not be used if your model
        contains discrete variables.

    Examples
    --------
    How to define a custom model

    .. code-block:: python

        class CustomModel(Model):
            # 1) override init
            def __init__(self, mean=0, sigma=1, name=''):
                # 2) call super's init first, passing model and name
                # to it name will be prefix for all variables here if
                # no name specified for model there will be no prefix
                super().__init__(name, model)
                # now you are in the context of instance,
                # `modelcontext` will return self you can define
                # variables in several ways note, that all variables
                # will get model's name prefix

                # 3) you can create variables with the register_rv method
                self.register_rv(Normal.dist(mu=mean, sigma=sigma), 'v1', initval=1)
                # this will create variable named like '{name::}v1'
                # and assign attribute 'v1' to instance created
                # variable can be accessed with self.v1 or self['v1']

                # 4) this syntax will also work as we are in the
                # context of instance itself, names are given as usual
                Normal('v2', mu=mean, sigma=sigma)

                # something more complex is allowed, too
                half_cauchy = HalfCauchy('sigma', beta=10, initval=1.)
                Normal('v3', mu=mean, sigma=half_cauchy)

                # Deterministic variables can be used in usual way
                Deterministic('v3_sq', self.v3 ** 2)

                # Potentials too
                Potential('p1', at.constant(1))

        # After defining a class CustomModel you can use it in several
        # ways

        # I:
        #   state the model within a context
        with Model() as model:
            CustomModel()
            # arbitrary actions

        # II:
        #   use new class as entering point in context
        with CustomModel() as model:
            Normal('new_normal_var', mu=1, sigma=0)

        # III:
        #   just get model instance with all that was defined in it
        model = CustomModel()

        # IV:
        #   use many custom models within one context
        with Model() as model:
            CustomModel(mean=1, name='first')
            CustomModel(mean=2, name='second')

        # variables inside both scopes will be named like `first::*`, `second::*`
    """

    if TYPE_CHECKING:

        def __enter__(self: "Model") -> "Model":
            ...

        def __exit__(self: "Model", *exc: Any) -> bool:
            ...

    def __new__(cls, *args, **kwargs):
        # resolves the parent instance
        instance = super().__new__(cls)
        if kwargs.get("model") is not None:
            instance._parent = kwargs.get("model")
        else:
            instance._parent = cls.get_context(error_if_none=False)
        instance._pytensor_config = kwargs.get("pytensor_config", {})
        return instance

    @staticmethod
    def _validate_name(name):
        if name.endswith(":"):
            raise KeyError("name should not end with `:`")
        return name

    def __init__(
        self,
        name="",
        coords=None,
        coords_mutable=None,
        check_bounds=True,
        *,
        pytensor_config=None,
        model=None,
    ):
        del pytensor_config, model  # used in __new__
        self.name = self._validate_name(name)
        self.check_bounds = check_bounds

        if self.parent is not None:
            self.named_vars = treedict(parent=self.parent.named_vars)
            self.named_vars_to_dims = treedict(parent=self.parent.named_vars_to_dims)
            self.values_to_rvs = treedict(parent=self.parent.values_to_rvs)
            self.rvs_to_values = treedict(parent=self.parent.rvs_to_values)
            self.rvs_to_transforms = treedict(parent=self.parent.rvs_to_transforms)
            self.rvs_to_total_sizes = treedict(parent=self.parent.rvs_to_total_sizes)
            self.rvs_to_initial_values = treedict(parent=self.parent.rvs_to_initial_values)
            self.free_RVs = treelist(parent=self.parent.free_RVs)
            self.observed_RVs = treelist(parent=self.parent.observed_RVs)
            self.deterministics = treelist(parent=self.parent.deterministics)
            self.potentials = treelist(parent=self.parent.potentials)
            self._coords = self.parent._coords
            self._dim_lengths = self.parent._dim_lengths
        else:
            self.named_vars = treedict()
            self.named_vars_to_dims = treedict()
            self.values_to_rvs = treedict()
            self.rvs_to_values = treedict()
            self.rvs_to_transforms = treedict()
            self.rvs_to_total_sizes = treedict()
            self.rvs_to_initial_values = treedict()
            self.free_RVs = treelist()
            self.observed_RVs = treelist()
            self.deterministics = treelist()
            self.potentials = treelist()
            self._coords = {}
            self._dim_lengths = {}
        self.add_coords(coords)
<<<<<<< HEAD
        for name, values in coords_mutable.items():
            self.add_coord(name, values, mutable=True, length=lengths.get(name, None))
=======
        self.add_mutable_coords(coords)
>>>>>>> bb1ba526

        from pymc.printing import str_for_model

        self.str_repr = types.MethodType(str_for_model, self)
        self._repr_latex_ = types.MethodType(
            functools.partial(str_for_model, formatting="latex"), self
        )

    @property
    def model(self):
        return self

    @property
    def parent(self):
        return self._parent

    @property
    def root(self):
        model = self
        while not model.isroot:
            model = model.parent
        return model

    @property
    def isroot(self):
        return self.parent is None

    def logp_dlogp_function(self, grad_vars=None, tempered=False, **kwargs):
        """Compile an PyTensor function that computes logp and gradient.

        Parameters
        ----------
        grad_vars: list of random variables, optional
            Compute the gradient with respect to those variables. If None,
            use all free random variables of this model.
        tempered: bool
            Compute the tempered logp `free_logp + alpha * observed_logp`.
            `alpha` can be changed using `ValueGradFunction.set_weights([alpha])`.
        """
        if grad_vars is None:
            grad_vars = self.continuous_value_vars
        else:
            grad_vars = get_value_vars_from_user_vars(grad_vars, self)
            for i, var in enumerate(grad_vars):
                if var.dtype not in continuous_types:
                    raise ValueError(f"Can only compute the gradient of continuous types: {var}")

        if tempered:
            costs = [self.varlogp, self.datalogp]
        else:
            costs = [self.logp()]

        input_vars = {i for i in graph_inputs(costs) if not isinstance(i, Constant)}
        ip = self.initial_point(0)
        extra_vars_and_values = {
            var: ip[var.name]
            for var in self.value_vars
            if var in input_vars and var not in grad_vars
        }
        return ValueGradFunction(costs, grad_vars, extra_vars_and_values, **kwargs)

    def compile_logp(
        self,
        vars: Optional[Union[Variable, Sequence[Variable]]] = None,
        jacobian: bool = True,
        sum: bool = True,
    ) -> PointFunc:
        """Compiled log probability density function.

        Parameters
        ----------
        vars: list of random variables or potential terms, optional
            Compute the gradient with respect to those variables. If None, use all
            free and observed random variables, as well as potential terms in model.
        jacobian:
            Whether to include jacobian terms in logprob graph. Defaults to True.
        sum:
            Whether to sum all logp terms or return elemwise logp for each variable.
            Defaults to True.
        """
        return self.model.compile_fn(self.logp(vars=vars, jacobian=jacobian, sum=sum))

    def compile_dlogp(
        self,
        vars: Optional[Union[Variable, Sequence[Variable]]] = None,
        jacobian: bool = True,
    ) -> PointFunc:
        """Compiled log probability density gradient function.

        Parameters
        ----------
        vars: list of random variables or potential terms, optional
            Compute the gradient with respect to those variables. If None, use all
            free and observed random variables, as well as potential terms in model.
        jacobian:
            Whether to include jacobian terms in logprob graph. Defaults to True.
        """
        return self.model.compile_fn(self.dlogp(vars=vars, jacobian=jacobian))

    def compile_d2logp(
        self,
        vars: Optional[Union[Variable, Sequence[Variable]]] = None,
        jacobian: bool = True,
    ) -> PointFunc:
        """Compiled log probability density hessian function.

        Parameters
        ----------
        vars: list of random variables or potential terms, optional
            Compute the gradient with respect to those variables. If None, use all
            free and observed random variables, as well as potential terms in model.
        jacobian:
            Whether to include jacobian terms in logprob graph. Defaults to True.
        """
        return self.model.compile_fn(self.d2logp(vars=vars, jacobian=jacobian))

    def logp(
        self,
        vars: Optional[Union[Variable, Sequence[Variable]]] = None,
        jacobian: bool = True,
        sum: bool = True,
    ) -> Union[Variable, List[Variable]]:
        """Elemwise log-probability of the model.

        Parameters
        ----------
        vars: list of random variables or potential terms, optional
            Compute the gradient with respect to those variables. If None, use all
            free and observed random variables, as well as potential terms in model.
        jacobian:
            Whether to include jacobian terms in logprob graph. Defaults to True.
        sum:
            Whether to sum all logp terms or return elemwise logp for each variable.
            Defaults to True.

        Returns
        -------
        Logp graph(s)
        """
        varlist: List[TensorVariable]
        if vars is None:
            varlist = self.free_RVs + self.observed_RVs + self.potentials
        elif not isinstance(vars, (list, tuple)):
            varlist = [vars]
        else:
            varlist = cast(List[TensorVariable], vars)

        # We need to separate random variables from potential terms, and remember their
        # original order so that we can merge them together in the same order at the end
        rvs = []
        potentials = []
        rv_order, potential_order = [], []
        for i, var in enumerate(varlist):
            rv = self.values_to_rvs.get(var, var)
            if rv in self.basic_RVs:
                rvs.append(rv)
                rv_order.append(i)
            else:
                if var in self.potentials:
                    potentials.append(var)
                    potential_order.append(i)
                else:
                    raise ValueError(
                        f"Requested variable {var} not found among the model variables"
                    )

        rv_logps: List[TensorVariable] = []
        if rvs:
            rv_logps = _joint_logp(
                rvs=rvs,
                rvs_to_values=self.rvs_to_values,
                rvs_to_transforms=self.rvs_to_transforms,
                rvs_to_total_sizes=self.rvs_to_total_sizes,
                jacobian=jacobian,
            )
            assert isinstance(rv_logps, list)

        # Replace random variables by their value variables in potential terms
        potential_logps = []
        if potentials:
            potential_logps = self.replace_rvs_by_values(potentials)

        logp_factors = [None] * len(varlist)
        for logp_order, logp in zip((rv_order + potential_order), (rv_logps + potential_logps)):
            logp_factors[logp_order] = logp

        if not sum:
            return logp_factors

        logp_scalar = at.sum([at.sum(factor) for factor in logp_factors])
        logp_scalar_name = "__logp" if jacobian else "__logp_nojac"
        if self.name:
            logp_scalar_name = f"{logp_scalar_name}_{self.name}"
        logp_scalar.name = logp_scalar_name
        return logp_scalar

    def dlogp(
        self,
        vars: Optional[Union[Variable, Sequence[Variable]]] = None,
        jacobian: bool = True,
    ) -> Variable:
        """Gradient of the models log-probability w.r.t. ``vars``.

        Parameters
        ----------
        vars: list of random variables or potential terms, optional
            Compute the gradient with respect to those variables. If None, use all
            free and observed random variables, as well as potential terms in model.
        jacobian:
            Whether to include jacobian terms in logprob graph. Defaults to True.

        Returns
        -------
        dlogp graph
        """
        if vars is None:
            value_vars = None
        else:
            if not isinstance(vars, (list, tuple)):
                vars = [vars]

            value_vars = []
            for i, var in enumerate(vars):
                value_var = self.rvs_to_values.get(var)
                if value_var is not None:
                    value_vars.append(value_var)
                else:
                    raise ValueError(
                        f"Requested variable {var} not found among the model variables"
                    )

        cost = self.logp(jacobian=jacobian)
        return gradient(cost, value_vars)

    def d2logp(
        self,
        vars: Optional[Union[Variable, Sequence[Variable]]] = None,
        jacobian: bool = True,
    ) -> Variable:
        """Hessian of the models log-probability w.r.t. ``vars``.

        Parameters
        ----------
        vars: list of random variables or potential terms, optional
            Compute the gradient with respect to those variables. If None, use all
            free and observed random variables, as well as potential terms in model.
        jacobian:
            Whether to include jacobian terms in logprob graph. Defaults to True.

        Returns
        -------
        d²logp graph
        """
        if vars is None:
            value_vars = None
        else:
            if not isinstance(vars, (list, tuple)):
                vars = [vars]

            value_vars = []
            for i, var in enumerate(vars):
                value_var = self.rvs_to_values.get(var)
                if value_var is not None:
                    value_vars.append(value_var)
                else:
                    raise ValueError(
                        f"Requested variable {var} not found among the model variables"
                    )

        cost = self.logp(jacobian=jacobian)
        return hessian(cost, value_vars)

    @property
    def datalogp(self) -> Variable:
        """PyTensor scalar of log-probability of the observed variables and
        potential terms"""
        return self.observedlogp + self.potentiallogp

    @property
    def varlogp(self) -> Variable:
        """PyTensor scalar of log-probability of the unobserved random variables
        (excluding deterministic)."""
        return self.logp(vars=self.free_RVs)

    @property
    def varlogp_nojac(self) -> Variable:
        """PyTensor scalar of log-probability of the unobserved random variables
        (excluding deterministic) without jacobian term."""
        return self.logp(vars=self.free_RVs, jacobian=False)

    @property
    def observedlogp(self) -> Variable:
        """PyTensor scalar of log-probability of the observed variables"""
        return self.logp(vars=self.observed_RVs)

    @property
    def potentiallogp(self) -> Variable:
        """PyTensor scalar of log-probability of the Potential terms"""
        # Convert random variables in Potential expression into their log-likelihood
        # inputs and apply their transforms, if any
        potentials = self.replace_rvs_by_values(self.potentials)
        if potentials:
            return at.sum([at.sum(factor) for factor in potentials])
        else:
            return at.constant(0.0)

    @property
    def value_vars(self):
        """List of unobserved random variables used as inputs to the model's
        log-likelihood (which excludes deterministics).
        """
        return [self.rvs_to_values[v] for v in self.free_RVs]

    @property
    def unobserved_value_vars(self):
        """List of all random variables (including untransformed projections),
        as well as deterministics used as inputs and outputs of the model's
        log-likelihood graph
        """
        vars = []
        transformed_rvs = []
        for rv in self.free_RVs:
            value_var = self.rvs_to_values[rv]
            transform = self.rvs_to_transforms[rv]
            if transform is not None:
                transformed_rvs.append(rv)
            vars.append(value_var)

        # Remove rvs from untransformed values graph
        untransformed_vars = self.replace_rvs_by_values(transformed_rvs)

        # Remove rvs from deterministics graph
        deterministics = self.replace_rvs_by_values(self.deterministics)

        return vars + untransformed_vars + deterministics

    @property
    def disc_vars(self):
        warnings.warn(
            "Model.disc_vars has been deprecated. Use Model.discrete_value_vars instead.",
            FutureWarning,
        )
        return self.discrete_value_vars

    @property
    def discrete_value_vars(self):
        """All the discrete value variables in the model"""
        return list(typefilter(self.value_vars, discrete_types))

    @property
    def cont_vars(self):
        warnings.warn(
            "Model.cont_vars has been deprecated. Use Model.continuous_value_vars instead.",
            FutureWarning,
        )
        return self.continuous_value_vars

    @property
    def continuous_value_vars(self):
        """All the continuous value variables in the model"""
        return list(typefilter(self.value_vars, continuous_types))

    @property
    def basic_RVs(self):
        """List of random variables the model is defined in terms of
        (which excludes deterministics).

        These are the actual random variable terms that make up the
        "sample-space" graph (i.e. you can sample these graphs by compiling them
        with `pytensor.function`).  If you want the corresponding log-likelihood terms,
        use `model.value_vars` instead.
        """
        return self.free_RVs + self.observed_RVs

    @property
    def unobserved_RVs(self):
        """List of all random variables, including deterministic ones.

        These are the actual random variable terms that make up the
        "sample-space" graph (i.e. you can sample these graphs by compiling them
        with `pytensor.function`).  If you want the corresponding log-likelihood terms,
        use `var.unobserved_value_vars` instead.
        """
        return self.free_RVs + self.deterministics

    @property
    def RV_dims(self) -> Dict[str, Tuple[Union[str, None], ...]]:
        """Tuples of dimension names for specific model variables.

        Entries in the tuples may be ``None``, if the RV dimension was not given a name.
        """
        warnings.warn(
            "Model.RV_dims is deprecated. User Model.named_vars_to_dims instead.",
            FutureWarning,
        )
        return self.named_vars_to_dims

    @property
    def coords(self) -> Dict[str, Union[Tuple, None]]:
        """Coordinate values for model dimensions."""
        return self._coords

    @property
    def dim_lengths(self) -> Dict[str, Variable]:
        """The symbolic lengths of dimensions in the model.

        The values are typically instances of ``TensorVariable`` or ``ScalarSharedVariable``.
        """
        return self._dim_lengths

    def shape_from_dims(self, dims):
        shape = []
        if len(set(dims)) != len(dims):
            raise ValueError("Can not contain the same dimension name twice.")
        for dim in dims:
            if dim not in self.coords:
                raise ValueError(
                    f"Unknown dimension name '{dim}'. All dimension "
                    "names must be specified in the `coords` "
                    "argument of the model or through a pm.Data "
                    "variable."
                )
            shape.extend(np.shape(self.coords[dim]))
        return tuple(shape)

    def add_coord(
        self,
        name: str,
        values: Optional[Sequence] = None,
        mutable: bool = False,
        *,
        length: Optional[Union[int, Variable]] = None,
    ):
        """Registers a dimension coordinate with the model.

        Parameters
        ----------
        name : str
            Name of the dimension.
            Forbidden: {"chain", "draw", "__sample__"}
        values : optional, array-like
            Coordinate values or ``None`` (for auto-numbering).
            If ``None`` is passed, a ``length`` must be specified.
        mutable : bool
            Whether the created dimension should be resizable.
            Default is False.
        length : optional, scalar
            A scalar of the dimensions length.
            Defaults to ``pytensor.tensor.constant(len(values))``.
        """
        if name in {"draw", "chain", "__sample__"}:
            raise ValueError(
                "Dimensions can not be named `draw`, `chain` or `__sample__`, "
                "as those are reserved for use in `InferenceData`."
            )
        if values is None and length is None:
            raise ValueError(
                f"Either `values` or `length` must be specified for the '{name}' dimension."
            )
        if values is not None:
            # Conversion to a tuple ensures that the coordinate values are immutable.
            # Also unlike numpy arrays the's tuple.index(...) which is handy to work with.
            values = tuple(values)
        if name in self.coords:
            if not np.array_equal(values, self.coords[name]):
                raise ValueError(f"Duplicate and incompatible coordinate: {name}.")
        if length is not None and not isinstance(length, (int, Variable)):
            raise ValueError(
                f"The `length` passed for the '{name}' coord must be an int, PyTensor Variable or None."
            )
        if length is None:
            length = len(values)
        if not isinstance(length, Variable):
            if mutable:
                length = pytensor.shared(length, name=name)
            else:
                length = pytensor.tensor.constant(length)
        self._dim_lengths[name] = length
        self._coords[name] = values

    def add_coords(
        self,
        coords: Dict[str, Optional[Sequence]],
        *,
        lengths: Optional[Dict[str, Optional[Union[int, Variable]]]] = None,
    ):
        """Vectorized version of ``Model.add_coord``."""
        if coords is None:
            return
        lengths = lengths or {}

        for name, values in coords.items():
            self.add_coord(name, values, length=lengths.get(name, None))

    def add_mutable_coords(
        self,
        coords: Dict[str, Optional[Sequence]],
        *,
        lengths: Optional[Dict[str, Optional[Union[int, Variable]]]] = None,
    ):
        """Registers a mutable dimension coordinate with the model"""
        if coords is None:
            return
        lengths = lengths or {}

        for name, values in coords.items():
            self.add_coord(name, values, mutable=True, length=lengths.get(name, None))

    def set_dim(self, name: str, new_length: int, coord_values: Optional[Sequence] = None):
        """Update a mutable dimension.

        Parameters
        ----------
        name
            Name of the dimension.
        new_length
            New length of the dimension.
        coord_values
            Optional sequence of coordinate values.
        """
        if not isinstance(self.dim_lengths[name], ScalarSharedVariable):
            raise ValueError(f"The dimension '{name}' is immutable.")
        if coord_values is None and self.coords.get(name, None) is not None:
            raise ValueError(
                f"'{name}' has coord values. Pass `set_dim(..., coord_values=...)` to update them."
            )
        if coord_values is not None:
            len_cvals = len(coord_values)
            if len_cvals != new_length:
                raise ShapeError(
                    "Length of new coordinate values does not match the new dimension length.",
                    actual=len_cvals,
                    expected=new_length,
                )
            self._coords[name] = tuple(coord_values)
        self.dim_lengths[name].set_value(new_length)
        return

    def initial_point(self, random_seed: SeedSequenceSeed = None) -> Dict[str, np.ndarray]:
        """Computes the initial point of the model.

        Parameters
        ----------
        random_seed : SeedSequenceSeed, default None
            Seed(s) for generating initial point from the model. Passed into :func:`pymc.pytensorf.reseed_rngs`

        Returns
        -------
        ip : dict of {str : array_like}
            Maps names of transformed variables to numeric initial values in the transformed space.
        """
        fn = make_initial_point_fn(model=self, return_transformed=True)
        return Point(fn(random_seed), model=self)

    @property
    def initial_values(self) -> Dict[TensorVariable, Optional[Union[np.ndarray, Variable, str]]]:
        """Maps transformed variables to initial value placeholders.

        Keys are the random variables (as returned by e.g. ``pm.Uniform()``) and
        values are the numeric/symbolic initial values, strings denoting the strategy to get them, or None.
        """
        warnings.warn(
            "Model.initial_values is deprecated. Use Model.rvs_to_initial_values instead."
        )
        return self.rvs_to_initial_values

    def set_initval(self, rv_var, initval):
        """Sets an initial value (strategy) for a random variable."""
        if initval is not None and not isinstance(initval, (Variable, str)):
            # Convert scalars or array-like inputs to ndarrays
            initval = rv_var.type.filter(initval)

        self.rvs_to_initial_values[rv_var] = initval

    def set_data(
        self,
        name: str,
        values: Dict[str, Optional[Sequence]],
        coords: Optional[Dict[str, Sequence]] = None,
    ):
        """Changes the values of a data variable in the model.

        In contrast to pm.MutableData().set_value, this method can also
        update the corresponding coordinates.

        Parameters
        ----------
        name : str
            Name of a shared variable in the model.
        values : array-like
            New values for the shared variable.
        coords : optional, dict
            New coordinate values for dimensions of the shared variable.
            Must be provided for all named dimensions that change in length
            and already have coordinate values.
        """
        shared_object = self[name]
        if not isinstance(shared_object, SharedVariable):
            raise TypeError(
                f"The variable `{name}` must be a `SharedVariable`"
                " (created through `pm.MutableData()` or `pm.Data(mutable=True)`) to allow updating. "
                f"The current type is: {type(shared_object)}"
            )

        if isinstance(values, list):
            values = np.array(values)
        values = convert_observed_data(values)
        dims = self.named_vars_to_dims.get(name, None) or ()
        coords = coords or {}

        if values.ndim != shared_object.ndim:
            raise ValueError(
                f"New values for '{name}' must have {shared_object.ndim} dimensions, just like the original."
            )

        for d, dname in enumerate(dims):
            length_tensor = self.dim_lengths[dname]
            old_length = length_tensor.eval()
            new_length = values.shape[d]
            original_coords = self.coords.get(dname, None)
            new_coords = coords.get(dname, None)

            length_changed = new_length != old_length

            # Reject resizing if we already know that it would create shape problems.
            # NOTE: If there are multiple pm.MutableData containers sharing this dim, but the user only
            #       changes the values for one of them, they will run into shape problems nonetheless.
            if length_changed:
                if original_coords is not None:
                    if new_coords is None:
                        raise ValueError(
                            f"The '{name}' variable already had {len(original_coords)} coord values defined for "
                            f"its {dname} dimension. With the new values this dimension changes to length "
                            f"{new_length}, so new coord values for the {dname} dimension are required."
                        )
                if isinstance(length_tensor, TensorConstant):
                    # The dimension was fixed in length.
                    # Resizing a data variable in this dimension would
                    # definitely lead to shape problems.
                    raise ShapeError(
                        f"Resizing dimension '{dname}' is impossible, because "
                        "a `TensorConstant` stores its length. To be able "
                        "to change the dimension length, pass `mutable=True` when "
                        "registering the dimension via `model.add_coord`, "
                        "or define it via a `pm.MutableData` variable."
                    )
                elif length_tensor.owner is not None:
                    # The dimension was created from another variable:
                    length_tensor_origin = length_tensor.owner.inputs[0]
                    # Get a handle on the tensor from which this dimension length was
                    # obtained by doing subindexing on the shape as in `.shape[i]`.
                    if isinstance(length_tensor_origin, TensorConstant):
                        raise ShapeError(
                            f"Resizing dimension '{dname}' with values of length {new_length} would lead to incompatibilities, "
                            f"because the dimension length is tied to a {length_tensor_origin}. "
                            f"Check if the dimension was defined implicitly before the shared variable '{name}' was created, "
                            f"for example by another model variable.",
                            actual=new_length,
                            expected=old_length,
                        )

                    # The shape entry this dimension is tied to is not a TensorConstant.
                    # Whether the dimension can be resized depends on the kind of Variable the shape belongs to.
                    # TODO: Consider checking the graph is what we are assuming it is
                    # isinstance(length_tensor.owner.op, Subtensor)
                    # isinstance(length_tensor.owner.inputs[0].owner.op, Shape)
                    length_belongs_to = length_tensor_origin.owner.inputs[0]

                    if length_belongs_to is shared_object:
                        # This is the shared variable that's being updated!
                        # No surprise it's changing.
                        pass
                    elif isinstance(length_belongs_to, SharedVariable):
                        # The dimension is mutable through a SharedVariable other than the one being modified.
                        # But the other variable was not yet re-sized! Warn the user to do that!
                        warnings.warn(
                            f"You are resizing a variable with dimension '{dname}' which was initialized "
                            f"as a mutable dimension by another variable ('{length_belongs_to}')."
                            " Remember to update that variable with the correct shape to avoid shape issues.",
                            ShapeWarning,
                            stacklevel=2,
                        )
                    else:
                        # The dimension is immutable.
                        raise ShapeError(
                            f"Resizing dimension '{dname}' with values of length {new_length} would lead to incompatibilities, "
                            f"because the dimension was initialized from '{length_belongs_to}' which is not a shared variable. "
                            f"Check if the dimension was defined implicitly before the shared variable '{name}' was created, "
                            f"for example by another model variable.",
                            actual=new_length,
                            expected=old_length,
                        )
                if isinstance(length_tensor, ScalarSharedVariable):
                    # The dimension is mutable, but was defined without being linked
                    # to a shared variable. This is allowed, but a little less robust.
                    self.set_dim(dname, new_length, coord_values=new_coords)

            if new_coords is not None:
                # Update the registered coord values (also if they were None)
                if len(new_coords) != new_length:
                    raise ShapeError(
                        f"Length of new coordinate values for dimension '{dname}' does not match the provided values.",
                        actual=len(new_coords),
                        expected=new_length,
                    )
                # store it as tuple for immutability as in add_coord
                self._coords[dname] = tuple(new_coords)

        shared_object.set_value(values)

    def register_rv(
        self, rv_var, name, observed=None, total_size=None, dims=None, transform=UNSET, initval=None
    ):
        """Register an (un)observed random variable with the model.

        Parameters
        ----------
        rv_var: TensorVariable
        name: str
            Intended name for the model variable.
        observed: array_like (optional)
            Data values for observed variables.
        total_size: scalar
            upscales logp of variable with ``coef = total_size/var.shape[0]``
        dims: tuple
            Dimension names for the variable.
        transform
            A transform for the random variable in log-likelihood space.
        initval
            The initial value of the random variable.

        Returns
        -------
        TensorVariable
        """
        name = self.name_for(name)
        rv_var.name = name
        _add_future_warning_tag(rv_var)
        rv_var.tag.total_size = total_size
        self.rvs_to_total_sizes[rv_var] = total_size

        # Associate previously unknown dimension names with
        # the length of the corresponding RV dimension.
        if dims is not None:
            for d, dname in enumerate(dims):
                if not isinstance(dname, str):
                    raise TypeError(f"Dims must be string. Got {dname} of type {type(dname)}")
                if dname not in self.dim_lengths:
                    self.add_coord(dname, values=None, length=rv_var.shape[d])

        if observed is None:
            self.free_RVs.append(rv_var)
            self.create_value_var(rv_var, transform)
            self.add_named_variable(rv_var, dims)
            self.set_initval(rv_var, initval)
        else:
            if (
                isinstance(observed, Variable)
                and not isinstance(observed, GenTensorVariable)
                and observed.owner is not None
                # The only PyTensor operation we allow on observed data is type casting
                # Although we could allow for any graph that does not depend on other RVs
                and not (
                    isinstance(observed.owner.op, Elemwise)
                    and isinstance(observed.owner.op.scalar_op, Cast)
                )
                and not is_minibatch(observed)
            ):
                raise TypeError(
                    "Variables that depend on other nodes cannot be used for observed data."
                    f"The data variable was: {observed}"
                )

            # `rv_var` is potentially changed by `make_obs_var`,
            # for example into a new graph for imputation of missing data.
            rv_var = self.make_obs_var(rv_var, observed, dims, transform)

        return rv_var

    def make_obs_var(
        self, rv_var: TensorVariable, data: np.ndarray, dims, transform: Optional[Any]
    ) -> TensorVariable:
        """Create a `TensorVariable` for an observed random variable.

        Parameters
        ----------
        rv_var
            The random variable that is observed.
            Its dimensionality must be compatible with the data already.
        data
            The observed data.
        dims: tuple
            Dimension names for the variable.
        transform
            A transform for the random variable in log-likelihood space.

        """
        name = rv_var.name
        data = convert_observed_data(data).astype(rv_var.dtype)

        if data.ndim != rv_var.ndim:
            raise ShapeError(
                "Dimensionality of data and RV don't match.", actual=data.ndim, expected=rv_var.ndim
            )

        if pytensor.config.compute_test_value != "off":
            test_value = getattr(rv_var.tag, "test_value", None)

            if test_value is not None:
                # We try to reuse the old test value
                rv_var.tag.test_value = np.broadcast_to(test_value, rv_var.shape)
            else:
                rv_var.tag.test_value = data

        mask = getattr(data, "mask", None)
        if mask is not None:
            if mask.all():
                # If there are no observed values, this variable isn't really
                # observed.
                return rv_var

            impute_message = (
                f"Data in {rv_var} contains missing values and"
                " will be automatically imputed from the"
                " sampling distribution."
            )
            warnings.warn(impute_message, ImputationWarning)

            if not isinstance(rv_var.owner.op, RandomVariable):
                raise NotImplementedError(
                    "Automatic inputation is only supported for univariate RandomVariables."
                    f" {rv_var} of type {type(rv_var.owner.op)} is not supported."
                )

            if rv_var.owner.op.ndim_supp > 0:
                raise NotImplementedError(
                    f"Automatic inputation is only supported for univariate "
                    f"RandomVariables, but {rv_var} is multivariate"
                )

            # We can get a random variable comprised of only the unobserved
            # entries by lifting the indices through the `RandomVariable` `Op`.

            masked_rv_var = rv_var[mask.nonzero()]

            fgraph = FunctionGraph(
                [i for i in graph_inputs((masked_rv_var,)) if not isinstance(i, Constant)],
                [masked_rv_var],
                clone=False,
            )

            (missing_rv_var,) = local_subtensor_rv_lift.transform(fgraph, fgraph.outputs[0].owner)

            self.register_rv(missing_rv_var, f"{name}_missing", transform=transform)

            # Now, we lift the non-missing observed values and produce a new
            # `rv_var` that contains only those.
            #
            # The end result is two disjoint distributions: one for the missing
            # values, and another for the non-missing values.

            antimask_idx = (~mask).nonzero()
            nonmissing_data = at.as_tensor_variable(data[antimask_idx])
            unmasked_rv_var = rv_var[antimask_idx]
            unmasked_rv_var = unmasked_rv_var.owner.clone().default_output()

            fgraph = FunctionGraph(
                [i for i in graph_inputs((unmasked_rv_var,)) if not isinstance(i, Constant)],
                [unmasked_rv_var],
                clone=False,
            )
            (observed_rv_var,) = local_subtensor_rv_lift.transform(fgraph, fgraph.outputs[0].owner)
            # Make a clone of the RV, but let it create a new rng so that observed and
            # missing are not treated as equivalent nodes by pytensor. This would happen
            # if the size of the masked and unmasked array happened to coincide
            _, size, _, *inps = observed_rv_var.owner.inputs
            observed_rv_var = observed_rv_var.owner.op(*inps, size=size, name=f"{name}_observed")
            observed_rv_var.tag.observations = nonmissing_data

            self.create_value_var(observed_rv_var, transform=None, value_var=nonmissing_data)
            self.add_named_variable(observed_rv_var)
            self.observed_RVs.append(observed_rv_var)

            # Create deterministic that combines observed and missing
            # Note: This can widely increase memory consumption during sampling for large datasets
            rv_var = at.empty(data.shape, dtype=observed_rv_var.type.dtype)
            rv_var = at.set_subtensor(rv_var[mask.nonzero()], missing_rv_var)
            rv_var = at.set_subtensor(rv_var[antimask_idx], observed_rv_var)
            rv_var = Deterministic(name, rv_var, self, dims)

        else:
            if sps.issparse(data):
                data = sparse.basic.as_sparse(data, name=name)
            else:
                data = at.as_tensor_variable(data, name=name)
            rv_var.tag.observations = data
            self.create_value_var(rv_var, transform=None, value_var=data)
            self.add_named_variable(rv_var, dims)
            self.observed_RVs.append(rv_var)

        return rv_var

    def create_value_var(
        self, rv_var: TensorVariable, transform: Any, value_var: Optional[Variable] = None
    ) -> TensorVariable:
        """Create a ``TensorVariable`` that will be used as the random
        variable's "value" in log-likelihood graphs.

        In general, we'll call this type of variable the "value" variable.

        In all other cases, the role of the value variable is taken by
        observed data. That's why value variables are only referenced in
        this branch of the conditional.

        """

        # Make the value variable a transformed value variable,
        # if there's an applicable transform
        if transform is UNSET:
            if rv_var.owner is None:
                transform = None
            else:
                transform = _default_transform(rv_var.owner.op, rv_var)

        if value_var is not None:
            if transform is not None:
                raise ValueError("Cannot use transform when providing a pre-defined value_var")
        elif transform is None:
            # Create value variable with the same type as the RV
            value_var = rv_var.type()
            value_var.name = rv_var.name
            if pytensor.config.compute_test_value != "off":
                value_var.tag.test_value = rv_var.tag.test_value
        else:
            # Create value variable with the same type as the transformed RV
            value_var = transform.forward(rv_var, *rv_var.owner.inputs).type()
            value_var.name = f"{rv_var.name}_{transform.name}__"
            value_var.tag.transform = transform
            if pytensor.config.compute_test_value != "off":
                value_var.tag.test_value = transform.forward(
                    rv_var, *rv_var.owner.inputs
                ).tag.test_value

        _add_future_warning_tag(value_var)
        rv_var.tag.value_var = value_var

        self.rvs_to_transforms[rv_var] = transform
        self.rvs_to_values[rv_var] = value_var
        self.values_to_rvs[value_var] = rv_var

        return value_var

    def add_named_variable(self, var, dims: Optional[Tuple[Union[str, None], ...]] = None):
        """Add a random graph variable to the named variables of the model.

        This can include several types of variables such basic_RVs, Data, Deterministics,
        and Potentials.
        """
        if var.name is None:
            raise ValueError("Variable is unnamed.")
        if self.named_vars.tree_contains(var.name):
            raise ValueError(f"Variable name {var.name} already exists.")

        if dims is not None:
            if isinstance(dims, str):
                dims = (dims,)
            for dim in dims:
                if dim not in self.coords and dim is not None:
                    raise ValueError(f"Dimension {dim} is not specified in `coords`.")
            if any(var.name == dim for dim in dims if dim is not None):
                raise ValueError(f"Variable `{var.name}` has the same name as its dimension label.")
            self.named_vars_to_dims[var.name] = dims

        self.named_vars[var.name] = var
        if not hasattr(self, self.name_of(var.name)):
            setattr(self, self.name_of(var.name), var)

    @property
    def prefix(self) -> str:
        if self.isroot or not self.parent.prefix:
            name = self.name
        else:
            name = f"{self.parent.prefix}::{self.name}"
        return name

    def name_for(self, name):
        """Checks if name has prefix and adds if needed"""
        name = self._validate_name(name)
        if self.prefix:
            if not name.startswith(self.prefix + "::"):
                return f"{self.prefix}::{name}"
            else:
                return name
        else:
            return name

    def name_of(self, name):
        """Checks if name has prefix and deletes if needed"""
        name = self._validate_name(name)
        if not self.prefix or not name:
            return name
        elif name.startswith(self.prefix + "::"):
            return name[len(self.prefix) + 2 :]
        else:
            return name

    def __getitem__(self, key):
        try:
            return self.named_vars[key]
        except KeyError as e:
            try:
                return self.named_vars[self.name_for(key)]
            except KeyError:
                raise e

    def __contains__(self, key):
        return key in self.named_vars or self.name_for(key) in self.named_vars

    def replace_rvs_by_values(
        self,
        graphs: Sequence[TensorVariable],
        **kwargs,
    ) -> List[TensorVariable]:
        """Clone and replace random variables in graphs with their value variables.

        This will *not* recompute test values in the resulting graphs.

        Parameters
        ----------
        graphs
            The graphs in which to perform the replacements.
        """
        return replace_rvs_by_values(
            graphs,
            rvs_to_values=self.rvs_to_values,
            rvs_to_transforms=self.rvs_to_transforms,
        )

    def compile_fn(
        self,
        outs: Union[Variable, Sequence[Variable]],
        *,
        inputs: Optional[Sequence[Variable]] = None,
        mode=None,
        point_fn: bool = True,
        **kwargs,
    ) -> Union[PointFunc, Callable[[Sequence[np.ndarray]], Sequence[np.ndarray]]]:
        """Compiles an PyTensor function

        Parameters
        ----------
        outs
            PyTensor variable or iterable of PyTensor variables.
        inputs
            PyTensor input variables, defaults to pytensorf.inputvars(outs).
        mode
            PyTensor compilation mode, default=None.
        point_fn : bool
            Whether to wrap the compiled function in a PointFunc, which takes a Point
            dictionary with model variable names and values as input.

        Returns
        -------
        Compiled PyTensor function
        """
        if inputs is None:
            inputs = inputvars(outs)

        with self:
            fn = compile_pymc(
                inputs,
                outs,
                allow_input_downcast=True,
                accept_inplace=True,
                mode=mode,
                **kwargs,
            )

        if point_fn:
            return PointFunc(fn)
        return fn

    def profile(self, outs, *, n=1000, point=None, profile=True, **kwargs):
        """Compiles and profiles an PyTensor function which returns ``outs`` and
        takes values of model vars as a dict as an argument.

        Parameters
        ----------
        outs: PyTensor variable or iterable of PyTensor variables
        n: int, default 1000
            Number of iterations to run
        point: point
            Point to pass to the function
        profile: True or ProfileStats
        args, kwargs
            Compilation args

        Returns
        -------
        ProfileStats
            Use .summary() to print stats.
        """
        kwargs.setdefault("on_unused_input", "ignore")
        f = self.compile_fn(outs, inputs=self.value_vars, point_fn=False, profile=profile, **kwargs)
        if point is None:
            point = self.initial_point()

        for _ in range(n):
            f(**point)

        return f.profile

    def update_start_vals(self, a: Dict[str, np.ndarray], b: Dict[str, np.ndarray]):
        r"""Update point `a` with `b`, without overwriting existing keys.

        Values specified for transformed variables in `a` will be recomputed
        conditional on the values of `b` and stored in `b`.

        """
        raise FutureWarning(
            "The `Model.update_start_vals` method was removed."
            " To change initial values you may set the items of `Model.initial_values` directly."
        )

    def eval_rv_shapes(self) -> Dict[str, Tuple[int, ...]]:
        """Evaluates shapes of untransformed AND transformed free variables.

        Returns
        -------
        shapes : dict
            Maps untransformed and transformed variable names to shape tuples.
        """
        names = []
        outputs = []
        for rv in self.free_RVs:
            transform = self.rvs_to_transforms[rv]
            if transform is not None:
                names.append(get_transformed_name(rv.name, transform))
                outputs.append(transform.forward(rv, *rv.owner.inputs).shape)
            names.append(rv.name)
            outputs.append(rv.shape)
        f = pytensor.function(
            inputs=[],
            outputs=outputs,
            givens=[(obs, self.rvs_to_values[obs]) for obs in self.observed_RVs],
            mode=pytensor.compile.mode.FAST_COMPILE,
            on_unused_input="ignore",
        )
        return {name: tuple(shape) for name, shape in zip(names, f())}

    def check_start_vals(self, start):
        r"""Check that the starting values for MCMC do not cause the relevant log probability
        to evaluate to something invalid (e.g. Inf or NaN)

        Parameters
        ----------
        start : dict, or array of dict
            Starting point in parameter space (or partial point)
            Defaults to ``trace.point(-1))`` if there is a trace provided and
            ``model.initial_point`` if not (defaults to empty dict). Initialization
            methods for NUTS (see ``init`` keyword) can overwrite the default.

        Raises
        ------
        ``KeyError`` if the parameters provided by `start` do not agree with the
        parameters contained within the model.

        ``pymc.exceptions.SamplingError`` if the evaluation of the parameters
        in ``start`` leads to an invalid (i.e. non-finite) state

        Returns
        -------
        None
        """
        start_points = [start] if isinstance(start, dict) else start

        value_names_to_dtypes = {value.name: value.dtype for value in self.value_vars}
        value_names_set = set(value_names_to_dtypes.keys())
        for elem in start_points:
            for k, v in elem.items():
                elem[k] = np.asarray(v, dtype=value_names_to_dtypes[k])

            if not set(elem.keys()).issubset(value_names_set):
                extra_keys = ", ".join(set(elem.keys()) - value_names_set)
                valid_keys = ", ".join(value_names_set)
                raise KeyError(
                    "Some start parameters do not appear in the model!\n"
                    f"Valid keys are: {valid_keys}, but {extra_keys} was supplied"
                )

            initial_eval = self.point_logps(point=elem)

            if not all(np.isfinite(v) for v in initial_eval.values()):
                raise SamplingError(
                    "Initial evaluation of model at starting point failed!\n"
                    f"Starting values:\n{elem}\n\n"
                    f"Initial evaluation results:\n{initial_eval}"
                )

    def point_logps(self, point=None, round_vals=2):
        """Computes the log probability of `point` for all random variables in the model.

        Parameters
        ----------
        point: Point, optional
            Point to be evaluated.  If ``None``, then ``model.initial_point``
            is used.
        round_vals: int, default 2
            Number of decimals to round log-probabilities.

        Returns
        -------
        log_probability_of_point : dict
            Log probability of `point`.
        """
        if point is None:
            point = self.initial_point()

        factors = self.basic_RVs + self.potentials
        factor_logps_fn = [at.sum(factor) for factor in self.logp(factors, sum=False)]
        return {
            factor.name: np.round(np.asarray(factor_logp), round_vals)
            for factor, factor_logp in zip(
                factors,
                self.compile_fn(factor_logps_fn)(point),
            )
        }


# this is really disgusting, but it breaks a self-loop: I can't pass Model
# itself as context class init arg.
Model._context_class = Model


class BlockModelAccess(Model):
    """Can be used to prevent user access to Model contexts"""

    def __init__(self, *args, error_msg_on_access="Model access is blocked", **kwargs):
        self.error_msg_on_access = error_msg_on_access


def set_data(new_data, model=None, *, coords=None):
    """Sets the value of one or more data container variables.  Note that the shape is also
    dynamic, it is updated when the value is changed.  See the examples below for two common
    use-cases that take advantage of this behavior.

    Parameters
    ----------
    new_data: dict
        New values for the data containers. The keys of the dictionary are
        the variables' names in the model and the values are the objects
        with which to update.
    model: Model (optional if in `with` context)

    Examples
    --------
    This example shows how to change the shape of the likelihood to correspond automatically with
    `x`, the predictor in a regression model.

    .. code-block:: python

        import pymc as pm

        with pm.Model() as model:
            x = pm.MutableData('x', [1., 2., 3.])
            y = pm.MutableData('y', [1., 2., 3.])
            beta = pm.Normal('beta', 0, 1)
            obs = pm.Normal('obs', x * beta, 1, observed=y, shape=x.shape)
            idata = pm.sample()

    Then change the value of `x` to predict on new data.

    .. code-block:: python

        with model:
            pm.set_data({'x': [5., 6., 9., 12., 15.]})
            y_test = pm.sample_posterior_predictive(idata)

        print(y_test.posterior_predictive['obs'].mean(('chain', 'draw')))

        >>> array([4.6088569 , 5.54128318, 8.32953844, 11.14044852, 13.94178173])

    This example shows how to reuse the same model without recompiling on a new data set.  The
    shape of the likelihood, `obs`, automatically tracks the shape of the observed data, `y`.

    .. code-block:: python

        import numpy as np
        import pymc as pm

        rng = np.random.default_rng()
        data = rng.normal(loc=1.0, scale=2.0, size=100)

        with pm.Model() as model:
            y = pm.MutableData('y', data)
            theta = pm.Normal('theta', mu=0.0, sigma=10.0)
            obs = pm.Normal('obs', theta, 2.0, observed=y, shape=y.shape)
            idata = pm.sample()

    Now update the model with a new data set.

    .. code-block:: python

        with model:
            pm.set_data({'y': rng.normal(loc=1.0, scale=2.0, size=200)})
            idata = pm.sample()
    """
    model = modelcontext(model)

    for variable_name, new_value in new_data.items():
        model.set_data(variable_name, new_value, coords=coords)


def compile_fn(
    outs: Union[Variable, Sequence[Variable]],
    *,
    inputs: Optional[Sequence[Variable]] = None,
    mode=None,
    point_fn: bool = True,
    model: Optional[Model] = None,
    **kwargs,
) -> Union[PointFunc, Callable[[Sequence[np.ndarray]], Sequence[np.ndarray]]]:
    """Compiles an PyTensor function

    Parameters
    ----------
    outs
        PyTensor variable or iterable of PyTensor variables.
    inputs
        PyTensor input variables, defaults to pytensorf.inputvars(outs).
    mode
        PyTensor compilation mode, default=None.
    point_fn : bool
        Whether to wrap the compiled function in a PointFunc, which takes a Point
        dictionary with model variable names and values as input.
    model : Model, optional
        Current model on stack.

    Returns
    -------
    Compiled PyTensor function
    """

    model = modelcontext(model)
    return model.compile_fn(
        outs,
        inputs=inputs,
        mode=mode,
        point_fn=point_fn,
        **kwargs,
    )


def Point(*args, filter_model_vars=False, **kwargs) -> Dict[str, np.ndarray]:
    """Build a point. Uses same args as dict() does.
    Filters out variables not in the model. All keys are strings.

    Parameters
    ----------
    args, kwargs
        arguments to build a dict
    filter_model_vars : bool
        If `True`, only model variables are included in the result.
    """
    model = modelcontext(kwargs.pop("model", None))
    args = list(args)
    try:
        d = dict(*args, **kwargs)
    except Exception as e:
        raise TypeError(f"can't turn {args} and {kwargs} into a dict. {e}")
    return {
        get_var_name(k): np.array(v)
        for k, v in d.items()
        if not filter_model_vars or (get_var_name(k) in map(get_var_name, model.value_vars))
    }


def Deterministic(name, var, model=None, dims=None):
    """Create a named deterministic variable.

    Deterministic nodes are only deterministic given all of their inputs, i.e.
    they don't add randomness to the model.  They are generally used to record
    an intermediary result.

    Indeed, PyMC allows for arbitrary combinations of random variables, for
    example in the case of a logistic regression

    .. code:: python

        with pm.Model():
            alpha = pm.Normal("alpha", 0, 1)
            intercept = pm.Normal("intercept", 0, 1)
            p = pm.math.invlogit(alpha * x + intercept)
            outcome = pm.Bernoulli("outcome", p, observed=outcomes)


    but doesn't memorize the fact that the expression ``pm.math.invlogit(alpha *
    x + intercept)`` has been affected to the variable ``p``.  If the quantity
    ``p`` is important and one would like to track its value in the sampling
    trace, then one can use a deterministic node:

    .. code:: python

        with pm.Model():
            alpha = pm.Normal("alpha", 0, 1)
            intercept = pm.Normal("intercept", 0, 1)
            p = pm.Deterministic("p", pm.math.invlogit(alpha * x + intercept))
            outcome = pm.Bernoulli("outcome", p, observed=outcomes)

    These two models are strictly equivalent from a mathematical point of view.
    However, in the first case, the inference data will only contain values for
    the variables ``alpha``, ``intercept`` and ``outcome``.  In the second, it
    will also contain sampled values of ``p`` for each of the observed points.

    Notes
    -----
    Even though adding a Deterministic node forces PyMC to compute this
    expression, which could have been optimized away otherwise, this doesn't come
    with a performance cost.  Indeed, Deterministic nodes are computed outside
    the main computation graph, which can be optimized as though there was no
    Deterministic nodes.  Whereas the optimized graph can be evaluated thousands
    of times during a NUTS step, the Deterministic quantities are just
    computeed once at the end of the step, with the final values of the other
    random variables.

    Parameters
    ----------
    name: str
    var: PyTensor variables
    auto: bool
        Add automatically created deterministics (e.g., when imputing missing values)
        to a separate model.auto_deterministics list for filtering during sampling.


    Returns
    -------
    var: var, with name attribute
    """
    model = modelcontext(model)
    var = var.copy(model.name_for(name))
    model.deterministics.append(var)
    model.add_named_variable(var, dims)

    from pymc.printing import str_for_potential_or_deterministic

    var.str_repr = types.MethodType(
        functools.partial(str_for_potential_or_deterministic, dist_name="Deterministic"), var
    )
    var._repr_latex_ = types.MethodType(
        functools.partial(
            str_for_potential_or_deterministic, dist_name="Deterministic", formatting="latex"
        ),
        var,
    )

    return var


def Potential(name, var, model=None):
    """Add an arbitrary factor potential to the model likelihood

    Parameters
    ----------
    name: str
    var: PyTensor variables

    Returns
    -------
    var: var, with name attribute
    """
    model = modelcontext(model)
    var.name = model.name_for(name)
    model.potentials.append(var)
    model.add_named_variable(var)

    from pymc.printing import str_for_potential_or_deterministic

    var.str_repr = types.MethodType(
        functools.partial(str_for_potential_or_deterministic, dist_name="Potential"), var
    )
    var._repr_latex_ = types.MethodType(
        functools.partial(
            str_for_potential_or_deterministic, dist_name="Potential", formatting="latex"
        ),
        var,
    )

    return var<|MERGE_RESOLUTION|>--- conflicted
+++ resolved
@@ -587,12 +587,7 @@
             self._coords = {}
             self._dim_lengths = {}
         self.add_coords(coords)
-<<<<<<< HEAD
-        for name, values in coords_mutable.items():
-            self.add_coord(name, values, mutable=True, length=lengths.get(name, None))
-=======
         self.add_mutable_coords(coords)
->>>>>>> bb1ba526
 
         from pymc.printing import str_for_model
 
