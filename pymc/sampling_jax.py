import os
import re
import sys
import warnings

<<<<<<< HEAD
from functools import partial
from typing import Callable, List, Optional
=======
from typing import Callable, Dict, List, Optional, Sequence, Union
>>>>>>> a0e43da0

from pymc.initial_point import StartDict
from pymc.sampling import _init_jitter

xla_flags = os.getenv("XLA_FLAGS", "")
xla_flags = re.sub(r"--xla_force_host_platform_device_count=.+\s", "", xla_flags).split()
os.environ["XLA_FLAGS"] = " ".join([f"--xla_force_host_platform_device_count={100}"] + xla_flags)

from datetime import datetime

import aesara.tensor as at
import arviz as az
import jax
import numpy as np

from aeppl.logprob import CheckParameterValue
from aesara.compile import SharedVariable, Supervisor, mode
from aesara.graph.basic import clone_replace, graph_inputs
from aesara.graph.fg import FunctionGraph
from aesara.link.jax.dispatch import jax_funcify
from aesara.raise_op import Assert
from aesara.tensor import TensorVariable
from arviz.data.base import make_attrs

from pymc import Model, modelcontext
from pymc.backends.arviz import find_observations
from pymc.util import get_default_varnames

warnings.warn("This module is experimental.")


@jax_funcify.register(Assert)
@jax_funcify.register(CheckParameterValue)
def jax_funcify_Assert(op, **kwargs):
    # Jax does not allow assert whose values aren't known during JIT compilation
    # within it's JIT-ed code. Hence we need to make a simple pass through
    # version of the Assert Op.
    # https://github.com/google/jax/issues/2273#issuecomment-589098722
    def assert_fn(value, *inps):
        return value

    return assert_fn


def _replace_shared_variables(graph: List[TensorVariable]) -> List[TensorVariable]:
    """Replace shared variables in graph by their constant values

    Raises
    ------
    ValueError
        If any shared variable contains default_updates
    """

    shared_variables = [var for var in graph_inputs(graph) if isinstance(var, SharedVariable)]

    if any(hasattr(var, "default_update") for var in shared_variables):
        raise ValueError(
            "Graph contains shared variables with default_update which cannot "
            "be safely replaced."
        )

    replacements = {var: at.constant(var.get_value(borrow=True)) for var in shared_variables}

    new_graph = clone_replace(graph, replace=replacements)
    return new_graph


def get_jaxified_graph(
    inputs: Optional[List[TensorVariable]] = None,
    outputs: Optional[List[TensorVariable]] = None,
) -> List[TensorVariable]:
    """Compile an Aesara graph into an optimized JAX function"""

    graph = _replace_shared_variables(outputs)

    fgraph = FunctionGraph(inputs=inputs, outputs=graph, clone=True)
    # We need to add a Supervisor to the fgraph to be able to run the
    # JAX sequential optimizer without warnings. We made sure there
    # are no mutable input variables, so we only need to check for
    # "destroyers". This should be automatically handled by Aesara
    # once https://github.com/aesara-devs/aesara/issues/637 is fixed.
    fgraph.attach_feature(
        Supervisor(
            input
            for input in fgraph.inputs
            if not (hasattr(fgraph, "destroyers") and fgraph.has_destroyers([input]))
        )
    )
    mode.JAX.optimizer.optimize(fgraph)

    # We now jaxify the optimized fgraph
    return jax_funcify(fgraph)


def get_jaxified_logp(model: Model, negative_logp=True) -> Callable:
    model_logpt = model.logpt()
    if not negative_logp:
        model_logpt = -model_logpt
    logp_fn = get_jaxified_graph(inputs=model.value_vars, outputs=[model_logpt])

    def logp_fn_wrap(x):
        return logp_fn(*x)[0]

    return logp_fn_wrap


# Adopted from arviz numpyro extractor
def _sample_stats_to_xarray(posterior):
    """Extract sample_stats from NumPyro posterior."""
    rename_key = {
        "potential_energy": "lp",
        "adapt_state.step_size": "step_size",
        "num_steps": "n_steps",
        "accept_prob": "acceptance_rate",
    }
    data = {}
    for stat, value in posterior.get_extra_fields(group_by_chain=True).items():
        if isinstance(value, (dict, tuple)):
            continue
        name = rename_key.get(stat, stat)
        value = value.copy()
        data[name] = value
        if stat == "num_steps":
            data["tree_depth"] = np.log2(value).astype(int) + 1
    return data


def _get_log_likelihood(model: Model, samples) -> Dict:
    """Compute log-likelihood for all observations"""
    data = {}
    for v in model.observed_RVs:
        v_elemwise_logpt = model.logpt(v, sum=False)
        jax_fn = get_jaxified_graph(inputs=model.value_vars, outputs=v_elemwise_logpt)
        result = jax.jit(jax.vmap(jax.vmap(jax_fn)))(*samples)[0]
        data[v.name] = result
    return data


def _get_batched_jittered_initial_points(
    model: Model,
    chains: int,
    initvals: Optional[Union[StartDict, Sequence[Optional[StartDict]]]],
    random_seed: int,
    jitter: bool = True,
    jitter_max_retries: int = 10,
) -> Union[np.ndarray, List[np.ndarray]]:
    """Get jittered initial point in format expected by NumPyro MCMC kernel

    Returns
    -------
    out: list of ndarrays
        list with one item per variable and number of chains as batch dimension.
        Each item has shape `(chains, *var.shape)`
    """

    random_seed = np.random.default_rng(random_seed).integers(2**30, size=chains)

    assert len(random_seed) == chains

    initial_points = _init_jitter(
        model,
        initvals,
        seeds=random_seed,
        jitter=jitter,
        jitter_max_retries=jitter_max_retries,
    )
    initial_points = [list(initial_point.values()) for initial_point in initial_points]
    if chains == 1:
        initial_points = initial_points[0]
    else:
        initial_points = [np.stack(init_state) for init_state in zip(*initial_points)]
    return initial_points


@partial(jax.jit, static_argnums=(2, 3, 4, 5, 6))
def _blackjax_inference_loop(
    seed,
    init_position,
    logprob_fn,
    draws,
    tune,
    target_accept,
    algorithm=None,
):
    import blackjax

    if algorithm is None:
        algorithm = blackjax.nuts

    adapt = blackjax.window_adaptation(
        algorithm=algorithm,
        logprob_fn=logprob_fn,
        num_steps=tune,
        target_acceptance_rate=target_accept,
    )
    last_state, kernel, _ = adapt.run(seed, init_position)

    def inference_loop(rng_key, initial_state):
        def one_step(state, rng_key):
            state, info = kernel(rng_key, state)
            return state, (state, info)

        keys = jax.random.split(rng_key, draws)
        _, (states, infos) = jax.lax.scan(one_step, initial_state, keys)

        return states, infos

    return inference_loop(seed, last_state)


def sample_blackjax_nuts(
    draws=1000,
    tune=1000,
    chains=4,
    target_accept=0.8,
    random_seed=10,
    initvals=None,
    model=None,
    var_names=None,
    keep_untransformed=False,
    chain_method="parallel",
    idata_kwargs=None,
):
    """
    Draw samples from the posterior using the NUTS method from the ``blackjax`` library.

    Parameters
    ----------
    draws : int, default 1000
        The number of samples to draw. The number of tuned samples are discarded by default.
    tune : int, default 1000
        Number of iterations to tune. Samplers adjust the step sizes, scalings or
        similar during tuning. Tuning samples will be drawn in addition to the number specified in
        the ``draws`` argument.
    chains : int, default 4
        The number of chains to sample.
    target_accept : float in [0, 1].
        The step size is tuned such that we approximate this acceptance rate. Higher values like
        0.9 or 0.95 often work better for problematic posteriors.
    random_seed : int, default 10
        Random seed used by the sampling steps.
    model : Model, optional
        Model to sample from. The model needs to have free random variables. When inside a ``with`` model
        context, it defaults to that model, otherwise the model must be passed explicitly.
    var_names : iterable of str, optional
        Names of variables for which to compute the posterior samples. Defaults to all variables in the posterior
    keep_untransformed : bool, default False
        Include untransformed variables in the posterior samples. Defaults to False.
    chain_method : str, default "parallel"
        Specify how samples should be drawn. The choices include "parallel", and "vectorized".
    idata_kwargs : dict, optional
        Keyword arguments for :func:`arviz.from_dict`. It also accepts a boolean as value
        for the ``log_likelihood`` key to indicate that the pointwise log likelihood should
        not be included in the returned object.

    Returns
    -------
    InferenceData
        ArviZ ``InferenceData`` object that contains the posterior samples, together with their respective sample stats and
        pointwise log likeihood values (unless skipped with ``idata_kwargs``).
    """
    import blackjax

    model = modelcontext(model)

    if var_names is None:
        var_names = model.unobserved_value_vars

    vars_to_sample = list(get_default_varnames(var_names, include_transformed=keep_untransformed))

    coords = {
        cname: np.array(cvals) if isinstance(cvals, tuple) else cvals
        for cname, cvals in model.coords.items()
        if cvals is not None
    }

    if hasattr(model, "RV_dims"):
        dims = {
            var_name: [dim for dim in dims if dim is not None]
            for var_name, dims in model.RV_dims.items()
        }
    else:
        dims = {}

    tic1 = datetime.now()
    print("Compiling...", file=sys.stdout)

    init_params = _get_batched_jittered_initial_points(
        model=model,
        chains=chains,
        initvals=initvals,
        random_seed=random_seed,
    )

    if chains == 1:
        init_params = [np.stack(init_params)]
        init_params = [np.stack(init_state) for init_state in zip(*init_params)]

    logprob_fn = get_jaxified_logp(model)

    seed = jax.random.PRNGKey(random_seed)
    keys = jax.random.split(seed, chains)

    get_posterior_samples = partial(
        _blackjax_inference_loop,
        logprob_fn=logprob_fn,
        tune=tune,
        draws=draws,
        target_accept=target_accept,
    )

    tic2 = datetime.now()
    print("Compilation time = ", tic2 - tic1, file=sys.stdout)

    print("Sampling...", file=sys.stdout)

    # Adapted from numpyro
    if chain_method == "parallel":
        map_fn = jax.pmap
    elif chain_method == "vectorized":
        map_fn = jax.vmap
    else:
        raise ValueError(
            "Only supporting the following methods to draw chains:" ' "parallel" or "vectorized"'
        )

    states, _ = map_fn(get_posterior_samples)(keys, init_params)
    raw_mcmc_samples = states.position

    tic3 = datetime.now()
    print("Sampling time = ", tic3 - tic2, file=sys.stdout)

    print("Transforming variables...", file=sys.stdout)
    mcmc_samples = {}
    for v in vars_to_sample:
        jax_fn = get_jaxified_graph(inputs=model.value_vars, outputs=[v])
        result = jax.vmap(jax.vmap(jax_fn))(*raw_mcmc_samples)[0]
        mcmc_samples[v.name] = result

    tic4 = datetime.now()
    print("Transformation time = ", tic4 - tic3, file=sys.stdout)

    if idata_kwargs is None:
        idata_kwargs = {}
    else:
        idata_kwargs = idata_kwargs.copy()

    if idata_kwargs.pop("log_likelihood", True):
        log_likelihood = _get_log_likelihood(model, raw_mcmc_samples)
    else:
        log_likelihood = None

    attrs = {
        "sampling_time": (tic3 - tic2).total_seconds(),
    }

    posterior = mcmc_samples
    az_trace = az.from_dict(
        posterior=posterior,
        log_likelihood=log_likelihood,
        observed_data=find_observations(model),
        coords=coords,
        dims=dims,
        attrs=make_attrs(attrs, library=blackjax),
        **idata_kwargs,
    )

    return az_trace


def sample_numpyro_nuts(
    draws: int = 1000,
    tune: int = 1000,
    chains: int = 4,
    target_accept: float = 0.8,
    random_seed: int = None,
    initvals: Optional[Union[StartDict, Sequence[Optional[StartDict]]]] = None,
    model: Optional[Model] = None,
    var_names=None,
    progress_bar: bool = True,
    keep_untransformed: bool = False,
    chain_method: str = "parallel",
    idata_kwargs: Optional[Dict] = None,
    nuts_kwargs: Optional[Dict] = None,
):
    """
    Draw samples from the posterior using the NUTS method from the ``numpyro`` library.

    Parameters
    ----------
    draws : int, default 1000
        The number of samples to draw. The number of tuned samples are discarded by default.
    tune : int, default 1000
        Number of iterations to tune. Samplers adjust the step sizes, scalings or
        similar during tuning. Tuning samples will be drawn in addition to the number specified in
        the ``draws`` argument.
    chains : int, default 4
        The number of chains to sample.
    target_accept : float in [0, 1].
        The step size is tuned such that we approximate this acceptance rate. Higher values like
        0.9 or 0.95 often work better for problematic posteriors.
    random_seed : int, default 10
        Random seed used by the sampling steps.
    model : Model, optional
        Model to sample from. The model needs to have free random variables. When inside a ``with`` model
        context, it defaults to that model, otherwise the model must be passed explicitly.
    var_names : iterable of str, optional
        Names of variables for which to compute the posterior samples. Defaults to all variables in the posterior
    progress_bar : bool, default True
        Whether or not to display a progress bar in the command line. The bar shows the percentage
        of completion, the sampling speed in samples per second (SPS), and the estimated remaining
        time until completion ("expected time of arrival"; ETA).
    keep_untransformed : bool, default False
        Include untransformed variables in the posterior samples. Defaults to False.
    chain_method : str, default "parallel"
        Specify how samples should be drawn. The choices include "sequential", "parallel", and "vectorized".
    idata_kwargs : dict, optional
        Keyword arguments for :func:`arviz.from_dict`. It also accepts a boolean as value
        for the ``log_likelihood`` key to indicate that the pointwise log likelihood should
        not be included in the returned object.

    Returns
    -------
    InferenceData
        ArviZ ``InferenceData`` object that contains the posterior samples, together with their respective sample stats and
        pointwise log likeihood values (unless skipped with ``idata_kwargs``).
    """

    import numpyro

    from numpyro.infer import MCMC, NUTS

    model = modelcontext(model)

    if var_names is None:
        var_names = model.unobserved_value_vars

    vars_to_sample = list(get_default_varnames(var_names, include_transformed=keep_untransformed))

    coords = {
        cname: np.array(cvals) if isinstance(cvals, tuple) else cvals
        for cname, cvals in model.coords.items()
        if cvals is not None
    }

    if hasattr(model, "RV_dims"):
        dims = {
            var_name: [dim for dim in dims if dim is not None]
            for var_name, dims in model.RV_dims.items()
        }
    else:
        dims = {}

    if random_seed is None:
        random_seed = model.rng_seeder.randint(2**30, dtype=np.int64)

    tic1 = datetime.now()
    print("Compiling...", file=sys.stdout)

    init_params = _get_batched_jittered_initial_points(
        model=model,
        chains=chains,
        initvals=initvals,
        random_seed=random_seed,
    )

    logp_fn = get_jaxified_logp(model, negative_logp=False)

    if nuts_kwargs is None:
        nuts_kwargs = {}
    nuts_kernel = NUTS(
        potential_fn=logp_fn,
        target_accept_prob=target_accept,
        adapt_step_size=True,
        adapt_mass_matrix=True,
        dense_mass=False,
        **nuts_kwargs,
    )

    pmap_numpyro = MCMC(
        nuts_kernel,
        num_warmup=tune,
        num_samples=draws,
        num_chains=chains,
        postprocess_fn=None,
        chain_method=chain_method,
        progress_bar=progress_bar,
    )

    tic2 = datetime.now()
    print("Compilation time = ", tic2 - tic1, file=sys.stdout)

    print("Sampling...", file=sys.stdout)

    map_seed = jax.random.PRNGKey(random_seed)
    if chains > 1:
        map_seed = jax.random.split(map_seed, chains)

    pmap_numpyro.run(
        map_seed,
        init_params=init_params,
        extra_fields=(
            "num_steps",
            "potential_energy",
            "energy",
            "adapt_state.step_size",
            "accept_prob",
            "diverging",
        ),
    )

    raw_mcmc_samples = pmap_numpyro.get_samples(group_by_chain=True)

    tic3 = datetime.now()
    print("Sampling time = ", tic3 - tic2, file=sys.stdout)

    print("Transforming variables...", file=sys.stdout)
    mcmc_samples = {}
    for v in vars_to_sample:
        jax_fn = get_jaxified_graph(inputs=model.value_vars, outputs=[v])
        result = jax.vmap(jax.vmap(jax_fn))(*raw_mcmc_samples)[0]
        mcmc_samples[v.name] = result

    tic4 = datetime.now()
    print("Transformation time = ", tic4 - tic3, file=sys.stdout)

    if idata_kwargs is None:
        idata_kwargs = {}
    else:
        idata_kwargs = idata_kwargs.copy()

    if idata_kwargs.pop("log_likelihood", True):
        log_likelihood = _get_log_likelihood(model, raw_mcmc_samples)
    else:
        log_likelihood = None

    attrs = {
        "sampling_time": (tic3 - tic2).total_seconds(),
    }

    posterior = mcmc_samples
    az_trace = az.from_dict(
        posterior=posterior,
        log_likelihood=log_likelihood,
        observed_data=find_observations(model),
        sample_stats=_sample_stats_to_xarray(pmap_numpyro),
        coords=coords,
        dims=dims,
        attrs=make_attrs(attrs, library=numpyro),
        **idata_kwargs,
    )

    return az_trace<|MERGE_RESOLUTION|>--- conflicted
+++ resolved
@@ -3,12 +3,8 @@
 import sys
 import warnings
 
-<<<<<<< HEAD
 from functools import partial
-from typing import Callable, List, Optional
-=======
 from typing import Callable, Dict, List, Optional, Sequence, Union
->>>>>>> a0e43da0
 
 from pymc.initial_point import StartDict
 from pymc.sampling import _init_jitter
