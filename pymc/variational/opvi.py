#   Copyright 2020 The PyMC Developers
#
#   Licensed under the Apache License, Version 2.0 (the "License");
#   you may not use this file except in compliance with the License.
#   You may obtain a copy of the License at
#
#       http://www.apache.org/licenses/LICENSE-2.0
#
#   Unless required by applicable law or agreed to in writing, software
#   distributed under the License is distributed on an "AS IS" BASIS,
#   WITHOUT WARRANTIES OR CONDITIONS OF ANY KIND, either express or implied.
#   See the License for the specific language governing permissions and
#   limitations under the License.

R"""
Variational inference is a great approach for doing really complex,
often intractable Bayesian inference in approximate form. Common methods
(e.g. ADVI) lack from complexity so that approximate posterior does not
reveal the true nature of underlying problem. In some applications it can
yield unreliable decisions.

Recently on NIPS 2017 `OPVI  <https://arxiv.org/abs/1610.09033/>`_ framework
was presented. It generalizes variational inference so that the problem is
build with blocks. The first and essential block is Model itself. Second is
Approximation, in some cases :math:`log Q(D)` is not really needed. Necessity
depends on the third and fourth part of that black box, Operator and
Test Function respectively.

Operator is like an approach we use, it constructs loss from given Model,
Approximation and Test Function. The last one is not needed if we minimize
KL Divergence from Q to posterior. As a drawback we need to compute :math:`loq Q(D)`.
Sometimes approximation family is intractable and :math:`loq Q(D)` is not available,
here comes LS(Langevin Stein) Operator with a set of test functions.

Test Function has more unintuitive meaning. It is usually used with LS operator
and represents all we want from our approximate distribution. For any given vector
based function of :math:`z` LS operator yields zero mean function under posterior.
:math:`loq Q(D)` is no more needed. That opens a door to rich approximation
families as neural networks.

References
----------
-   Rajesh Ranganath, Jaan Altosaar, Dustin Tran, David M. Blei
    Operator Variational Inference
    https://arxiv.org/abs/1610.09033 (2016)
"""

import collections
import itertools
import warnings

import aesara
import aesara.tensor as at
import numpy as np

from aesara.graph.basic import Variable

import pymc as pm

from pymc.aesaraf import (
    SeedSequenceSeed,
    at_rng,
    compile_pymc,
    find_rng_nodes,
    identity,
    reseed_rngs,
    rvs_to_value_vars,
)
from pymc.backends import NDArray
from pymc.blocking import DictToArrayBijection
from pymc.initial_point import make_initial_point_fn
from pymc.model import modelcontext
from pymc.sampling import RandomState, _get_seeds_per_chain
from pymc.util import WithMemoization, locally_cachedmethod
from pymc.variational.updates import adagrad_window
from pymc.vartypes import discrete_types

__all__ = ["ObjectiveFunction", "Operator", "TestFunction", "Group", "Approximation"]


class VariationalInferenceError(Exception):
    """Exception for VI specific cases"""


class NotImplementedInference(VariationalInferenceError, NotImplementedError):
    """Marking non functional parts of code"""


class ExplicitInferenceError(VariationalInferenceError, TypeError):
    """Exception for bad explicit inference"""


class AEVBInferenceError(VariationalInferenceError, TypeError):
    """Exception for bad aevb inference"""


class ParametrizationError(VariationalInferenceError, ValueError):
    """Error raised in case of bad parametrization"""


class GroupError(VariationalInferenceError, TypeError):
    """Error related to VI groups"""


def append_name(name):
    def wrap(f):
        if name is None:
            return f

        def inner(*args, **kwargs):
            res = f(*args, **kwargs)
            res.name = name
            return res

        return inner

    return wrap


def node_property(f):
    """A shortcut for wrapping method to accessible tensor"""

    if isinstance(f, str):

        def wrapper(fn):
            ff = append_name(f)(fn)
            f_ = aesara.config.change_flags(compute_test_value="off")(ff)
            return property(locally_cachedmethod(f_))

        return wrapper
    else:
        f_ = aesara.config.change_flags(compute_test_value="off")(f)
        return property(locally_cachedmethod(f_))


@aesara.config.change_flags(compute_test_value="ignore")
def try_to_set_test_value(node_in, node_out, s):
    _s = s
    if s is None:
        s = 1
    s = aesara.compile.view_op(at.as_tensor(s))
    if not isinstance(node_in, (list, tuple)):
        node_in = [node_in]
    if not isinstance(node_out, (list, tuple)):
        node_out = [node_out]
    for i, o in zip(node_in, node_out):
        if hasattr(i.tag, "test_value"):
            if not hasattr(s.tag, "test_value"):
                continue
            else:
                tv = i.tag.test_value[None, ...]
                tv = np.repeat(tv, s.tag.test_value, 0)
                if _s is None:
                    tv = tv[0]
                o.tag.test_value = tv


class ObjectiveUpdates(aesara.OrderedUpdates):
    """OrderedUpdates extension for storing loss"""

    loss = None


def _warn_not_used(smth, where):
    warnings.warn(f"`{smth}` is not used for {where} and ignored")


class ObjectiveFunction:
    """Helper class for construction loss and updates for variational inference

    Parameters
    ----------
    op : :class:`Operator`
        OPVI Functional operator
    tf : :class:`TestFunction`
        OPVI TestFunction
    """

    def __init__(self, op, tf):
        self.op = op
        self.tf = tf

    obj_params = property(lambda self: self.op.approx.params)
    test_params = property(lambda self: self.tf.params)
    approx = property(lambda self: self.op.approx)

    def updates(
        self,
        obj_n_mc=None,
        tf_n_mc=None,
        obj_optimizer=adagrad_window,
        test_optimizer=adagrad_window,
        more_obj_params=None,
        more_tf_params=None,
        more_updates=None,
        more_replacements=None,
        total_grad_norm_constraint=None,
    ):
        """Calculate gradients for objective function, test function and then
        constructs updates for optimization step

        Parameters
        ----------
        obj_n_mc : int
            Number of monte carlo samples used for approximation of objective gradients
        tf_n_mc : int
            Number of monte carlo samples used for approximation of test function gradients
        obj_optimizer : function (loss, params) -> updates
            Optimizer that is used for objective params
        test_optimizer : function (loss, params) -> updates
            Optimizer that is used for test function params
        more_obj_params : list
            Add custom params for objective optimizer
        more_tf_params : list
            Add custom params for test function optimizer
        more_updates : dict
            Add custom updates to resulting updates
        more_replacements : dict
            Apply custom replacements before calculating gradients
        total_grad_norm_constraint : float
            Bounds gradient norm, prevents exploding gradient problem

        Returns
        -------
        :class:`ObjectiveUpdates`
        """
        if more_updates is None:
            more_updates = dict()
        resulting_updates = ObjectiveUpdates()
        if self.test_params:
            self.add_test_updates(
                resulting_updates,
                tf_n_mc=tf_n_mc,
                test_optimizer=test_optimizer,
                more_tf_params=more_tf_params,
                more_replacements=more_replacements,
                total_grad_norm_constraint=total_grad_norm_constraint,
            )
        else:
            if tf_n_mc is not None:
                _warn_not_used("tf_n_mc", self.op)
            if more_tf_params:
                _warn_not_used("more_tf_params", self.op)
        self.add_obj_updates(
            resulting_updates,
            obj_n_mc=obj_n_mc,
            obj_optimizer=obj_optimizer,
            more_obj_params=more_obj_params,
            more_replacements=more_replacements,
            total_grad_norm_constraint=total_grad_norm_constraint,
        )
        resulting_updates.update(more_updates)
        return resulting_updates

    def add_test_updates(
        self,
        updates,
        tf_n_mc=None,
        test_optimizer=adagrad_window,
        more_tf_params=None,
        more_replacements=None,
        total_grad_norm_constraint=None,
    ):
        if more_tf_params is None:
            more_tf_params = []
        if more_replacements is None:
            more_replacements = dict()
        tf_target = self(
            tf_n_mc, more_tf_params=more_tf_params, more_replacements=more_replacements
        )
        grads = pm.updates.get_or_compute_grads(tf_target, self.obj_params + more_tf_params)
        if total_grad_norm_constraint is not None:
            grads = pm.total_norm_constraint(grads, total_grad_norm_constraint)
        updates.update(test_optimizer(grads, self.test_params + more_tf_params))

    def add_obj_updates(
        self,
        updates,
        obj_n_mc=None,
        obj_optimizer=adagrad_window,
        more_obj_params=None,
        more_replacements=None,
        total_grad_norm_constraint=None,
    ):
        if more_obj_params is None:
            more_obj_params = []
        if more_replacements is None:
            more_replacements = dict()
        obj_target = self(
            obj_n_mc, more_obj_params=more_obj_params, more_replacements=more_replacements
        )
        grads = pm.updates.get_or_compute_grads(obj_target, self.obj_params + more_obj_params)
        if total_grad_norm_constraint is not None:
            grads = pm.total_norm_constraint(grads, total_grad_norm_constraint)
        updates.update(obj_optimizer(grads, self.obj_params + more_obj_params))
        if self.op.returns_loss:
            updates.loss = obj_target

    @aesara.config.change_flags(compute_test_value="off")
    def step_function(
        self,
        obj_n_mc=None,
        tf_n_mc=None,
        obj_optimizer=adagrad_window,
        test_optimizer=adagrad_window,
        more_obj_params=None,
        more_tf_params=None,
        more_updates=None,
        more_replacements=None,
        total_grad_norm_constraint=None,
        score=False,
        fn_kwargs=None,
    ):
        R"""Step function that should be called on each optimization step.

        Generally it solves the following problem:

        .. math::

                \mathbf{\lambda^{\*}} = \inf_{\lambda} \sup_{\theta} t(\mathbb{E}_{\lambda}[(O^{p,q}f_{\theta})(z)])

        Parameters
        ----------
        obj_n_mc: `int`
            Number of monte carlo samples used for approximation of objective gradients
        tf_n_mc: `int`
            Number of monte carlo samples used for approximation of test function gradients
        obj_optimizer: function (grads, params) -> updates
            Optimizer that is used for objective params
        test_optimizer: function (grads, params) -> updates
            Optimizer that is used for test function params
        more_obj_params: `list`
            Add custom params for objective optimizer
        more_tf_params: `list`
            Add custom params for test function optimizer
        more_updates: `dict`
            Add custom updates to resulting updates
        total_grad_norm_constraint: `float`
            Bounds gradient norm, prevents exploding gradient problem
        score: `bool`
            calculate loss on each step? Defaults to False for speed
        fn_kwargs: `dict`
            Add kwargs to aesara.function (e.g. `{'profile': True}`)
        more_replacements: `dict`
            Apply custom replacements before calculating gradients

        Returns
        -------
        `aesara.function`
        """
        if fn_kwargs is None:
            fn_kwargs = {}
        if score and not self.op.returns_loss:
            raise NotImplementedError("%s does not have loss" % self.op)
        updates = self.updates(
            obj_n_mc=obj_n_mc,
            tf_n_mc=tf_n_mc,
            obj_optimizer=obj_optimizer,
            test_optimizer=test_optimizer,
            more_obj_params=more_obj_params,
            more_tf_params=more_tf_params,
            more_updates=more_updates,
            more_replacements=more_replacements,
            total_grad_norm_constraint=total_grad_norm_constraint,
        )
        if score:
            step_fn = compile_pymc([], updates.loss, updates=updates, **fn_kwargs)
        else:
            step_fn = compile_pymc([], [], updates=updates, **fn_kwargs)
        return step_fn

    @aesara.config.change_flags(compute_test_value="off")
    def score_function(
        self, sc_n_mc=None, more_replacements=None, fn_kwargs=None
    ):  # pragma: no cover
        R"""Compile scoring function that operates which takes no inputs and returns Loss

        Parameters
        ----------
        sc_n_mc: `int`
            number of scoring MC samples
        more_replacements:
            Apply custom replacements before compiling a function
        fn_kwargs: `dict`
            arbitrary kwargs passed to `aesara.function`

        Returns
        -------
        aesara.function
        """
        if fn_kwargs is None:
            fn_kwargs = {}
        if not self.op.returns_loss:
            raise NotImplementedError("%s does not have loss" % self.op)
        if more_replacements is None:
            more_replacements = {}
        loss = self(sc_n_mc, more_replacements=more_replacements)
        return compile_pymc([], loss, **fn_kwargs)

    @aesara.config.change_flags(compute_test_value="off")
    def __call__(self, nmc, **kwargs):
        if "more_tf_params" in kwargs:
            m = -1.0
        else:
            m = 1.0
        a = self.op.apply(self.tf)
        a = self.approx.set_size_and_deterministic(a, nmc, 0, kwargs.get("more_replacements"))
        return m * self.op.T(a)


class Operator:
    R"""**Base class for Operator**

    Parameters
    ----------
    approx: :class:`Approximation`
        an approximation instance

    Notes
    -----
    For implementing custom operator it is needed to define :func:`Operator.apply` method
    """

    has_test_function = False
    returns_loss = True
    require_logq = True
    objective_class = ObjectiveFunction
    supports_aevb = property(lambda self: not self.approx.any_histograms)
    T = identity

    def __init__(self, approx):
        self.approx = approx
        if self.require_logq and not approx.has_logq:
            raise ExplicitInferenceError(
                "%s requires logq, but %s does not implement it"
                "please change inference method" % (self, approx)
            )

    inputs = property(lambda self: self.approx.inputs)
    logp = property(lambda self: self.approx.logp)
    varlogp = property(lambda self: self.approx.varlogp)
    datalogp = property(lambda self: self.approx.datalogp)
    logq = property(lambda self: self.approx.logq)
    logp_norm = property(lambda self: self.approx.logp_norm)
    varlogp_norm = property(lambda self: self.approx.varlogp_norm)
    datalogp_norm = property(lambda self: self.approx.datalogp_norm)
    logq_norm = property(lambda self: self.approx.logq_norm)
    model = property(lambda self: self.approx.model)

    def apply(self, f):  # pragma: no cover
        R"""Operator itself

        .. math::

            (O^{p,q}f_{\theta})(z)

        Parameters
        ----------
        f: :class:`TestFunction` or None
            function that takes `z = self.input` and returns
            same dimensional output

        Returns
        -------
        TensorVariable
            symbolically applied operator
        """
        raise NotImplementedError

    def __call__(self, f=None):
        if self.has_test_function:
            if f is None:
                raise ParametrizationError("Operator %s requires TestFunction" % self)
            else:
                if not isinstance(f, TestFunction):
                    f = TestFunction.from_function(f)
        else:
            if f is not None:
                warnings.warn("TestFunction for %s is redundant and removed" % self, stacklevel=3)
            else:
                pass
            f = TestFunction()
        f.setup(self.approx)
        return self.objective_class(self, f)

    def __str__(self):  # pragma: no cover
        return "%(op)s[%(ap)s]" % dict(
            op=self.__class__.__name__, ap=self.approx.__class__.__name__
        )


def collect_shared_to_list(params):
    """Helper function for getting a list from
    usable representation of parameters

    Parameters
    ----------
    params: {dict|None}

    Returns
    -------
    List
    """
    if isinstance(params, dict):
        return list(
            t[1]
            for t in sorted(params.items(), key=lambda t: t[0])
            if isinstance(t[1], aesara.compile.SharedVariable)
        )
    elif params is None:
        return []
    else:
        raise TypeError("Unknown type %s for %r, need dict or None")


class TestFunction:
    def __init__(self):
        self._inited = False
        self.shared_params = None

    @property
    def params(self):
        return collect_shared_to_list(self.shared_params)

    def __call__(self, z):
        raise NotImplementedError

    def setup(self, approx):
        pass

    @classmethod
    def from_function(cls, f):
        if not callable(f):
            raise ParametrizationError("Need callable, got %r" % f)
        obj = TestFunction()
        obj.__call__ = f
        return obj


class Group(WithMemoization):
    R"""**Base class for grouping variables in VI**

    Grouped Approximation is used for modelling mutual dependencies
    for a specified group of variables. Base for local and global group.

    Parameters
    ----------
    group: list
        List of PyMC variables or None indicating that group takes all the rest variables
    vfam: str
        String that marks the corresponding variational family for the group.
        Cannot be passed both with `params`
    params: dict
        Dict with variational family parameters, full description can be found below.
        Cannot be passed both with `vfam`
    random_seed: int
        Random seed for underlying random generator
    model :
        PyMC Model
    options: dict
        Special options for the group
    kwargs: Other kwargs for the group


    Examples
    --------

    **Basic Initialization**

    :class:`Group` is a factory class. You do not need to call every ApproximationGroup explicitly.
    Passing the correct `vfam` (Variational FAMily) argument you'll tell what
    parametrization is desired for the group. This helps not to overload code with lots of classes.

    .. code:: python

        >>> group = Group([latent1, latent2], vfam='mean_field')

    The other way to select approximation is to provide `params` dictionary that has some
    predefined well shaped parameters. Keys of the dict serve as an identifier for variational family and help
    to autoselect the correct group class. To identify what approximation to use, params dict should
    have the full set of needed parameters. As there are 2 ways to instantiate the :class:`Group`
    passing both `vfam` and `params` is prohibited. Partial parametrization is prohibited by design to
    avoid corner cases and possible problems.

    .. code:: python

        >>> group = Group([latent3], params=dict(mu=my_mu, rho=my_rho))

    Important to note that in case you pass custom params they will not be autocollected by optimizer, you'll
    have to provide them with `more_obj_params` keyword.

    **Supported dict keys:**

    -   `{'mu', 'rho'}`: :class:`MeanFieldGroup`

    -   `{'mu', 'L_tril'}`: :class:`FullRankGroup`

    -   `{'histogram'}`: :class:`EmpiricalGroup`

    **Using AEVB**

    Autoencoding variational Bayes is a powerful tool to get conditional :math:`q(\lambda|X)` distribution
    on latent variables. It is well supported by PyMC and all you need is to provide a dictionary
    with well shaped variational parameters, the correct approximation will be autoselected as mentioned
    in section above. However we have some implementation restrictions in AEVB. They require autoencoded
    variable to have first dimension as *batch* dimension and other dimensions should stay fixed.
    With this assumptions it is possible to generalize all variational approximation families as
    batched approximations that have flexible parameters and leading axis.

    **Delayed Initialization**

    When you have a lot of latent variables it is impractical to do it all manually.
    To make life much simpler, You can pass `None` instead of list of variables. That case
    you'll not create shared parameters until you pass all collected groups to
    Approximation object that collects all the groups together and checks that every group is
    correctly initialized. For those groups which have group equal to `None` it will collect all
    the rest variables not covered by other groups and perform delayed init.

    .. code:: python

        >>> group_1 = Group([latent1], vfam='fr')  # latent1 has full rank approximation
        >>> group_other = Group(None, vfam='mf')  # other variables have mean field Q
        >>> approx = Approximation([group_1, group_other])

    **Summing Up**

    When you have created all the groups they need to pass all the groups to :class:`Approximation`.
    It does not accept any other parameter rather than `groups`

    .. code:: python

        >>> approx = Approximation(my_groups)

    See Also
    --------
    :class:`Approximation`

    References
    ----------
    -   Kingma, D. P., & Welling, M. (2014).
        `Auto-Encoding Variational Bayes. stat, 1050, 1. <https://arxiv.org/abs/1312.6114>`_
    """
    # needs to be defined in init
    shared_params = None
    symbolic_initial = None
    replacements = None
    input = None

    # defined by approximation
    has_logq = True

    # some important defaults
    initial_dist_name = "normal"
    initial_dist_map = 0.0

    # for handy access using class methods
    __param_spec__ = dict()
    short_name = ""
    alias_names = frozenset()
    __param_registry = dict()
    __name_registry = dict()

    @classmethod
    def register(cls, sbcls):
        assert (
            frozenset(sbcls.__param_spec__) not in cls.__param_registry
        ), "Duplicate __param_spec__"
        cls.__param_registry[frozenset(sbcls.__param_spec__)] = sbcls
        assert sbcls.short_name not in cls.__name_registry, "Duplicate short_name"
        cls.__name_registry[sbcls.short_name] = sbcls
        for alias in sbcls.alias_names:
            assert alias not in cls.__name_registry, "Duplicate alias_name"
            cls.__name_registry[alias] = sbcls
        return sbcls

    @classmethod
    def group_for_params(cls, params):
        if frozenset(params) not in cls.__param_registry:
            raise KeyError(
                "No such group for the following params: {!r}, "
                "only the following are supported\n\n{}".format(params, cls.__param_registry)
            )
        return cls.__param_registry[frozenset(params)]

    @classmethod
    def group_for_short_name(cls, name):
        if name.lower() not in cls.__name_registry:
            raise KeyError(
                "No such group: {!r}, "
                "only the following are supported\n\n{}".format(name, cls.__name_registry)
            )
        return cls.__name_registry[name.lower()]

    def __new__(cls, group=None, vfam=None, params=None, *args, **kwargs):
        if cls is Group:
            if vfam is not None and params is not None:
                raise TypeError("Cannot call Group with both `vfam` and `params` provided")
            elif vfam is not None:
                return super().__new__(cls.group_for_short_name(vfam))
            elif params is not None:
                return super().__new__(cls.group_for_params(params))
            else:
                raise TypeError("Need to call Group with either `vfam` or `params` provided")
        else:
            return super().__new__(cls)

    def __init__(
        self,
        group,
        vfam=None,
        params=None,
        random_seed=None,
        model=None,
        options=None,
        **kwargs,
    ):
        if isinstance(vfam, str):
            vfam = vfam.lower()
        if options is None:
            options = dict()
        self.options = options
        self._vfam = vfam
<<<<<<< HEAD
=======
        self._local = local
        self._batched = rowwise
        self.rng = np.random.default_rng(random_seed)
>>>>>>> 2adb3465
        self._rng = at_rng(random_seed)
        model = modelcontext(model)
        self.model = model
        self.group = group
        self.user_params = params
        self._user_params = None
        self.replacements = collections.OrderedDict()
        self.ordering = collections.OrderedDict()
        # save this stuff to use in __init_group__ later
        self._kwargs = kwargs
        if self.group is not None:
            # init can be delayed
            self.__init_group__(self.group)

    def _prepare_start(self, start=None):
        ipfn = make_initial_point_fn(
            model=self.model,
            overrides=start,
            jitter_rvs={},
            return_transformed=True,
        )
        start = ipfn(self.rng.integers(2**30, dtype=np.int64))
        group_vars = {self.model.rvs_to_values[v].name for v in self.group}
        start = {k: v for k, v in start.items() if k in group_vars}
        start = DictToArrayBijection.map(start).data
        return start

    @classmethod
    def get_param_spec_for(cls, **kwargs):
        res = dict()
        for name, fshape in cls.__param_spec__.items():
            res[name] = tuple(eval(s, kwargs) for s in fshape)
        return res

    def _check_user_params(self, **kwargs):
        R"""*Dev* - checks user params, allocates them if they are correct, returns True.
        If they are not present, returns False

        Parameters
        ----------
        kwargs: special kwargs needed sometimes

        Returns
        -------
        bool indicating whether to allocate new shared params
        """
        user_params = self.user_params
        if user_params is None:
            return False
        if not isinstance(user_params, dict):
            raise TypeError("params should be a dict")
        givens = set(user_params.keys())
        needed = set(self.__param_spec__)
        if givens != needed:
            raise ParametrizationError(
                "Passed parameters do not have a needed set of keys, "
                "they should be equal, got {givens}, needed {needed}".format(
                    givens=givens, needed=needed
                )
            )
        self._user_params = dict()
        spec = self.get_param_spec_for(d=self.ddim, **kwargs.pop("spec_kw", {}))
        for name, param in self.user_params.items():
            shape = spec[name]
            self._user_params[name] = at.as_tensor(param).reshape(shape)
        return True

    def _initial_type(self, name):
        R"""*Dev* - initial type with given name. The correct type depends on `self.batched`

        Parameters
        ----------
        name: str
            name for tensor
        Returns
        -------
        tensor
        """
        return at.matrix(name)

    def _input_type(self, name):
        R"""*Dev* - input type with given name. The correct type depends on `self.batched`

        Parameters
        ----------
        name: str
            name for tensor
        Returns
        -------
        tensor
        """
        return at.vector(name)

    @aesara.config.change_flags(compute_test_value="off")
    def __init_group__(self, group):
        if not group:
            raise GroupError("Got empty group")
        if self.group is None:
            # delayed init
            self.group = group
        self.symbolic_initial = self._initial_type(
            self.__class__.__name__ + "_symbolic_initial_tensor"
        )
        self.input = self._input_type(self.__class__.__name__ + "_symbolic_input")
        # I do some staff that is not supported by standard __init__
        # so I have to to it by myself

        # 1) we need initial point (transformed space)
        model_initial_point = self.model.initial_point(0)
        # 2) we'll work with a single group, a subset of the model
        # here we need to create a mapping to replace value_vars with slices from the approximation
        start_idx = 0
        for var in self.group:
            if var.type.numpy_dtype.name in discrete_types:
                raise ParametrizationError(f"Discrete variables are not supported by VI: {var}")
            # 3) This is the way to infer shape and dtype of the variable
            value_var = self.model.rvs_to_values[var]
            test_var = model_initial_point[value_var.name]
            shape = test_var.shape
            size = test_var.size
            dtype = test_var.dtype
            vr = self.input[..., start_idx : start_idx + size].reshape(shape).astype(dtype)
            vr.name = value_var.name + "_vi_replacement"
            self.replacements[value_var] = vr
            self.ordering[value_var.name] = (
                value_var.name,
                slice(start_idx, start_idx + size),
                shape,
                dtype,
            )
            start_idx += size

    def _finalize_init(self):
        """*Dev* - clean up after init"""
        del self._kwargs

    @property
    def params_dict(self):
        # prefixed are correctly reshaped
        if self._user_params is not None:
            return self._user_params
        else:
            return self.shared_params

    @property
    def params(self):
        # raw user params possibly not reshaped
        if self.user_params is not None:
            return collect_shared_to_list(self.user_params)
        else:
            return collect_shared_to_list(self.shared_params)

    def _new_initial_shape(self, size, dim, more_replacements=None):
        """*Dev* - correctly proceeds sampling with variable batch size

        Parameters
        ----------
        size: scalar
            sample size
        dim: scalar
            latent fixed dim
        more_replacements: dict
            replacements for latent batch shape

        Returns
        -------
        shape vector
        """
        return at.stack([size, dim])

    @node_property
    def bdim(self):
        return next(iter(self.params_dict.values())).shape[0]

    @node_property
    def ndim(self):
        return self.ddim

    @property
    def ddim(self):
        return sum(s.stop - s.start for _, s, _, _ in self.ordering.values())

    def _new_initial(self, size, deterministic, more_replacements=None):
        """*Dev* - allocates new initial random generator

        Parameters
        ----------
        size: scalar
            sample size
        deterministic: bool or scalar
            whether to sample in deterministic manner
        more_replacements: dict
            more replacements passed to shape

        Notes
        -----
        Suppose you have a AEVB setup that:

            -   input `X` is purely symbolic, and `X.shape[0]` is needed to `initial` second dim
            -   to perform inference, `X` is replaced with data tensor, however, since `X.shape[0]` in `initial`
                remains symbolic and can't be replaced, you get `MissingInputError`
            -   as a solution, here we perform a manual replacement for the second dim in `initial`.

        Returns
        -------
        tensor
        """
        if size is None:
            size = 1
        if not isinstance(deterministic, Variable):
            deterministic = np.int8(deterministic)
        dim, dist_name, dist_map = (self.ddim, self.initial_dist_name, self.initial_dist_map)
        dtype = self.symbolic_initial.dtype
        dim = at.as_tensor(dim)
        size = at.as_tensor(size)
        shape = self._new_initial_shape(size, dim, more_replacements)
        # apply optimizations if possible
        if not isinstance(deterministic, Variable):
            if deterministic:
                return at.ones(shape, dtype) * dist_map
            else:
                return getattr(self._rng, dist_name)(size=shape)
        else:
            sample = getattr(self._rng, dist_name)(size=shape)
            initial = at.switch(deterministic, at.ones(shape, dtype) * dist_map, sample)
            return initial

    @aesara.config.change_flags(compute_test_value="off")
    def set_size_and_deterministic(self, node, s, d, more_replacements=None):
        """*Dev* - after node is sampled via :func:`symbolic_sample_over_posterior` or
        :func:`symbolic_single_sample` new random generator can be allocated and applied to node

        Parameters
        ----------
        node: :class:`Variable`
            Aesara node with symbolically applied VI replacements
        s: scalar
            desired number of samples
        d: bool or int
            whether sampling is done deterministically
        more_replacements: dict
            more replacements to apply

        Returns
        -------
        :class:`Variable` with applied replacements, ready to use
        """
        flat2rand = self.make_size_and_deterministic_replacements(s, d, more_replacements)
        node_out = aesara.clone_replace(node, flat2rand)
        try_to_set_test_value(node, node_out, s)
        return node_out

    def to_flat_input(self, node):
        """*Dev* - replace vars with flattened view stored in `self.inputs`"""
        return aesara.clone_replace(node, self.replacements)

    def symbolic_sample_over_posterior(self, node):
        """*Dev* - performs sampling of node applying independent samples from posterior each time.
        Note that it is done symbolically and this node needs :func:`set_size_and_deterministic` call
        """
        node = self.to_flat_input(node)
        random = self.symbolic_random.astype(self.symbolic_initial.dtype)
        random = at.patternbroadcast(random, self.symbolic_initial.broadcastable)

        def sample(post, node):
            return aesara.clone_replace(node, {self.input: post})

        nodes, _ = aesara.scan(sample, random, non_sequences=[node])
        return nodes

    def symbolic_single_sample(self, node):
        """*Dev* - performs sampling of node applying single sample from posterior.
        Note that it is done symbolically and this node needs
        :func:`set_size_and_deterministic` call with `size=1`
        """
        node = self.to_flat_input(node)
        random = self.symbolic_random.astype(self.symbolic_initial.dtype)
        return aesara.clone_replace(node, {self.input: random[0]})

    def make_size_and_deterministic_replacements(self, s, d, more_replacements=None):
        """*Dev* - creates correct replacements for initial depending on
        sample size and deterministic flag

        Parameters
        ----------
        s: scalar
            sample size
        d: bool or scalar
            whether sampling is done deterministically
        more_replacements: dict
            replacements for shape and initial

        Returns
        -------
        dict with replacements for initial
        """
        initial = self._new_initial(s, d, more_replacements)
        initial = at.patternbroadcast(initial, self.symbolic_initial.broadcastable)
        if more_replacements:
            initial = aesara.clone_replace(initial, more_replacements)
        return {self.symbolic_initial: initial}

    @node_property
    def symbolic_normalizing_constant(self):
        """*Dev* - normalizing constant for `self.logq`, scales it to `minibatch_size` instead of `total_size`"""
        t = self.to_flat_input(at.max([v.tag.scaling for v in self.group]))
        t = self.symbolic_single_sample(t)
        return pm.floatX(t)

    @node_property
    def symbolic_logq_not_scaled(self):
        """*Dev* - symbolically computed logq for `self.symbolic_random`
        computations can be more efficient since all is known beforehand including
        `self.symbolic_random`
        """
        raise NotImplementedError  # shape (s,)

    @node_property
    def symbolic_logq(self):
        """*Dev* - correctly scaled `self.symbolic_logq_not_scaled`"""
        return self.symbolic_logq_not_scaled

    @node_property
    def logq(self):
        """*Dev* - Monte Carlo estimate for group `logQ`"""
        return self.symbolic_logq.mean(0)

    @node_property
    def logq_norm(self):
        """*Dev* - Monte Carlo estimate for group `logQ` normalized"""
        return self.logq / self.symbolic_normalizing_constant

    def __str__(self):
        if self.group is None:
            shp = "undefined"
        else:
            shp = str(self.ddim)
        return f"{self.__class__.__name__}[{shp}]"

    @node_property
    def std(self):
        raise NotImplementedError

    @node_property
    def cov(self):
        raise NotImplementedError

    @node_property
    def mean(self):
        raise NotImplementedError


group_for_params = Group.group_for_params
group_for_short_name = Group.group_for_short_name


class Approximation(WithMemoization):
    """**Wrapper for grouped approximations**

    Wraps list of groups, creates an Approximation instance that collects
    sampled variables from all the groups, also collects logQ needed for
    explicit Variational Inference.

    Parameters
    ----------
    groups: list[Group]
        List of :class:`Group` instances. They should have all model variables
    model: Model

    Notes
    -----
    Some shortcuts for single group approximations are available:

        -   :class:`MeanField`
        -   :class:`FullRank`
        -   :class:`Empirical`

    Single group accepts `local_rv` keyword with dict mapping PyMC variables
    to their local Group parameters dict

    See Also
    --------
    :class:`Group`
    """

    def __init__(self, groups, model=None):
        self._scale_cost_to_minibatch = aesara.shared(np.int8(1))
        model = modelcontext(model)
        if not model.free_RVs:
            raise TypeError("Model does not have an free RVs")
        self.groups = list()
        seen = set()
        rest = None
        for g in groups:
            if g.group is None:
                if rest is not None:
                    raise GroupError("More than one group is specified for " "the rest variables")
                else:
                    rest = g
            else:
                if set(g.group) & seen:
                    raise GroupError("Found duplicates in groups")
                seen.update(g.group)
                self.groups.append(g)
        # List iteration to preserve order for reproducibility between runs
        unseen_free_RVs = [var for var in model.free_RVs if var not in seen]
        if unseen_free_RVs:
            if rest is None:
                raise GroupError("No approximation is specified for the rest variables")
            else:
                rest.__init_group__(unseen_free_RVs)
                self.groups.append(rest)
        self.model = model

    @property
    def has_logq(self):
        return all(self.collect("has_logq"))

    def collect(self, item, part="total"):
        if part == "total":
            return [getattr(g, item) for g in self.groups]
        else:
            raise ValueError("unknown part %s, expected {'total'}")

    inputs = property(lambda self: self.collect("input"))
    symbolic_randoms = property(lambda self: self.collect("symbolic_random"))

    @property
    def scale_cost_to_minibatch(self):
        """*Dev* - Property to control scaling cost to minibatch"""
        return bool(self._scale_cost_to_minibatch.get_value())

    @scale_cost_to_minibatch.setter
    def scale_cost_to_minibatch(self, value):
        self._scale_cost_to_minibatch.set_value(np.int8(bool(value)))

    @node_property
    def symbolic_normalizing_constant(self):
        """*Dev* - normalizing constant for `self.logq`, scales it to `minibatch_size` instead of `total_size`.
        Here the effect is controlled by `self.scale_cost_to_minibatch`
        """
        t = at.max(
            self.collect("symbolic_normalizing_constant")
            + [var.tag.scaling for var in self.model.observed_RVs]
        )
        t = at.switch(self._scale_cost_to_minibatch, t, at.constant(1, dtype=t.dtype))
        return pm.floatX(t)

    @node_property
    def symbolic_logq(self):
        """*Dev* - collects `symbolic_logq` for all groups"""
        return at.add(*self.collect("symbolic_logq"))

    @node_property
    def logq(self):
        """*Dev* - collects `logQ` for all groups"""
        return at.add(*self.collect("logq"))

    @node_property
    def logq_norm(self):
        """*Dev* - collects `logQ` for all groups and normalizes it"""
        return self.logq / self.symbolic_normalizing_constant

    @node_property
    def _sized_symbolic_varlogp_and_datalogp(self):
        """*Dev* - computes sampled prior term from model via `aesara.scan`"""
        varlogp_s, datalogp_s = self.symbolic_sample_over_posterior(
            [self.model.varlogpt, self.model.datalogpt]
        )
        return varlogp_s, datalogp_s  # both shape (s,)

    @node_property
    def sized_symbolic_varlogp(self):
        """*Dev* - computes sampled prior term from model via `aesara.scan`"""
        return self._sized_symbolic_varlogp_and_datalogp[0]  # shape (s,)

    @node_property
    def sized_symbolic_datalogp(self):
        """*Dev* - computes sampled data term from model via `aesara.scan`"""
        return self._sized_symbolic_varlogp_and_datalogp[1]  # shape (s,)

    @node_property
    def sized_symbolic_logp(self):
        """*Dev* - computes sampled logP from model via `aesara.scan`"""
        return self.sized_symbolic_varlogp + self.sized_symbolic_datalogp  # shape (s,)

    @node_property
    def logp(self):
        """*Dev* - computes :math:`E_{q}(logP)` from model via `aesara.scan` that can be optimized later"""
        return self.varlogp + self.datalogp

    @node_property
    def varlogp(self):
        """*Dev* - computes :math:`E_{q}(prior term)` from model via `aesara.scan` that can be optimized later"""
        return self.sized_symbolic_varlogp.mean(0)

    @node_property
    def datalogp(self):
        """*Dev* - computes :math:`E_{q}(data term)` from model via `aesara.scan` that can be optimized later"""
        return self.sized_symbolic_datalogp.mean(0)

    @node_property
    def _single_symbolic_varlogp_and_datalogp(self):
        """*Dev* - computes sampled prior term from model via `aesara.scan`"""
        varlogp, datalogp = self.symbolic_single_sample([self.model.varlogpt, self.model.datalogpt])
        return varlogp, datalogp

    @node_property
    def single_symbolic_varlogp(self):
        """*Dev* - for single MC sample estimate of :math:`E_{q}(prior term)` `aesara.scan`
        is not needed and code can be optimized"""
        return self._single_symbolic_varlogp_and_datalogp[0]

    @node_property
    def single_symbolic_datalogp(self):
        """*Dev* - for single MC sample estimate of :math:`E_{q}(data term)` `aesara.scan`
        is not needed and code can be optimized"""
        return self._single_symbolic_varlogp_and_datalogp[1]

    @node_property
    def single_symbolic_logp(self):
        """*Dev* - for single MC sample estimate of :math:`E_{q}(logP)` `aesara.scan`
        is not needed and code can be optimized"""
        return self.single_symbolic_datalogp + self.single_symbolic_varlogp

    @node_property
    def logp_norm(self):
        """*Dev* - normalized :math:`E_{q}(logP)`"""
        return self.logp / self.symbolic_normalizing_constant

    @node_property
    def varlogp_norm(self):
        """*Dev* - normalized :math:`E_{q}(prior term)`"""
        return self.varlogp / self.symbolic_normalizing_constant

    @node_property
    def datalogp_norm(self):
        """*Dev* - normalized :math:`E_{q}(data term)`"""
        return self.datalogp / self.symbolic_normalizing_constant

    @property
    def replacements(self):
        """*Dev* - all replacements from groups to replace PyMC random variables with approximation"""
        return collections.OrderedDict(
            itertools.chain.from_iterable(g.replacements.items() for g in self.groups)
        )

    def make_size_and_deterministic_replacements(self, s, d, more_replacements=None):
        """*Dev* - creates correct replacements for initial depending on
        sample size and deterministic flag

        Parameters
        ----------
        s: scalar
            sample size
        d: bool
            whether sampling is done deterministically
        more_replacements: dict
            replacements for shape and initial

        Returns
        -------
        dict with replacements for initial
        """
        if more_replacements is None:
            more_replacements = {}
        flat2rand = collections.OrderedDict()
        for g in self.groups:
            flat2rand.update(g.make_size_and_deterministic_replacements(s, d, more_replacements))
        flat2rand.update(more_replacements)
        return flat2rand

    @aesara.config.change_flags(compute_test_value="off")
    def set_size_and_deterministic(self, node, s, d, more_replacements=None):
        """*Dev* - after node is sampled via :func:`symbolic_sample_over_posterior` or
        :func:`symbolic_single_sample` new random generator can be allocated and applied to node

        Parameters
        ----------
        node: :class:`Variable`
            Aesara node with symbolically applied VI replacements
        s: scalar
            desired number of samples
        d: bool or int
            whether sampling is done deterministically
        more_replacements: dict
            more replacements to apply

        Returns
        -------
        :class:`Variable` with applied replacements, ready to use
        """
        _node = node
        optimizations = self.get_optimization_replacements(s, d)
        flat2rand = self.make_size_and_deterministic_replacements(s, d, more_replacements)
        node = aesara.clone_replace(node, optimizations)
        node = aesara.clone_replace(node, flat2rand)
        try_to_set_test_value(_node, node, s)
        return node

    def to_flat_input(self, node, more_replacements=None):
        """*Dev* - replace vars with flattened view stored in `self.inputs`"""
        more_replacements = more_replacements or {}
        node = aesara.clone_replace(node, more_replacements)
        return aesara.clone_replace(node, self.replacements)

    def symbolic_sample_over_posterior(self, node, more_replacements=None):
        """*Dev* - performs sampling of node applying independent samples from posterior each time.
        Note that it is done symbolically and this node needs :func:`set_size_and_deterministic` call
        """
        node = self.to_flat_input(node, more_replacements=more_replacements)

        def sample(*post):
            return aesara.clone_replace(node, dict(zip(self.inputs, post)))

        nodes, _ = aesara.scan(sample, self.symbolic_randoms)
        return nodes

    def symbolic_single_sample(self, node, more_replacements=None):
        """*Dev* - performs sampling of node applying single sample from posterior.
        Note that it is done symbolically and this node needs
        :func:`set_size_and_deterministic` call with `size=1`
        """
        node = self.to_flat_input(node, more_replacements=more_replacements)
        post = [v[0] for v in self.symbolic_randoms]
        inp = self.inputs
        return aesara.clone_replace(node, dict(zip(inp, post)))

    def get_optimization_replacements(self, s, d):
        """*Dev* - optimizations for logP. If sample size is static and equal to 1:
        then `aesara.scan` MC estimate is replaced with single sample without call to `aesara.scan`.
        """
        repl = collections.OrderedDict()
        # avoid scan if size is constant and equal to one
        if isinstance(s, int) and (s == 1) or s is None:
            repl[self.varlogp] = self.single_symbolic_varlogp
            repl[self.datalogp] = self.single_symbolic_datalogp
        return repl

    @aesara.config.change_flags(compute_test_value="off")
    def sample_node(self, node, size=None, deterministic=False, more_replacements=None):
        """Samples given node or nodes over shared posterior

        Parameters
        ----------
        node: Aesara Variables (or Aesara expressions)
        size: None or scalar
            number of samples
        more_replacements: `dict`
            add custom replacements to graph, e.g. change input source
        deterministic: bool
            whether to use zeros as initial distribution
            if True - zero initial point will produce constant latent variables

        Returns
        -------
        sampled node(s) with replacements
        """
        node_in = node
        if more_replacements:
            node = aesara.clone_replace(node, more_replacements)
        if not isinstance(node, (list, tuple)):
            node = [node]
        node, _ = rvs_to_value_vars(node, apply_transforms=True)
        if not isinstance(node_in, (list, tuple)):
            node = node[0]
        if size is None:
            node_out = self.symbolic_single_sample(node)
        else:
            node_out = self.symbolic_sample_over_posterior(node)
        node_out = self.set_size_and_deterministic(node_out, size, deterministic)
        try_to_set_test_value(node_in, node_out, size)
        return node_out

    def rslice(self, name):
        """*Dev* - vectorized sampling for named random variable without call to `aesara.scan`.
        This node still needs :func:`set_size_and_deterministic` to be evaluated
        """

        def vars_names(vs):
            return {self.model.rvs_to_values[v].name for v in vs}

        for vars_, random, ordering in zip(
            self.collect("group"), self.symbolic_randoms, self.collect("ordering")
        ):
            if name in vars_names(vars_):
                name_, slc, shape, dtype = ordering[name]
                found = random[..., slc].reshape((random.shape[0],) + shape).astype(dtype)
                found.name = name + "_vi_random_slice"
                break
        else:
            raise KeyError("%r not found" % name)
        return found

    @node_property
    def sample_dict_fn(self):
        s = at.iscalar()
        names = [self.model.rvs_to_values[v].name for v in self.model.free_RVs]
        sampled = [self.rslice(name) for name in names]
        sampled = self.set_size_and_deterministic(sampled, s, 0)
        sample_fn = compile_pymc([s], sampled)
        rng_nodes = find_rng_nodes(sampled)

        def inner(draws=100, *, random_seed: SeedSequenceSeed = None):
            if random_seed is not None:
                reseed_rngs(rng_nodes, random_seed)
            _samples = sample_fn(draws)

            return {v_: s_ for v_, s_ in zip(names, _samples)}

        return inner

    def sample(
        self, draws=500, *, random_seed: RandomState = None, return_inferencedata=True, **kwargs
    ):
        """Draw samples from variational posterior.

        Parameters
        ----------
        draws : int
            Number of random samples.
        random_seed : int, RandomState or Generator, optional
            Seed for the random number generator.
        return_inferencedata : bool
            Return trace in Arviz format.

        Returns
        -------
        trace: :class:`pymc.backends.base.MultiTrace`
            Samples drawn from variational posterior.
        """
        # TODO: add tests for include_transformed case
        kwargs["log_likelihood"] = False

        if random_seed is not None:
            (random_seed,) = _get_seeds_per_chain(random_seed, 1)
        samples = self.sample_dict_fn(draws, random_seed=random_seed)  # type: dict
        points = ({name: records[i] for name, records in samples.items()} for i in range(draws))

        trace = NDArray(
            model=self.model,
            test_point={name: records[0] for name, records in samples.items()},
        )
        try:
            trace.setup(draws=draws, chain=0)
            for point in points:
                trace.record(point)
        finally:
            trace.close()

        trace = pm.sampling.MultiTrace([trace])
        if not return_inferencedata:
            return trace
        else:
            return pm.to_inference_data(trace, model=self.model, **kwargs)

    @property
    def ndim(self):
        return sum(self.collect("ndim"))

    @property
    def ddim(self):
        return sum(self.collect("ddim"))

    @node_property
    def symbolic_random(self):
        return at.concatenate(self.collect("symbolic_random2d"), axis=-1)

    def __str__(self):
        if len(self.groups) < 5:
            return "Approximation{" + " & ".join(map(str, self.groups)) + "}"
        else:
            forprint = self.groups[:2] + ["..."] + self.groups[-2:]
            return "Approximation{" + " & ".join(map(str, forprint)) + "}"

    @property
    def all_histograms(self):
        return all(isinstance(g, pm.approximations.EmpiricalGroup) for g in self.groups)

    @property
    def any_histograms(self):
        return any(isinstance(g, pm.approximations.EmpiricalGroup) for g in self.groups)

    @node_property
    def joint_histogram(self):
        if not self.all_histograms:
            raise VariationalInferenceError("%s does not consist of all Empirical approximations")
        return at.concatenate(self.collect("histogram"), axis=-1)

    @property
    def params(self):
        return sum(self.collect("params"), [])<|MERGE_RESOLUTION|>--- conflicted
+++ resolved
@@ -720,12 +720,6 @@
             options = dict()
         self.options = options
         self._vfam = vfam
-<<<<<<< HEAD
-=======
-        self._local = local
-        self._batched = rowwise
-        self.rng = np.random.default_rng(random_seed)
->>>>>>> 2adb3465
         self._rng = at_rng(random_seed)
         model = modelcontext(model)
         self.model = model
