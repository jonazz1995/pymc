#   Copyright 2020 The PyMC Developers
#
#   Licensed under the Apache License, Version 2.0 (the "License");
#   you may not use this file except in compliance with the License.
#   You may obtain a copy of the License at
#
#       http://www.apache.org/licenses/LICENSE-2.0
#
#   Unless required by applicable law or agreed to in writing, software
#   distributed under the License is distributed on an "AS IS" BASIS,
#   WITHOUT WARRANTIES OR CONDITIONS OF ANY KIND, either express or implied.
#   See the License for the specific language governing permissions and
#   limitations under the License.

R"""
Variational inference is a great approach for doing really complex,
often intractable Bayesian inference in approximate form. Common methods
(e.g. ADVI) lack from complexity so that approximate posterior does not
reveal the true nature of underlying problem. In some applications it can
yield unreliable decisions.

Recently on NIPS 2017 `OPVI  <https://arxiv.org/abs/1610.09033/>`_ framework
was presented. It generalizes variational inference so that the problem is
build with blocks. The first and essential block is Model itself. Second is
Approximation, in some cases :math:`log Q(D)` is not really needed. Necessity
depends on the third and fourth part of that black box, Operator and
Test Function respectively.

Operator is like an approach we use, it constructs loss from given Model,
Approximation and Test Function. The last one is not needed if we minimize
KL Divergence from Q to posterior. As a drawback we need to compute :math:`loq Q(D)`.
Sometimes approximation family is intractable and :math:`loq Q(D)` is not available,
here comes LS(Langevin Stein) Operator with a set of test functions.

Test Function has more unintuitive meaning. It is usually used with LS operator
and represents all we want from our approximate distribution. For any given vector
based function of :math:`z` LS operator yields zero mean function under posterior.
:math:`loq Q(D)` is no more needed. That opens a door to rich approximation
families as neural networks.

References
----------
-   Rajesh Ranganath, Jaan Altosaar, Dustin Tran, David M. Blei
    Operator Variational Inference
    https://arxiv.org/abs/1610.09033 (2016)
"""

import collections
import itertools
import warnings

import aesara
import aesara.tensor as at
import numpy as np

from aesara.graph.basic import Variable

import pymc as pm

from pymc.aesaraf import (
    SeedSequenceSeed,
    at_rng,
    compile_pymc,
    find_rng_nodes,
    identity,
    reseed_rngs,
    rvs_to_value_vars,
)
from pymc.backends import NDArray
from pymc.blocking import DictToArrayBijection
from pymc.initial_point import make_initial_point_fn
from pymc.model import modelcontext
from pymc.sampling import RandomState, _get_seeds_per_chain
from pymc.util import WithMemoization, locally_cachedmethod
from pymc.variational.updates import adagrad_window
from pymc.vartypes import discrete_types

__all__ = ["ObjectiveFunction", "Operator", "TestFunction", "Group", "Approximation"]


class VariationalInferenceError(Exception):
    """Exception for VI specific cases"""


class NotImplementedInference(VariationalInferenceError, NotImplementedError):
    """Marking non functional parts of code"""


class ExplicitInferenceError(VariationalInferenceError, TypeError):
    """Exception for bad explicit inference"""


class AEVBInferenceError(VariationalInferenceError, TypeError):
    """Exception for bad aevb inference"""


class ParametrizationError(VariationalInferenceError, ValueError):
    """Error raised in case of bad parametrization"""


class GroupError(VariationalInferenceError, TypeError):
    """Error related to VI groups"""


def append_name(name):
    def wrap(f):
        if name is None:
            return f

        def inner(*args, **kwargs):
            res = f(*args, **kwargs)
            res.name = name
            return res

        return inner

    return wrap


def node_property(f):
    """A shortcut for wrapping method to accessible tensor"""

    if isinstance(f, str):

        def wrapper(fn):
            ff = append_name(f)(fn)
            f_ = aesara.config.change_flags(compute_test_value="off")(ff)
            return property(locally_cachedmethod(f_))

        return wrapper
    else:
        f_ = aesara.config.change_flags(compute_test_value="off")(f)
        return property(locally_cachedmethod(f_))


@aesara.config.change_flags(compute_test_value="ignore")
def try_to_set_test_value(node_in, node_out, s):
    _s = s
    if s is None:
        s = 1
    s = aesara.compile.view_op(at.as_tensor(s))
    if not isinstance(node_in, (list, tuple)):
        node_in = [node_in]
    if not isinstance(node_out, (list, tuple)):
        node_out = [node_out]
    for i, o in zip(node_in, node_out):
        if hasattr(i.tag, "test_value"):
            if not hasattr(s.tag, "test_value"):
                continue
            else:
                tv = i.tag.test_value[None, ...]
                tv = np.repeat(tv, s.tag.test_value, 0)
                if _s is None:
                    tv = tv[0]
                o.tag.test_value = tv


class ObjectiveUpdates(aesara.OrderedUpdates):
    """OrderedUpdates extension for storing loss"""

    loss = None


def _warn_not_used(smth, where):
    warnings.warn(f"`{smth}` is not used for {where} and ignored")


class ObjectiveFunction:
    """Helper class for construction loss and updates for variational inference

    Parameters
    ----------
    op : :class:`Operator`
        OPVI Functional operator
    tf : :class:`TestFunction`
        OPVI TestFunction
    """

    def __init__(self, op, tf):
        self.op = op
        self.tf = tf

    obj_params = property(lambda self: self.op.approx.params)
    test_params = property(lambda self: self.tf.params)
    approx = property(lambda self: self.op.approx)

    def updates(
        self,
        obj_n_mc=None,
        tf_n_mc=None,
        obj_optimizer=adagrad_window,
        test_optimizer=adagrad_window,
        more_obj_params=None,
        more_tf_params=None,
        more_updates=None,
        more_replacements=None,
        total_grad_norm_constraint=None,
    ):
        """Calculate gradients for objective function, test function and then
        constructs updates for optimization step

        Parameters
        ----------
        obj_n_mc : int
            Number of monte carlo samples used for approximation of objective gradients
        tf_n_mc : int
            Number of monte carlo samples used for approximation of test function gradients
        obj_optimizer : function (loss, params) -> updates
            Optimizer that is used for objective params
        test_optimizer : function (loss, params) -> updates
            Optimizer that is used for test function params
        more_obj_params : list
            Add custom params for objective optimizer
        more_tf_params : list
            Add custom params for test function optimizer
        more_updates : dict
            Add custom updates to resulting updates
        more_replacements : dict
            Apply custom replacements before calculating gradients
        total_grad_norm_constraint : float
            Bounds gradient norm, prevents exploding gradient problem

        Returns
        -------
        :class:`ObjectiveUpdates`
        """
        if more_updates is None:
            more_updates = dict()
        resulting_updates = ObjectiveUpdates()
        if self.test_params:
            self.add_test_updates(
                resulting_updates,
                tf_n_mc=tf_n_mc,
                test_optimizer=test_optimizer,
                more_tf_params=more_tf_params,
                more_replacements=more_replacements,
                total_grad_norm_constraint=total_grad_norm_constraint,
            )
        else:
            if tf_n_mc is not None:
                _warn_not_used("tf_n_mc", self.op)
            if more_tf_params:
                _warn_not_used("more_tf_params", self.op)
        self.add_obj_updates(
            resulting_updates,
            obj_n_mc=obj_n_mc,
            obj_optimizer=obj_optimizer,
            more_obj_params=more_obj_params,
            more_replacements=more_replacements,
            total_grad_norm_constraint=total_grad_norm_constraint,
        )
        resulting_updates.update(more_updates)
        return resulting_updates

    def add_test_updates(
        self,
        updates,
        tf_n_mc=None,
        test_optimizer=adagrad_window,
        more_tf_params=None,
        more_replacements=None,
        total_grad_norm_constraint=None,
    ):
        if more_tf_params is None:
            more_tf_params = []
        if more_replacements is None:
            more_replacements = dict()
        tf_target = self(
            tf_n_mc, more_tf_params=more_tf_params, more_replacements=more_replacements
        )
        grads = pm.updates.get_or_compute_grads(tf_target, self.obj_params + more_tf_params)
        if total_grad_norm_constraint is not None:
            grads = pm.total_norm_constraint(grads, total_grad_norm_constraint)
        updates.update(test_optimizer(grads, self.test_params + more_tf_params))

    def add_obj_updates(
        self,
        updates,
        obj_n_mc=None,
        obj_optimizer=adagrad_window,
        more_obj_params=None,
        more_replacements=None,
        total_grad_norm_constraint=None,
    ):
        if more_obj_params is None:
            more_obj_params = []
        if more_replacements is None:
            more_replacements = dict()
        obj_target = self(
            obj_n_mc, more_obj_params=more_obj_params, more_replacements=more_replacements
        )
        grads = pm.updates.get_or_compute_grads(obj_target, self.obj_params + more_obj_params)
        if total_grad_norm_constraint is not None:
            grads = pm.total_norm_constraint(grads, total_grad_norm_constraint)
        updates.update(obj_optimizer(grads, self.obj_params + more_obj_params))
        if self.op.returns_loss:
            updates.loss = obj_target

    @aesara.config.change_flags(compute_test_value="off")
    def step_function(
        self,
        obj_n_mc=None,
        tf_n_mc=None,
        obj_optimizer=adagrad_window,
        test_optimizer=adagrad_window,
        more_obj_params=None,
        more_tf_params=None,
        more_updates=None,
        more_replacements=None,
        total_grad_norm_constraint=None,
        score=False,
        fn_kwargs=None,
    ):
        R"""Step function that should be called on each optimization step.

        Generally it solves the following problem:

        .. math::

                \mathbf{\lambda^{\*}} = \inf_{\lambda} \sup_{\theta} t(\mathbb{E}_{\lambda}[(O^{p,q}f_{\theta})(z)])

        Parameters
        ----------
        obj_n_mc: `int`
            Number of monte carlo samples used for approximation of objective gradients
        tf_n_mc: `int`
            Number of monte carlo samples used for approximation of test function gradients
        obj_optimizer: function (grads, params) -> updates
            Optimizer that is used for objective params
        test_optimizer: function (grads, params) -> updates
            Optimizer that is used for test function params
        more_obj_params: `list`
            Add custom params for objective optimizer
        more_tf_params: `list`
            Add custom params for test function optimizer
        more_updates: `dict`
            Add custom updates to resulting updates
        total_grad_norm_constraint: `float`
            Bounds gradient norm, prevents exploding gradient problem
        score: `bool`
            calculate loss on each step? Defaults to False for speed
        fn_kwargs: `dict`
            Add kwargs to aesara.function (e.g. `{'profile': True}`)
        more_replacements: `dict`
            Apply custom replacements before calculating gradients

        Returns
        -------
        `aesara.function`
        """
        if fn_kwargs is None:
            fn_kwargs = {}
        if score and not self.op.returns_loss:
            raise NotImplementedError("%s does not have loss" % self.op)
        updates = self.updates(
            obj_n_mc=obj_n_mc,
            tf_n_mc=tf_n_mc,
            obj_optimizer=obj_optimizer,
            test_optimizer=test_optimizer,
            more_obj_params=more_obj_params,
            more_tf_params=more_tf_params,
            more_updates=more_updates,
            more_replacements=more_replacements,
            total_grad_norm_constraint=total_grad_norm_constraint,
        )
        if score:
            step_fn = compile_pymc([], updates.loss, updates=updates, **fn_kwargs)
        else:
            step_fn = compile_pymc([], [], updates=updates, **fn_kwargs)
        return step_fn

    @aesara.config.change_flags(compute_test_value="off")
    def score_function(
        self, sc_n_mc=None, more_replacements=None, fn_kwargs=None
    ):  # pragma: no cover
        R"""Compile scoring function that operates which takes no inputs and returns Loss

        Parameters
        ----------
        sc_n_mc: `int`
            number of scoring MC samples
        more_replacements:
            Apply custom replacements before compiling a function
        fn_kwargs: `dict`
            arbitrary kwargs passed to `aesara.function`

        Returns
        -------
        aesara.function
        """
        if fn_kwargs is None:
            fn_kwargs = {}
        if not self.op.returns_loss:
            raise NotImplementedError("%s does not have loss" % self.op)
        if more_replacements is None:
            more_replacements = {}
        loss = self(sc_n_mc, more_replacements=more_replacements)
        return compile_pymc([], loss, **fn_kwargs)

    @aesara.config.change_flags(compute_test_value="off")
    def __call__(self, nmc, **kwargs):
        if "more_tf_params" in kwargs:
            m = -1.0
        else:
            m = 1.0
        a = self.op.apply(self.tf)
        a = self.approx.set_size_and_deterministic(a, nmc, 0, kwargs.get("more_replacements"))
        return m * self.op.T(a)


class Operator:
    R"""**Base class for Operator**

    Parameters
    ----------
    approx: :class:`Approximation`
        an approximation instance

    Notes
    -----
    For implementing custom operator it is needed to define :func:`Operator.apply` method
    """

    has_test_function = False
    returns_loss = True
    require_logq = True
    objective_class = ObjectiveFunction
    supports_aevb = property(lambda self: not self.approx.any_histograms)
    T = identity

    def __init__(self, approx):
        self.approx = approx
        if self.require_logq and not approx.has_logq:
            raise ExplicitInferenceError(
                "%s requires logq, but %s does not implement it"
                "please change inference method" % (self, approx)
            )

    inputs = property(lambda self: self.approx.inputs)
    logp = property(lambda self: self.approx.logp)
    varlogp = property(lambda self: self.approx.varlogp)
    datalogp = property(lambda self: self.approx.datalogp)
    logq = property(lambda self: self.approx.logq)
    logp_norm = property(lambda self: self.approx.logp_norm)
    varlogp_norm = property(lambda self: self.approx.varlogp_norm)
    datalogp_norm = property(lambda self: self.approx.datalogp_norm)
    logq_norm = property(lambda self: self.approx.logq_norm)
    model = property(lambda self: self.approx.model)

    def apply(self, f):  # pragma: no cover
        R"""Operator itself

        .. math::

            (O^{p,q}f_{\theta})(z)

        Parameters
        ----------
        f: :class:`TestFunction` or None
            function that takes `z = self.input` and returns
            same dimensional output

        Returns
        -------
        TensorVariable
            symbolically applied operator
        """
        raise NotImplementedError

    def __call__(self, f=None):
        if self.has_test_function:
            if f is None:
                raise ParametrizationError("Operator %s requires TestFunction" % self)
            else:
                if not isinstance(f, TestFunction):
                    f = TestFunction.from_function(f)
        else:
            if f is not None:
                warnings.warn("TestFunction for %s is redundant and removed" % self, stacklevel=3)
            else:
                pass
            f = TestFunction()
        f.setup(self.approx)
        return self.objective_class(self, f)

    def __str__(self):  # pragma: no cover
        return "%(op)s[%(ap)s]" % dict(
            op=self.__class__.__name__, ap=self.approx.__class__.__name__
        )


def collect_shared_to_list(params):
    """Helper function for getting a list from
    usable representation of parameters

    Parameters
    ----------
    params: {dict|None}

    Returns
    -------
    List
    """
    if isinstance(params, dict):
        return list(
            t[1]
            for t in sorted(params.items(), key=lambda t: t[0])
            if isinstance(t[1], aesara.compile.SharedVariable)
        )
    elif params is None:
        return []
    else:
        raise TypeError("Unknown type %s for %r, need dict or None")


class TestFunction:
    def __init__(self):
        self._inited = False
        self.shared_params = None

    @property
    def params(self):
        return collect_shared_to_list(self.shared_params)

    def __call__(self, z):
        raise NotImplementedError

    def setup(self, approx):
        pass

    @classmethod
    def from_function(cls, f):
        if not callable(f):
            raise ParametrizationError("Need callable, got %r" % f)
        obj = TestFunction()
        obj.__call__ = f
        return obj


class Group(WithMemoization):
    R"""**Base class for grouping variables in VI**

    Grouped Approximation is used for modelling mutual dependencies
    for a specified group of variables. Base for local and global group.

    Parameters
    ----------
    group: list
        List of PyMC variables or None indicating that group takes all the rest variables
    vfam: str
        String that marks the corresponding variational family for the group.
        Cannot be passed both with `params`
    params: dict
        Dict with variational family parameters, full description can be found below.
        Cannot be passed both with `vfam`
    random_seed: int
        Random seed for underlying random generator
    model :
        PyMC Model
    options: dict
        Special options for the group
    kwargs: Other kwargs for the group

    Notes
    -----
    Group instance/class has some important constants:

    -   **supports_batched**
        Determines whether such variational family can be used for AEVB or rowwise approx.

        AEVB approx is such approx that somehow depends on input data. It can be treated
        as conditional distribution. You can see more about in the corresponding paper
        mentioned in references.

        Rowwise mode is a special case approximation that treats every 'row', of a tensor as
        independent from each other. Some distributions can't do that by
        definition e.g. :class:`Empirical` that consists of particles only.

    -   **has_logq**
        Tells that distribution is defined explicitly

    These constants help providing the correct inference method for given parametrization

    Examples
    --------

    **Basic Initialization**

    :class:`Group` is a factory class. You do not need to call every ApproximationGroup explicitly.
    Passing the correct `vfam` (Variational FAMily) argument you'll tell what
    parametrization is desired for the group. This helps not to overload code with lots of classes.

    .. code:: python

        >>> group = Group([latent1, latent2], vfam='mean_field')

    The other way to select approximation is to provide `params` dictionary that has some
    predefined well shaped parameters. Keys of the dict serve as an identifier for variational family and help
    to autoselect the correct group class. To identify what approximation to use, params dict should
    have the full set of needed parameters. As there are 2 ways to instantiate the :class:`Group`
    passing both `vfam` and `params` is prohibited. Partial parametrization is prohibited by design to
    avoid corner cases and possible problems.

    .. code:: python

        >>> group = Group([latent3], params=dict(mu=my_mu, rho=my_rho))

    Important to note that in case you pass custom params they will not be autocollected by optimizer, you'll
    have to provide them with `more_obj_params` keyword.

    **Supported dict keys:**

    -   `{'mu', 'rho'}`: :class:`MeanFieldGroup`

    -   `{'mu', 'L_tril'}`: :class:`FullRankGroup`

    -   `{'histogram'}`: :class:`EmpiricalGroup`

    -   `{0, 1, 2, 3, ..., k-1}`: :class:`NormalizingFlowGroup` of depth `k`

        NormalizingFlows have other parameters than ordinary groups and should be
        passed as nested dicts with the following keys:

        -   `{'u', 'w', 'b'}`: :class:`PlanarFlow`

        -   `{'a', 'b', 'z_ref'}`: :class:`RadialFlow`

        -   `{'loc'}`: :class:`LocFlow`

        -   `{'rho'}`: :class:`ScaleFlow`

        -   `{'v'}`: :class:`HouseholderFlow`

        Note that all integer keys should be present in the dictionary. An example
        of NormalizingFlow initialization can be found below.

    **Using AEVB**

    Autoencoding variational Bayes is a powerful tool to get conditional :math:`q(\lambda|X)` distribution
    on latent variables. It is well supported by PyMC and all you need is to provide a dictionary
    with well shaped variational parameters, the correct approximation will be autoselected as mentioned
    in section above. However we have some implementation restrictions in AEVB. They require autoencoded
    variable to have first dimension as *batch* dimension and other dimensions should stay fixed.
    With this assumptions it is possible to generalize all variational approximation families as
    batched approximations that have flexible parameters and leading axis.

    **Delayed Initialization**

    When you have a lot of latent variables it is impractical to do it all manually.
    To make life much simpler, You can pass `None` instead of list of variables. That case
    you'll not create shared parameters until you pass all collected groups to
    Approximation object that collects all the groups together and checks that every group is
    correctly initialized. For those groups which have group equal to `None` it will collect all
    the rest variables not covered by other groups and perform delayed init.

    .. code:: python

        >>> group_1 = Group([latent1], vfam='fr')  # latent1 has full rank approximation
        >>> group_other = Group(None, vfam='mf')  # other variables have mean field Q
        >>> approx = Approximation([group_1, group_other])

    **Summing Up**

    When you have created all the groups they need to pass all the groups to :class:`Approximation`.
    It does not accept any other parameter rather than `groups`

    .. code:: python

        >>> approx = Approximation(my_groups)

    See Also
    --------
    :class:`Approximation`

    References
    ----------
    -   Kingma, D. P., & Welling, M. (2014).
        `Auto-Encoding Variational Bayes. stat, 1050, 1. <https://arxiv.org/abs/1312.6114>`_
    """
    # needs to be defined in init
    shared_params = None
    symbolic_initial = None
    replacements = None
    input = None

    # defined by approximation
    has_logq = True

    # some important defaults
    initial_dist_name = "normal"
    initial_dist_map = 0.0

    # for handy access using class methods
    __param_spec__ = dict()
    short_name = ""
    alias_names = frozenset()
    __param_registry = dict()
    __name_registry = dict()

    @classmethod
    def register(cls, sbcls):
        assert (
            frozenset(sbcls.__param_spec__) not in cls.__param_registry
        ), "Duplicate __param_spec__"
        cls.__param_registry[frozenset(sbcls.__param_spec__)] = sbcls
        assert sbcls.short_name not in cls.__name_registry, "Duplicate short_name"
        cls.__name_registry[sbcls.short_name] = sbcls
        for alias in sbcls.alias_names:
            assert alias not in cls.__name_registry, "Duplicate alias_name"
            cls.__name_registry[alias] = sbcls
        return sbcls

    @classmethod
    def group_for_params(cls, params):
        if frozenset(params) not in cls.__param_registry:
            raise KeyError(
                "No such group for the following params: {!r}, "
                "only the following are supported\n\n{}".format(params, cls.__param_registry)
            )
        return cls.__param_registry[frozenset(params)]

    @classmethod
    def group_for_short_name(cls, name):
        if name.lower() not in cls.__name_registry:
            raise KeyError(
                "No such group: {!r}, "
                "only the following are supported\n\n{}".format(name, cls.__name_registry)
            )
        return cls.__name_registry[name.lower()]

    def __new__(cls, group=None, vfam=None, params=None, *args, **kwargs):
        if cls is Group:
            if vfam is not None and params is not None:
                raise TypeError("Cannot call Group with both `vfam` and `params` provided")
            elif vfam is not None:
                return super().__new__(cls.group_for_short_name(vfam))
            elif params is not None:
                return super().__new__(cls.group_for_params(params))
            else:
                raise TypeError("Need to call Group with either `vfam` or `params` provided")
        else:
            return super().__new__(cls)

    def __init__(
        self,
        group,
        vfam=None,
        params=None,
        random_seed=None,
        model=None,
        options=None,
        **kwargs,
    ):
        if isinstance(vfam, str):
            vfam = vfam.lower()
        if options is None:
            options = dict()
        self.options = options
        self._vfam = vfam
<<<<<<< HEAD
=======
        self._local = local
        self._batched = rowwise
        self.rng = np.random.default_rng(random_seed)
>>>>>>> 4d2f3a8d
        self._rng = at_rng(random_seed)
        model = modelcontext(model)
        self.model = model
        self.group = group
        self.user_params = params
        self._user_params = None
        self.replacements = collections.OrderedDict()
        self.ordering = collections.OrderedDict()
        # save this stuff to use in __init_group__ later
        self._kwargs = kwargs
        if self.group is not None:
            # init can be delayed
            self.__init_group__(self.group)

    def _prepare_start(self, start=None):
        ipfn = make_initial_point_fn(
            model=self.model,
            overrides=start,
            jitter_rvs={},
            return_transformed=True,
        )
        start = ipfn(self.rng.integers(2**30, dtype=np.int64))
        group_vars = {self.model.rvs_to_values[v].name for v in self.group}
        start = {k: v for k, v in start.items() if k in group_vars}
        start = DictToArrayBijection.map(start).data
        return start

    @classmethod
    def get_param_spec_for(cls, **kwargs):
        res = dict()
        for name, fshape in cls.__param_spec__.items():
            res[name] = tuple(eval(s, kwargs) for s in fshape)
        return res

    def _check_user_params(self, **kwargs):
        R"""*Dev* - checks user params, allocates them if they are correct, returns True.
        If they are not present, returns False

        Parameters
        ----------
        kwargs: special kwargs needed sometimes

        Returns
        -------
        bool indicating whether to allocate new shared params
        """
        user_params = self.user_params
        if user_params is None:
            return False
        if not isinstance(user_params, dict):
            raise TypeError("params should be a dict")
        givens = set(user_params.keys())
        needed = set(self.__param_spec__)
        if givens != needed:
            raise ParametrizationError(
                "Passed parameters do not have a needed set of keys, "
                "they should be equal, got {givens}, needed {needed}".format(
                    givens=givens, needed=needed
                )
            )
        self._user_params = dict()
        spec = self.get_param_spec_for(d=self.ddim, **kwargs.pop("spec_kw", {}))
        for name, param in self.user_params.items():
            shape = spec[name]
            self._user_params[name] = at.as_tensor(param).reshape(shape)
        return True

    def _initial_type(self, name):
        R"""*Dev* - initial type with given name. The correct type depends on `self.batched`

        Parameters
        ----------
        name: str
            name for tensor
        Returns
        -------
        tensor
        """
        return at.matrix(name)

    def _input_type(self, name):
        R"""*Dev* - input type with given name. The correct type depends on `self.batched`

        Parameters
        ----------
        name: str
            name for tensor
        Returns
        -------
        tensor
        """
        return at.vector(name)

    @aesara.config.change_flags(compute_test_value="off")
    def __init_group__(self, group):
        if not group:
            raise GroupError("Got empty group")
        if self.group is None:
            # delayed init
            self.group = group
        self.symbolic_initial = self._initial_type(
            self.__class__.__name__ + "_symbolic_initial_tensor"
        )
        self.input = self._input_type(self.__class__.__name__ + "_symbolic_input")
        # I do some staff that is not supported by standard __init__
        # so I have to to it by myself

        # 1) we need initial point (transformed space)
        model_initial_point = self.model.initial_point(0)
        # 2) we'll work with a single group, a subset of the model
        # here we need to create a mapping to replace value_vars with slices from the approximation
        start_idx = 0
        for var in self.group:
            if var.type.numpy_dtype.name in discrete_types:
                raise ParametrizationError(f"Discrete variables are not supported by VI: {var}")
            # 3) This is the way to infer shape and dtype of the variable
            value_var = self.model.rvs_to_values[var]
            test_var = model_initial_point[value_var.name]
            shape = test_var.shape
            size = test_var.size
            dtype = test_var.dtype
            vr = self.input[..., start_idx : start_idx + size].reshape(shape).astype(dtype)
            vr.name = value_var.name + "_vi_replacement"
            self.replacements[value_var] = vr
            self.ordering[value_var.name] = (
                value_var.name,
                slice(start_idx, start_idx + size),
                shape,
                dtype,
            )
            start_idx += size

    def _finalize_init(self):
        """*Dev* - clean up after init"""
        del self._kwargs

    @property
    def params_dict(self):
        # prefixed are correctly reshaped
        if self._user_params is not None:
            return self._user_params
        else:
            return self.shared_params

    @property
    def params(self):
        # raw user params possibly not reshaped
        if self.user_params is not None:
            return collect_shared_to_list(self.user_params)
        else:
            return collect_shared_to_list(self.shared_params)

    def _new_initial_shape(self, size, dim, more_replacements=None):
        """*Dev* - correctly proceeds sampling with variable batch size

        Parameters
        ----------
        size: scalar
            sample size
        dim: scalar
            latent fixed dim
        more_replacements: dict
            replacements for latent batch shape

        Returns
        -------
        shape vector
        """
        return at.stack([size, dim])

    @node_property
    def bdim(self):
        return next(iter(self.params_dict.values())).shape[0]

    @node_property
    def ndim(self):
        return self.ddim

    @property
    def ddim(self):
        return sum(s.stop - s.start for _, s, _, _ in self.ordering.values())

    def _new_initial(self, size, deterministic, more_replacements=None):
        """*Dev* - allocates new initial random generator

        Parameters
        ----------
        size: scalar
            sample size
        deterministic: bool or scalar
            whether to sample in deterministic manner
        more_replacements: dict
            more replacements passed to shape

        Notes
        -----
        Suppose you have a AEVB setup that:

            -   input `X` is purely symbolic, and `X.shape[0]` is needed to `initial` second dim
            -   to perform inference, `X` is replaced with data tensor, however, since `X.shape[0]` in `initial`
                remains symbolic and can't be replaced, you get `MissingInputError`
            -   as a solution, here we perform a manual replacement for the second dim in `initial`.

        Returns
        -------
        tensor
        """
        if size is None:
            size = 1
        if not isinstance(deterministic, Variable):
            deterministic = np.int8(deterministic)
        dim, dist_name, dist_map = (self.ddim, self.initial_dist_name, self.initial_dist_map)
        dtype = self.symbolic_initial.dtype
        dim = at.as_tensor(dim)
        size = at.as_tensor(size)
        shape = self._new_initial_shape(size, dim, more_replacements)
        # apply optimizations if possible
        if not isinstance(deterministic, Variable):
            if deterministic:
                return at.ones(shape, dtype) * dist_map
            else:
                return getattr(self._rng, dist_name)(size=shape)
        else:
            sample = getattr(self._rng, dist_name)(size=shape)
            initial = at.switch(deterministic, at.ones(shape, dtype) * dist_map, sample)
            return initial

    @aesara.config.change_flags(compute_test_value="off")
    def set_size_and_deterministic(self, node, s, d, more_replacements=None):
        """*Dev* - after node is sampled via :func:`symbolic_sample_over_posterior` or
        :func:`symbolic_single_sample` new random generator can be allocated and applied to node

        Parameters
        ----------
        node: :class:`Variable`
            Aesara node with symbolically applied VI replacements
        s: scalar
            desired number of samples
        d: bool or int
            whether sampling is done deterministically
        more_replacements: dict
            more replacements to apply

        Returns
        -------
        :class:`Variable` with applied replacements, ready to use
        """
        flat2rand = self.make_size_and_deterministic_replacements(s, d, more_replacements)
        node_out = aesara.clone_replace(node, flat2rand)
        try_to_set_test_value(node, node_out, s)
        return node_out

    def to_flat_input(self, node):
        """*Dev* - replace vars with flattened view stored in `self.inputs`"""
        return aesara.clone_replace(node, self.replacements)

    def symbolic_sample_over_posterior(self, node):
        """*Dev* - performs sampling of node applying independent samples from posterior each time.
        Note that it is done symbolically and this node needs :func:`set_size_and_deterministic` call
        """
        node = self.to_flat_input(node)
        random = self.symbolic_random.astype(self.symbolic_initial.dtype)
        random = at.patternbroadcast(random, self.symbolic_initial.broadcastable)

        def sample(post, node):
            return aesara.clone_replace(node, {self.input: post})

        nodes, _ = aesara.scan(sample, random, non_sequences=[node])
        return nodes

    def symbolic_single_sample(self, node):
        """*Dev* - performs sampling of node applying single sample from posterior.
        Note that it is done symbolically and this node needs
        :func:`set_size_and_deterministic` call with `size=1`
        """
        node = self.to_flat_input(node)
        random = self.symbolic_random.astype(self.symbolic_initial.dtype)
        return aesara.clone_replace(node, {self.input: random[0]})

    def make_size_and_deterministic_replacements(self, s, d, more_replacements=None):
        """*Dev* - creates correct replacements for initial depending on
        sample size and deterministic flag

        Parameters
        ----------
        s: scalar
            sample size
        d: bool or scalar
            whether sampling is done deterministically
        more_replacements: dict
            replacements for shape and initial

        Returns
        -------
        dict with replacements for initial
        """
        initial = self._new_initial(s, d, more_replacements)
        initial = at.patternbroadcast(initial, self.symbolic_initial.broadcastable)
        if more_replacements:
            initial = aesara.clone_replace(initial, more_replacements)
        return {self.symbolic_initial: initial}

    @node_property
    def symbolic_normalizing_constant(self):
        """*Dev* - normalizing constant for `self.logq`, scales it to `minibatch_size` instead of `total_size`"""
        t = self.to_flat_input(at.max([v.tag.scaling for v in self.group]))
        t = self.symbolic_single_sample(t)
        return pm.floatX(t)

    @node_property
    def symbolic_logq_not_scaled(self):
        """*Dev* - symbolically computed logq for `self.symbolic_random`
        computations can be more efficient since all is known beforehand including
        `self.symbolic_random`
        """
        raise NotImplementedError  # shape (s,)

    @node_property
    def symbolic_logq(self):
        """*Dev* - correctly scaled `self.symbolic_logq_not_scaled`"""
        return self.symbolic_logq_not_scaled

    @node_property
    def logq(self):
        """*Dev* - Monte Carlo estimate for group `logQ`"""
        return self.symbolic_logq.mean(0)

    @node_property
    def logq_norm(self):
        """*Dev* - Monte Carlo estimate for group `logQ` normalized"""
        return self.logq / self.symbolic_normalizing_constant

    def __str__(self):
        if self.group is None:
            shp = "undefined"
        else:
            shp = str(self.ddim)
        return f"{self.__class__.__name__}[{shp}]"

    @node_property
    def std(self):
        raise NotImplementedError

    @node_property
    def cov(self):
        raise NotImplementedError

    @node_property
    def mean(self):
        raise NotImplementedError


group_for_params = Group.group_for_params
group_for_short_name = Group.group_for_short_name


class Approximation(WithMemoization):
    """**Wrapper for grouped approximations**

    Wraps list of groups, creates an Approximation instance that collects
    sampled variables from all the groups, also collects logQ needed for
    explicit Variational Inference.

    Parameters
    ----------
    groups: list[Group]
        List of :class:`Group` instances. They should have all model variables
    model: Model

    Notes
    -----
    Some shortcuts for single group approximations are available:

        -   :class:`MeanField`
        -   :class:`FullRank`
        -   :class:`Empirical`

    Single group accepts `local_rv` keyword with dict mapping PyMC variables
    to their local Group parameters dict

    See Also
    --------
    :class:`Group`
    """

    def __init__(self, groups, model=None):
        self._scale_cost_to_minibatch = aesara.shared(np.int8(1))
        model = modelcontext(model)
        if not model.free_RVs:
            raise TypeError("Model does not have an free RVs")
        self.groups = list()
        seen = set()
        rest = None
        for g in groups:
            if g.group is None:
                if rest is not None:
                    raise GroupError("More than one group is specified for " "the rest variables")
                else:
                    rest = g
            else:
                if set(g.group) & seen:
                    raise GroupError("Found duplicates in groups")
                seen.update(g.group)
                self.groups.append(g)
        # List iteration to preserve order for reproducibility between runs
        unseen_free_RVs = [var for var in model.free_RVs if var not in seen]
        if unseen_free_RVs:
            if rest is None:
                raise GroupError("No approximation is specified for the rest variables")
            else:
                rest.__init_group__(unseen_free_RVs)
                self.groups.append(rest)
        self.model = model

    @property
    def has_logq(self):
        return all(self.collect("has_logq"))

    def collect(self, item, part="total"):
        if part == "total":
            return [getattr(g, item) for g in self.groups]
        else:
            raise ValueError("unknown part %s, expected {'total'}")

    inputs = property(lambda self: self.collect("input"))
    symbolic_randoms = property(lambda self: self.collect("symbolic_random"))

    @property
    def scale_cost_to_minibatch(self):
        """*Dev* - Property to control scaling cost to minibatch"""
        return bool(self._scale_cost_to_minibatch.get_value())

    @scale_cost_to_minibatch.setter
    def scale_cost_to_minibatch(self, value):
        self._scale_cost_to_minibatch.set_value(np.int8(bool(value)))

    @node_property
    def symbolic_normalizing_constant(self):
        """*Dev* - normalizing constant for `self.logq`, scales it to `minibatch_size` instead of `total_size`.
        Here the effect is controlled by `self.scale_cost_to_minibatch`
        """
        t = at.max(
            self.collect("symbolic_normalizing_constant")
            + [var.tag.scaling for var in self.model.observed_RVs]
        )
        t = at.switch(self._scale_cost_to_minibatch, t, at.constant(1, dtype=t.dtype))
        return pm.floatX(t)

    @node_property
    def symbolic_logq(self):
        """*Dev* - collects `symbolic_logq` for all groups"""
        return at.add(*self.collect("symbolic_logq"))

    @node_property
    def logq(self):
        """*Dev* - collects `logQ` for all groups"""
        return at.add(*self.collect("logq"))

    @node_property
    def logq_norm(self):
        """*Dev* - collects `logQ` for all groups and normalizes it"""
        return self.logq / self.symbolic_normalizing_constant

    @node_property
    def _sized_symbolic_varlogp_and_datalogp(self):
        """*Dev* - computes sampled prior term from model via `aesara.scan`"""
        varlogp_s, datalogp_s = self.symbolic_sample_over_posterior(
            [self.model.varlogpt, self.model.datalogpt]
        )
        return varlogp_s, datalogp_s  # both shape (s,)

    @node_property
    def sized_symbolic_varlogp(self):
        """*Dev* - computes sampled prior term from model via `aesara.scan`"""
        return self._sized_symbolic_varlogp_and_datalogp[0]  # shape (s,)

    @node_property
    def sized_symbolic_datalogp(self):
        """*Dev* - computes sampled data term from model via `aesara.scan`"""
        return self._sized_symbolic_varlogp_and_datalogp[1]  # shape (s,)

    @node_property
    def sized_symbolic_logp(self):
        """*Dev* - computes sampled logP from model via `aesara.scan`"""
        return self.sized_symbolic_varlogp + self.sized_symbolic_datalogp  # shape (s,)

    @node_property
    def logp(self):
        """*Dev* - computes :math:`E_{q}(logP)` from model via `aesara.scan` that can be optimized later"""
        return self.varlogp + self.datalogp

    @node_property
    def varlogp(self):
        """*Dev* - computes :math:`E_{q}(prior term)` from model via `aesara.scan` that can be optimized later"""
        return self.sized_symbolic_varlogp.mean(0)

    @node_property
    def datalogp(self):
        """*Dev* - computes :math:`E_{q}(data term)` from model via `aesara.scan` that can be optimized later"""
        return self.sized_symbolic_datalogp.mean(0)

    @node_property
    def _single_symbolic_varlogp_and_datalogp(self):
        """*Dev* - computes sampled prior term from model via `aesara.scan`"""
        varlogp, datalogp = self.symbolic_single_sample([self.model.varlogpt, self.model.datalogpt])
        return varlogp, datalogp

    @node_property
    def single_symbolic_varlogp(self):
        """*Dev* - for single MC sample estimate of :math:`E_{q}(prior term)` `aesara.scan`
        is not needed and code can be optimized"""
        return self._single_symbolic_varlogp_and_datalogp[0]

    @node_property
    def single_symbolic_datalogp(self):
        """*Dev* - for single MC sample estimate of :math:`E_{q}(data term)` `aesara.scan`
        is not needed and code can be optimized"""
        return self._single_symbolic_varlogp_and_datalogp[1]

    @node_property
    def single_symbolic_logp(self):
        """*Dev* - for single MC sample estimate of :math:`E_{q}(logP)` `aesara.scan`
        is not needed and code can be optimized"""
        return self.single_symbolic_datalogp + self.single_symbolic_varlogp

    @node_property
    def logp_norm(self):
        """*Dev* - normalized :math:`E_{q}(logP)`"""
        return self.logp / self.symbolic_normalizing_constant

    @node_property
    def varlogp_norm(self):
        """*Dev* - normalized :math:`E_{q}(prior term)`"""
        return self.varlogp / self.symbolic_normalizing_constant

    @node_property
    def datalogp_norm(self):
        """*Dev* - normalized :math:`E_{q}(data term)`"""
        return self.datalogp / self.symbolic_normalizing_constant

    @property
    def replacements(self):
        """*Dev* - all replacements from groups to replace PyMC random variables with approximation"""
        return collections.OrderedDict(
            itertools.chain.from_iterable(g.replacements.items() for g in self.groups)
        )

    def make_size_and_deterministic_replacements(self, s, d, more_replacements=None):
        """*Dev* - creates correct replacements for initial depending on
        sample size and deterministic flag

        Parameters
        ----------
        s: scalar
            sample size
        d: bool
            whether sampling is done deterministically
        more_replacements: dict
            replacements for shape and initial

        Returns
        -------
        dict with replacements for initial
        """
        if more_replacements is None:
            more_replacements = {}
        flat2rand = collections.OrderedDict()
        for g in self.groups:
            flat2rand.update(g.make_size_and_deterministic_replacements(s, d, more_replacements))
        flat2rand.update(more_replacements)
        return flat2rand

    @aesara.config.change_flags(compute_test_value="off")
    def set_size_and_deterministic(self, node, s, d, more_replacements=None):
        """*Dev* - after node is sampled via :func:`symbolic_sample_over_posterior` or
        :func:`symbolic_single_sample` new random generator can be allocated and applied to node

        Parameters
        ----------
        node: :class:`Variable`
            Aesara node with symbolically applied VI replacements
        s: scalar
            desired number of samples
        d: bool or int
            whether sampling is done deterministically
        more_replacements: dict
            more replacements to apply

        Returns
        -------
        :class:`Variable` with applied replacements, ready to use
        """
        _node = node
        optimizations = self.get_optimization_replacements(s, d)
        flat2rand = self.make_size_and_deterministic_replacements(s, d, more_replacements)
        node = aesara.clone_replace(node, optimizations)
        node = aesara.clone_replace(node, flat2rand)
        try_to_set_test_value(_node, node, s)
        return node

    def to_flat_input(self, node, more_replacements=None):
        """*Dev* - replace vars with flattened view stored in `self.inputs`"""
        more_replacements = more_replacements or {}
        node = aesara.clone_replace(node, more_replacements)
        return aesara.clone_replace(node, self.replacements)

    def symbolic_sample_over_posterior(self, node, more_replacements=None):
        """*Dev* - performs sampling of node applying independent samples from posterior each time.
        Note that it is done symbolically and this node needs :func:`set_size_and_deterministic` call
        """
        node = self.to_flat_input(node, more_replacements=more_replacements)

        def sample(*post):
            return aesara.clone_replace(node, dict(zip(self.inputs, post)))

        nodes, _ = aesara.scan(sample, self.symbolic_randoms)
        return nodes

    def symbolic_single_sample(self, node, more_replacements=None):
        """*Dev* - performs sampling of node applying single sample from posterior.
        Note that it is done symbolically and this node needs
        :func:`set_size_and_deterministic` call with `size=1`
        """
        node = self.to_flat_input(node, more_replacements=more_replacements)
        post = [v[0] for v in self.symbolic_randoms]
        inp = self.inputs
        return aesara.clone_replace(node, dict(zip(inp, post)))

    def get_optimization_replacements(self, s, d):
        """*Dev* - optimizations for logP. If sample size is static and equal to 1:
        then `aesara.scan` MC estimate is replaced with single sample without call to `aesara.scan`.
        """
        repl = collections.OrderedDict()
        # avoid scan if size is constant and equal to one
        if isinstance(s, int) and (s == 1) or s is None:
            repl[self.varlogp] = self.single_symbolic_varlogp
            repl[self.datalogp] = self.single_symbolic_datalogp
        return repl

    @aesara.config.change_flags(compute_test_value="off")
    def sample_node(self, node, size=None, deterministic=False, more_replacements=None):
        """Samples given node or nodes over shared posterior

        Parameters
        ----------
        node: Aesara Variables (or Aesara expressions)
        size: None or scalar
            number of samples
        more_replacements: `dict`
            add custom replacements to graph, e.g. change input source
        deterministic: bool
            whether to use zeros as initial distribution
            if True - zero initial point will produce constant latent variables

        Returns
        -------
        sampled node(s) with replacements
        """
        node_in = node
        if more_replacements:
            node = aesara.clone_replace(node, more_replacements)
        if not isinstance(node, (list, tuple)):
            node = [node]
        node, _ = rvs_to_value_vars(node, apply_transforms=True)
        if not isinstance(node_in, (list, tuple)):
            node = node[0]
        if size is None:
            node_out = self.symbolic_single_sample(node)
        else:
            node_out = self.symbolic_sample_over_posterior(node)
        node_out = self.set_size_and_deterministic(node_out, size, deterministic)
        try_to_set_test_value(node_in, node_out, size)
        return node_out

    def rslice(self, name):
        """*Dev* - vectorized sampling for named random variable without call to `aesara.scan`.
        This node still needs :func:`set_size_and_deterministic` to be evaluated
        """

        def vars_names(vs):
            return {self.model.rvs_to_values[v].name for v in vs}

        for vars_, random, ordering in zip(
            self.collect("group"), self.symbolic_randoms, self.collect("ordering")
        ):
            if name in vars_names(vars_):
                name_, slc, shape, dtype = ordering[name]
                found = random[..., slc].reshape((random.shape[0],) + shape).astype(dtype)
                found.name = name + "_vi_random_slice"
                break
        else:
            raise KeyError("%r not found" % name)
        return found

    @node_property
    def sample_dict_fn(self):
        s = at.iscalar()
        names = [self.model.rvs_to_values[v].name for v in self.model.free_RVs]
        sampled = [self.rslice(name) for name in names]
        sampled = self.set_size_and_deterministic(sampled, s, 0)
        sample_fn = compile_pymc([s], sampled)
        rng_nodes = find_rng_nodes(sampled)

        def inner(draws=100, *, random_seed: SeedSequenceSeed = None):
            if random_seed is not None:
                reseed_rngs(rng_nodes, random_seed)
            _samples = sample_fn(draws)

            return {v_: s_ for v_, s_ in zip(names, _samples)}

        return inner

    def sample(
        self, draws=500, *, random_seed: RandomState = None, return_inferencedata=True, **kwargs
    ):
        """Draw samples from variational posterior.

        Parameters
        ----------
        draws : int
            Number of random samples.
        random_seed : int, RandomState or Generator, optional
            Seed for the random number generator.
        return_inferencedata : bool
            Return trace in Arviz format.

        Returns
        -------
        trace: :class:`pymc.backends.base.MultiTrace`
            Samples drawn from variational posterior.
        """
        # TODO: add tests for include_transformed case
        kwargs["log_likelihood"] = False

        if random_seed is not None:
            (random_seed,) = _get_seeds_per_chain(random_seed, 1)
        samples = self.sample_dict_fn(draws, random_seed=random_seed)  # type: dict
        points = ({name: records[i] for name, records in samples.items()} for i in range(draws))

        trace = NDArray(
            model=self.model,
            test_point={name: records[0] for name, records in samples.items()},
        )
        try:
            trace.setup(draws=draws, chain=0)
            for point in points:
                trace.record(point)
        finally:
            trace.close()

        trace = pm.sampling.MultiTrace([trace])
        if not return_inferencedata:
            return trace
        else:
            return pm.to_inference_data(trace, model=self.model, **kwargs)

    @property
    def ndim(self):
        return sum(self.collect("ndim"))

    @property
    def ddim(self):
        return sum(self.collect("ddim"))

    @node_property
    def symbolic_random(self):
        return at.concatenate(self.collect("symbolic_random2d"), axis=-1)

    def __str__(self):
        if len(self.groups) < 5:
            return "Approximation{" + " & ".join(map(str, self.groups)) + "}"
        else:
            forprint = self.groups[:2] + ["..."] + self.groups[-2:]
            return "Approximation{" + " & ".join(map(str, forprint)) + "}"

    @property
    def all_histograms(self):
        return all(isinstance(g, pm.approximations.EmpiricalGroup) for g in self.groups)

    @property
    def any_histograms(self):
        return any(isinstance(g, pm.approximations.EmpiricalGroup) for g in self.groups)

    @node_property
    def joint_histogram(self):
        if not self.all_histograms:
            raise VariationalInferenceError("%s does not consist of all Empirical approximations")
        return at.concatenate(self.collect("histogram"), axis=-1)

    @property
    def params(self):
        return sum(self.collect("params"), [])<|MERGE_RESOLUTION|>--- conflicted
+++ resolved
@@ -757,12 +757,7 @@
             options = dict()
         self.options = options
         self._vfam = vfam
-<<<<<<< HEAD
-=======
-        self._local = local
-        self._batched = rowwise
         self.rng = np.random.default_rng(random_seed)
->>>>>>> 4d2f3a8d
         self._rng = at_rng(random_seed)
         model = modelcontext(model)
         self.model = model
