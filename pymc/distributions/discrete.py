--- conflicted
+++ resolved
@@ -204,22 +204,16 @@
     """
     def logp(value):
         # Return Poisson when alpha gets very large
+        pois = bound(logpow(mu, value) - factln(value) - mu,
+                     mu > 0, 
+                     value >= 0)
+        negbinom = bound(gammaln(value + alpha) - factln(value) - gammaln(alpha) +
+                      logpow(mu / (mu + alpha), value) + logpow(alpha / (mu + alpha), alpha),
+                      mu > 0, alpha > 0, value >= 0)
+
         return switch(alpha > 1e10,
-<<<<<<< HEAD
-
-            bound(logpow(mu, value) - factln(value) - mu,
-            mu > 0, value >= 0),
-
-            bound(gammaln(value + alpha) - factln(value) - gammaln(alpha) +
-            logpow(alpha / (mu + alpha), value) + logpow(mu / (mu + alpha), alpha),
-            mu > 0, alpha > 0, value >= 0))
-=======
-                      bound(logpow(mu, value) - factln(value) - mu,
-                      mu > 0, value >= 0),
-                      bound(gammaln(value + alpha) - factln(value) - gammaln(alpha) +
-                      logpow(mu / (mu + alpha), value) + logpow(alpha / (mu + alpha), alpha),
-                      mu > 0, alpha > 0, value >= 0))
->>>>>>> 8004caf9
+                      pois,
+                      negbinom)
 
     logp.__doc__ = """
         Negative binomial log-likelihood with parameters ({0},{1}).
