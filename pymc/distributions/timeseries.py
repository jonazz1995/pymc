--- conflicted
+++ resolved
@@ -25,11 +25,7 @@
 from aesara.tensor import TensorVariable
 from aesara.tensor.random.op import RandomVariable
 
-<<<<<<< HEAD
-from pymc.aesaraf import floatX, intX
-=======
 from pymc.aesaraf import constant_fold, convert_observed_data, floatX, intX
->>>>>>> e07eea70
 from pymc.distributions import distribution, multivariate
 from pymc.distributions.continuous import Flat, Normal, get_tau_sigma
 from pymc.distributions.distribution import (
@@ -45,11 +41,8 @@
     get_support_shape_1d,
     to_tuple,
 )
-<<<<<<< HEAD
-=======
 from pymc.exceptions import NotConstantValueError
 from pymc.model import modelcontext
->>>>>>> e07eea70
 from pymc.util import check_dist_not_registered
 
 __all__ = [
