--- conflicted
+++ resolved
@@ -123,25 +123,14 @@
                 r"$\text{alpha} \sim \operatorname{Normal}(0,~10)$",
                 r"$\text{sigma} \sim \operatorname{HalfNormal}(0,~1)$",
                 r"$\text{mu} \sim \operatorname{Deterministic}(f(\text{beta},~\text{alpha}))$",
-<<<<<<< HEAD
-                r"$\text{beta} \sim \operatorname{N}(0,~10)$",
-                r"$\text{Z} \sim \operatorname{N}(f(),~f())$",
-                r"$\text{nb_with_p_n} \sim \operatorname{NB}(10,~\text{nbp})$",
-                r"$\text{zip} \sim \operatorname{MarginalMixture}(f(),~\operatorname{DiracDelta}(0),~\operatorname{Pois}(5))$",
-                (
-                    r"$\text{nested_mix} \sim \operatorname{MarginalMixture}(\text{<constant>},"
-                    r"~\operatorname{MarginalMixture}(f(),~\operatorname{DiracDelta}(0),~\operatorname{Pois}(5)),"
-                    r"~\operatorname{Censored}(\operatorname{Bern}(0.5),~-1,~1))$"
-=======
                 r"$\text{beta} \sim \operatorname{Normal}(0,~10)$",
                 r"$\text{Z} \sim \operatorname{MvNormal}(f(),~f())$",
                 r"$\text{nb_with_p_n} \sim \operatorname{NegBinom}(10,~\text{nbp})$",
-                r"$\text{zip} \sim \operatorname{MarginalMixture}(f(),~\text{\$\operatorname{DiracDelta}(0)\$},~\text{\$\operatorname{Poisson}(5)\$})$",
+                r"$\text{zip} \sim \operatorname{MarginalMixture}(f(),~\operatorname{DiracDelta}(0),~\operatorname{Poisson}(5))$",
                 (
                     r"$\text{nested_mix} \sim \operatorname{MarginalMixture}(\text{<constant>},"
-                    r"~\text{\$\operatorname{MarginalMixture}(f(),~\text{\\$\operatorname{DiracDelta}(0)\\$},~\text{\\$\operatorname{Poisson}(5)\\$})\$},"
-                    r"~\text{\$\operatorname{Censored}(\text{\\$\operatorname{Bern}(0.5)\\$},~-1,~1)\$})$"
->>>>>>> ce894040
+                    r"~\operatorname{MarginalMixture}(f(),~\operatorname{DiracDelta}(0),~\operatorname{Poisson}(5)),"
+                    r"~\operatorname{Censored}(\operatorname{Bern}(0.5),~-1,~1))$"
                 ),
                 r"$\text{Y_obs} \sim \operatorname{Normal}(\text{mu},~\text{sigma})$",
                 r"$\text{pot} \sim \operatorname{Potential}(f(\text{beta},~\text{alpha}))$",
@@ -195,7 +184,7 @@
     expected = [
         "$$",
         "\\begin{array}{rcl}",
-        "\\text{nested_mix} &\\sim & \\operatorname{MarginalMixture}(\\text{<constant>},~\\operatorname{MarginalMixture}(f(),~\\operatorname{DiracDelta}(0),~\\operatorname{Pois}(5)),~\\operatorname{Censored}(\\operatorname{Bern}(0.5),~-1,~1))",
+        "\\text{nested_mix} &\\sim & \\operatorname{MarginalMixture}(\\text{<constant>},~\\operatorname{MarginalMixture}(f(),~\\operatorname{DiracDelta}(0),~\\operatorname{Poisson}(5)),~\\operatorname{Censored}(\\operatorname{Bern}(0.5),~-1,~1))",
         "\\end{array}",
         "$$",
     ]
