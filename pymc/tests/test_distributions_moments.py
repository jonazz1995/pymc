--- conflicted
+++ resolved
@@ -354,20 +354,6 @@
         Weibull("x", alpha=alpha, beta=beta, size=size)
     assert_moment_is_expected(model, expected)
 
-<<<<<<< HEAD
-@pytest.mark.parametrize(
-    "c, size, expected",
-    [
-        (1, None, 1),
-        (1, 5, np.full(5, 1)),
-        (np.arange(1, 6), None, np.arange(1, 6)),
-    ],
-)
-def test_constant_moment(c, size, expected):
-    with Model() as model:
-        Constant("x", c=c, size=size)
-=======
-
 @pytest.mark.parametrize(
     "n, p, size, expected",
     [
@@ -395,5 +381,16 @@
 def test_poisson_moment(mu, size, expected):
     with Model() as model:
         Poisson("x", mu=mu, size=size)
->>>>>>> 45d48a65
-    assert_moment_is_expected(model, expected)+    assert_moment_is_expected(model, expected)
+    
+@pytest.mark.parametrize(
+    "c, size, expected",
+    [
+        (1, None, 1),
+        (1, 5, np.full(5, 1)),
+        (np.arange(1, 6), None, np.arange(1, 6)),
+    ],
+)
+def test_constant_moment(c, size, expected):
+    with Model() as model:
+        Constant("x", c=c, size=size)