--- conflicted
+++ resolved
@@ -633,8 +633,6 @@
 def test_discrete_uniform_moment(lower, upper, size, expected):
     with Model() as model:
         DiscreteUniform("x", lower=lower, upper=upper, size=size)
-<<<<<<< HEAD
-=======
 
 
 @pytest.mark.parametrize(
@@ -731,12 +729,29 @@
 def test_logitnormal_moment(mu, sigma, size, expected):
     with Model() as model:
         LogitNormal("x", mu=mu, sigma=sigma, size=size)
->>>>>>> 140dab01
-    assert_moment_is_expected(model, expected)
-
-
-@pytest.mark.parametrize(
-<<<<<<< HEAD
+    assert_moment_is_expected(model, expected)
+
+
+@pytest.mark.parametrize(
+    "p, size, expected",
+    [
+        (np.array([0.1, 0.3, 0.6]), None, 2),
+        (np.array([0.6, 0.1, 0.3]), 5, np.full(5, 0)),
+        (np.full((2, 3), np.array([0.6, 0.1, 0.3])), None, [0, 0]),
+        (
+            np.full((2, 3), np.array([0.1, 0.3, 0.6])),
+            (3, 2),
+            np.full((3, 2), [2, 2]),
+        ),
+    ],
+)
+def test_categorical_moment(p, size, expected):
+    with Model() as model:
+        Categorical("x", p=p, size=size)
+    assert_moment_is_expected(model, expected)
+
+
+@pytest.mark.parametrize(
     "mu, cov, size, expected",
     [
         (np.ones(1), np.identity(1), None, np.ones(1)),
@@ -751,21 +766,4 @@
 def test_mv_normal_moment(mu, cov, size, expected):
     with Model() as model:
         MvNormal("x", mu=mu, cov=cov, size=size)
-=======
-    "p, size, expected",
-    [
-        (np.array([0.1, 0.3, 0.6]), None, 2),
-        (np.array([0.6, 0.1, 0.3]), 5, np.full(5, 0)),
-        (np.full((2, 3), np.array([0.6, 0.1, 0.3])), None, [0, 0]),
-        (
-            np.full((2, 3), np.array([0.1, 0.3, 0.6])),
-            (3, 2),
-            np.full((3, 2), [2, 2]),
-        ),
-    ],
-)
-def test_categorical_moment(p, size, expected):
-    with Model() as model:
-        Categorical("x", p=p, size=size)
->>>>>>> 140dab01
     assert_moment_is_expected(model, expected)