--- conflicted
+++ resolved
@@ -27,13 +27,9 @@
             data_values = np.array([0.5, 0.4, 5, 2])
             X = aesara.shared(np.asarray(data_values, dtype=aesara.config.floatX), borrow=True)
             pm.Normal("y", 0, 1, observed=X)
-<<<<<<< HEAD
-            model.logp(model.compute_initial_point())
-=======
             assert np.all(
                 np.isclose(model.compile_logp(sum=False)({}), st.norm().logpdf(data_values))
             )
->>>>>>> 38867dd1
 
     def test_sample(self):
         x = np.random.normal(size=100)
