site_name: PyMC3
repo_url: https://github.com/pymc-devs/pymc3
site_author: PyMC devs
markdown_extensions: ['extra', 'mathjax']
extra_javascript: ['https://cdn.mathjax.org/mathjax/latest/MathJax.js?config=TeX-AMS_HTML','js/mathjaxhelper.js']

pages:
- Overview: 'index.md'
- Tutorial:
  - 'Getting started': 'getting_started.md'
- Examples:
  - 'BEST': 'BEST.md'
  - 'Stochastic Volatility': 'stochastic_volatility.md'
  - 'Hierarchical model': 'hierarchical.md'
  - 'Linear Regression': 'GLM-linear.md'
  - 'Robust Regression': 'GLM-robust.md'
  - 'Robust Regression with outlier detection': 'RobustRegression_OutlierDetection_Hogg.md'
  - 'Hierarchical linear regression': 'GLM-hierarchical.md'
  - 'Probabilistic Matrix Factorization': 'pmf-pymc.md'
<<<<<<< HEAD
=======
  - 'Rugby Analytics example': 'rugby_analytics.md'
>>>>>>> f87cddd2
  - 'Posterior Predictive checks and prediction': 'posterior_predictive.md'
  - 'Survival Analysis': 'survival_analysis.md'
  - 'Rugby Analytics example': 'rugby_analytics.md'<|MERGE_RESOLUTION|>--- conflicted
+++ resolved
@@ -17,10 +17,6 @@
   - 'Robust Regression with outlier detection': 'RobustRegression_OutlierDetection_Hogg.md'
   - 'Hierarchical linear regression': 'GLM-hierarchical.md'
   - 'Probabilistic Matrix Factorization': 'pmf-pymc.md'
-<<<<<<< HEAD
-=======
   - 'Rugby Analytics example': 'rugby_analytics.md'
->>>>>>> f87cddd2
   - 'Posterior Predictive checks and prediction': 'posterior_predictive.md'
-  - 'Survival Analysis': 'survival_analysis.md'
-  - 'Rugby Analytics example': 'rugby_analytics.md'+  - 'Survival Analysis': 'survival_analysis.md'