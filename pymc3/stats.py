--- conflicted
+++ resolved
@@ -978,14 +978,6 @@
                          axis=1, join_axes=[dforg.index])
 
 
-<<<<<<< HEAD
-def df_summary(*args, **kwargs):
-    _log.warning("df_summary has been deprecated. In future, use summary instead.")
-    return summary(*args, **kwargs)
-
-
-=======
->>>>>>> fcd7ac57
 def _calculate_stats(sample, batches, alpha):
     means = sample.mean(0)
     sds = sample.std(0)
