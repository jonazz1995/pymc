#   Copyright 2020 The PyMC Developers
#
#   Licensed under the Apache License, Version 2.0 (the "License");
#   you may not use this file except in compliance with the License.
#   You may obtain a copy of the License at
#
#       http://www.apache.org/licenses/LICENSE-2.0
#
#   Unless required by applicable law or agreed to in writing, software
#   distributed under the License is distributed on an "AS IS" BASIS,
#   WITHOUT WARRANTIES OR CONDITIONS OF ANY KIND, either express or implied.
#   See the License for the specific language governing permissions and
#   limitations under the License.

from collections import deque
from typing import Dict, Iterator, Set, Optional

VarName = str

from theano.gof.graph import stack_search
from theano.compile import SharedVariable
from theano.tensor import Tensor

from .util import get_default_varnames, get_var_name
from .model import ObservedRV
import pymc3 as pm


class ModelGraph:
    def __init__(self, model):
        self.model = model
        self.var_names = get_default_varnames(self.model.named_vars, include_transformed=False)
        self.var_list = self.model.named_vars.values()
        self.transform_map = {
            v.transformed: v.name for v in self.var_list if hasattr(v, "transformed")
        }
        self._deterministics = None

    def get_deterministics(self, var):
        """Compute the deterministic nodes of the graph, **not** including var itself."""
        deterministics = []
        attrs = ("transformed", "logpt")
        for v in self.var_list:
            if v != var and all(not hasattr(v, attr) for attr in attrs):
                deterministics.append(v)
        return deterministics

    def _get_ancestors(self, var: Tensor, func) -> Set[Tensor]:
        """Get all ancestors of a function, doing some accounting for deterministics."""

        # this contains all of the variables in the model EXCEPT var...
        vars = set(self.var_list)
        vars.remove(var)

        blockers = set()  # type: Set[Tensor]
        retval = set()  # type: Set[Tensor]

        def _expand(node) -> Optional[Iterator[Tensor]]:
            if node in blockers:
                return None
            elif node in vars:
                blockers.add(node)
                retval.add(node)
                return None
            elif node.owner:
                blockers.add(node)
                return reversed(node.owner.inputs)
            else:
                return None

        stack_search(start=deque([func]), expand=_expand, mode="bfs")
        return retval

    def _filter_parents(self, var, parents) -> Set[VarName]:
        """Get direct parents of a var, as strings"""
        keep = set()  # type: Set[VarName]
        for p in parents:
            if p == var:
                continue
            elif p.name in self.var_names:
                keep.add(p.name)
            elif p in self.transform_map:
                if self.transform_map[p] != var.name:
                    keep.add(self.transform_map[p])
            else:
                raise AssertionError("Do not know what to do with {}".format(get_var_name(p)))
        return keep

    def get_parents(self, var: Tensor) -> Set[VarName]:
        """Get the named nodes that are direct inputs to the var"""
        if hasattr(var, "transformed"):
            func = var.transformed.logpt
        elif hasattr(var, "logpt"):
            func = var.logpt
        else:
            func = var

        parents = self._get_ancestors(var, func)
        return self._filter_parents(var, parents)

    def make_compute_graph(self) -> Dict[str, Set[VarName]]:
        """Get map of var_name -> set(input var names) for the model"""
        input_map = {}  # type: Dict[str, Set[VarName]]

        def update_input_map(key: str, val: Set[VarName]):
            if key in input_map:
                input_map[key] = input_map[key].union(val)
            else:
                input_map[key] = val

        for var_name in self.var_names:
            var = self.model[var_name]
            update_input_map(var_name, self.get_parents(var))
            if isinstance(var, ObservedRV):
                try:
                    obs_name = var.observations.name
                    if obs_name:
                        input_map[var_name] = input_map[var_name].difference({obs_name})
                        update_input_map(obs_name, {var_name})
                except AttributeError:
                    pass
        return input_map

    def _make_node(self, var_name, graph):
        """Attaches the given variable to a graphviz Digraph"""
        v = self.model[var_name]

        # styling for node
        attrs = {}
        if isinstance(v, pm.model.ObservedRV):
            attrs["style"] = "filled"

        # make Data be roundtangle, instead of rectangle
        if isinstance(v, SharedVariable):
            attrs["style"] = "rounded, filled"

        # determine the shape for this node (default (Distribution) is ellipse)
        if v in self.model.potentials:
<<<<<<< HEAD
            attrs['shape'] = 'octagon'
        elif isinstance(v, SharedVariable) or not hasattr(v, 'distribution'):
            # shared variables and Deterministic represented by a box
            attrs['shape'] = 'box'

        if v in self.model.potentials:
            label = f'{var_name}\n~\nPotential'
        elif isinstance(v, SharedVariable):
            label = f'{var_name}\n~\nData'
        else:
            label = str(v).replace(' ~ ', '\n~\n')

        graph.node(var_name.replace(':', '&'), label, **attrs)
=======
            distribution = "Potential"
            attrs["shape"] = "octagon"
        elif hasattr(v, "distribution"):
            distribution = v.distribution.__class__.__name__
        elif isinstance(v, SharedVariable):
            distribution = "Data"
            attrs["shape"] = "box"
        else:
            distribution = "Deterministic"
            attrs["shape"] = "box"

        graph.node(var_name.replace(":", "&"), f"{var_name}\n~\n{distribution}", **attrs)
>>>>>>> a05684b9

    def get_plates(self):
        """Rough but surprisingly accurate plate detection.

        Just groups by the shape of the underlying distribution.  Will be wrong
        if there are two plates with the same shape.

        Returns
        -------
        dict: str -> set[str]
        """
        plates = {}
        for var_name in self.var_names:
            v = self.model[var_name]
            if hasattr(v, "observations"):
                try:
                    # To get shape of _observed_ data container `pm.Data`
                    # (wrapper for theano.SharedVariable) we evaluate it.
                    shape = tuple(v.observations.shape.eval())
                except AttributeError:
                    shape = v.observations.shape
            elif hasattr(v, "dshape"):
                shape = v.dshape
            else:
                shape = v.tag.test_value.shape
            if shape == (1,):
                shape = tuple()
            if shape not in plates:
                plates[shape] = set()
            plates[shape].add(var_name)
        return plates

    def make_graph(self):
        """Make graphviz Digraph of PyMC3 model

        Returns
        -------
        graphviz.Digraph
        """
        try:
            import graphviz
        except ImportError:
            raise ImportError(
                "This function requires the python library graphviz, along with binaries. "
                "The easiest way to install all of this is by running\n\n"
                "\tconda install -c conda-forge python-graphviz"
            )
        graph = graphviz.Digraph(self.model.name)
        for shape, var_names in self.get_plates().items():
            if isinstance(shape, SharedVariable):
                shape = shape.eval()
            label = " x ".join(map("{:,d}".format, shape))
            if label:
                # must be preceded by 'cluster' to get a box around it
                with graph.subgraph(name="cluster" + label) as sub:
                    for var_name in var_names:
                        self._make_node(var_name, sub)
                    # plate label goes bottom right
                    sub.attr(label=label, labeljust="r", labelloc="b", style="rounded")
            else:
                for var_name in var_names:
                    self._make_node(var_name, graph)

        for key, values in self.make_compute_graph().items():
            for value in values:
                graph.edge(value.replace(":", "&"), key.replace(":", "&"))
        return graph


def model_to_graphviz(model=None):
    """Produce a graphviz Digraph from a PyMC3 model.

    Requires graphviz, which may be installed most easily with
        conda install -c conda-forge python-graphviz

    Alternatively, you may install the `graphviz` binaries yourself,
    and then `pip install graphviz` to get the python bindings.  See
    http://graphviz.readthedocs.io/en/stable/manual.html
    for more information.
    """
    model = pm.modelcontext(model)
    return ModelGraph(model).make_graph()<|MERGE_RESOLUTION|>--- conflicted
+++ resolved
@@ -136,7 +136,6 @@
 
         # determine the shape for this node (default (Distribution) is ellipse)
         if v in self.model.potentials:
-<<<<<<< HEAD
             attrs['shape'] = 'octagon'
         elif isinstance(v, SharedVariable) or not hasattr(v, 'distribution'):
             # shared variables and Deterministic represented by a box
@@ -150,20 +149,7 @@
             label = str(v).replace(' ~ ', '\n~\n')
 
         graph.node(var_name.replace(':', '&'), label, **attrs)
-=======
-            distribution = "Potential"
-            attrs["shape"] = "octagon"
-        elif hasattr(v, "distribution"):
-            distribution = v.distribution.__class__.__name__
-        elif isinstance(v, SharedVariable):
-            distribution = "Data"
-            attrs["shape"] = "box"
-        else:
-            distribution = "Deterministic"
-            attrs["shape"] = "box"
-
-        graph.node(var_name.replace(":", "&"), f"{var_name}\n~\n{distribution}", **attrs)
->>>>>>> a05684b9
+
 
     def get_plates(self):
         """Rough but surprisingly accurate plate detection.
