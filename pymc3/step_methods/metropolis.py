--- conflicted
+++ resolved
@@ -22,10 +22,7 @@
 
 import pymc3 as pm
 
-<<<<<<< HEAD
-=======
 from pymc3.blocking import DictToArrayBijection
->>>>>>> 4a9aee3f
 from pymc3.step_methods.arraystep import (
     ArrayStep,
     ArrayStepShared,
