--- conflicted
+++ resolved
@@ -79,12 +79,6 @@
         Total size of the training data
     step_size : float
         Step size for the parameter update
-<<<<<<< HEAD
-=======
-    step_size_decay : int
-        Step size decay rate. Every `step_size_decay` iteration the step size reduce
-        to the half of the previous step size
->>>>>>> 2cb6f794
     model : PyMC Model
         Optional model for sampling step. Defaults to None (taken from context)
     random_seed : int
@@ -143,12 +137,9 @@
         self.step_size = step_size
 
         shared = make_shared_replacements(vars, model)
-<<<<<<< HEAD
 
         self.updates = OrderedDict()
-=======
         self.q_size = int(sum(v.dsize for v in self.vars))
->>>>>>> 2cb6f794
 
         flat_view = model.flatten(vars)
         self.inarray = [flat_view.input]
