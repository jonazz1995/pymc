#   Copyright 2020 The PyMC Developers
#
#   Licensed under the Apache License, Version 2.0 (the "License");
#   you may not use this file except in compliance with the License.
#   You may obtain a copy of the License at
#
#       http://www.apache.org/licenses/LICENSE-2.0
#
#   Unless required by applicable law or agreed to in writing, software
#   distributed under the License is distributed on an "AS IS" BASIS,
#   WITHOUT WARRANTIES OR CONDITIONS OF ANY KIND, either express or implied.
#   See the License for the specific language governing permissions and
#   limitations under the License.

import logging
import time

from collections import namedtuple

import numpy as np

from pymc3.backends.report import SamplerWarning, WarningType
<<<<<<< HEAD
from pymc3.blocking import RaveledVars
=======
from pymc3.blocking import DictToArrayBijection, RaveledVars
>>>>>>> 4a9aee3f
from pymc3.exceptions import SamplingError
from pymc3.model import Point, modelcontext
from pymc3.step_methods import arraystep, step_sizes
from pymc3.step_methods.hmc import integration
from pymc3.step_methods.hmc.quadpotential import QuadPotentialDiagAdapt, quad_potential
from pymc3.theanof import floatX
from pymc3.tuning import guess_scaling

logger = logging.getLogger("pymc3")

HMCStepData = namedtuple("HMCStepData", "end, accept_stat, divergence_info, stats")

DivergenceInfo = namedtuple("DivergenceInfo", "message, exec_info, state, state_div")


class BaseHMC(arraystep.GradientSharedStep):
    """Superclass to implement Hamiltonian/hybrid monte carlo."""

    default_blocked = True

    def __init__(
        self,
        vars=None,
        scaling=None,
        step_scale=0.25,
        is_cov=False,
        model=None,
        blocked=True,
        potential=None,
        dtype=None,
        Emax=1000,
        target_accept=0.8,
        gamma=0.05,
        k=0.75,
        t0=10,
        adapt_step_size=True,
        step_rand=None,
        **theano_kwargs
    ):
        """Set up Hamiltonian samplers with common structures.

        Parameters
        ----------
        vars: list of theano variables
        scaling: array_like, ndim = {1,2}
            Scaling for momentum distribution. 1d arrays interpreted matrix
            diagonal.
        step_scale: float, default=0.25
            Size of steps to take, automatically scaled down by 1/n**(1/4)
        is_cov: bool, default=False
            Treat scaling as a covariance matrix/vector if True, else treat
            it as a precision matrix/vector
        model: pymc3 Model instance
        blocked: bool, default=True
        potential: Potential, optional
            An object that represents the Hamiltonian with methods `velocity`,
            `energy`, and `random` methods.
        **theano_kwargs: passed to theano functions
        """
        self._model = modelcontext(model)

        if vars is None:
            vars = self._model.cont_vars
<<<<<<< HEAD

        # vars = inputvars(vars)
=======
>>>>>>> 4a9aee3f

        # vars = inputvars(vars)

        super().__init__(vars, blocked=blocked, model=self._model, dtype=dtype, **theano_kwargs)

        self.adapt_step_size = adapt_step_size
        self.Emax = Emax
        self.iter_count = 0

        # We're using the initial/test point to determine the (initial) step
        # size.
        # XXX: If the dimensions of these terms change, the step size
        # dimension-scaling should change as well, no?
<<<<<<< HEAD
        test_point = model.test_point
        continuous_vars = [test_point[v.name] for v in model.cont_vars]
=======
        test_point = self._model.test_point
        continuous_vars = [test_point[v.name] for v in self._model.cont_vars]
>>>>>>> 4a9aee3f
        size = sum(v.size for v in continuous_vars)

        self.step_size = step_scale / (size ** 0.25)
        self.step_adapt = step_sizes.DualAverageAdaptation(
            self.step_size, target_accept, gamma, k, t0
        )
        self.target_accept = target_accept
        self.tune = True

        if scaling is None and potential is None:
            mean = floatX(np.zeros(size))
            var = floatX(np.ones(size))
            potential = QuadPotentialDiagAdapt(size, mean, var, 10)

        if isinstance(scaling, dict):
            point = Point(scaling, model=self._model)
            scaling = guess_scaling(point, model=self._model, vars=vars)

        if scaling is not None and potential is not None:
            raise ValueError("Can not specify both potential and scaling.")

        if potential is not None:
            self.potential = potential
        else:
            self.potential = quad_potential(scaling, is_cov)

        self.integrator = integration.CpuLeapfrogIntegrator(self.potential, self._logp_dlogp_func)

        self._step_rand = step_rand
        self._warnings = []
        self._samples_after_tune = 0
        self._num_divs_sample = 0

    def _hamiltonian_step(self, start, p0, step_size):
        """Compute one hamiltonian trajectory and return the next state.

        Subclasses must overwrite this method and return a `HMCStepData`.
        """
        raise NotImplementedError("Abstract method")

    def astep(self, q0):
        """Perform a single HMC iteration."""
        perf_start = time.perf_counter()
        process_start = time.process_time()

        p0 = self.potential.random()
        p0 = RaveledVars(p0, q0.point_map_info)

        start = self.integrator.compute_state(q0, p0)

        if not np.isfinite(start.energy):
            model = self._model
            check_test_point = model.check_test_point()
            error_logp = check_test_point.loc[
                (np.abs(check_test_point) >= 1e20) | np.isnan(check_test_point)
            ]
            self.potential.raise_ok(q0.point_map_info)
            message_energy = (
                "Bad initial energy, check any log probabilities that "
                "are inf or -inf, nan or very small:\n{}".format(error_logp.to_string())
            )
            warning = SamplerWarning(
                WarningType.BAD_ENERGY,
                message_energy,
                "critical",
                self.iter_count,
            )
            self._warnings.append(warning)
            raise SamplingError("Bad initial energy")

        adapt_step = self.tune and self.adapt_step_size
        step_size = self.step_adapt.current(adapt_step)
        self.step_size = step_size

        if self._step_rand is not None:
            step_size = self._step_rand(step_size)

        hmc_step = self._hamiltonian_step(start, p0.data, step_size)

        perf_end = time.perf_counter()
        process_end = time.process_time()

        self.step_adapt.update(hmc_step.accept_stat, adapt_step)
        self.potential.update(hmc_step.end.q, hmc_step.end.q_grad, self.tune)
        if hmc_step.divergence_info:
            info = hmc_step.divergence_info
            point = None
            point_dest = None
            info_store = None
            if self.tune:
                kind = WarningType.TUNING_DIVERGENCE
            else:
                kind = WarningType.DIVERGENCE
                self._num_divs_sample += 1
                # We don't want to fill up all memory with divergence info
                if self._num_divs_sample < 100 and info.state is not None:
<<<<<<< HEAD
                    point = self.bij.rmap(info.state.q)

                if self._num_divs_sample < 100 and info.state_div is not None:
                    point = self.bij.rmap(info.state_div.q)
=======
                    point = DictToArrayBijection.rmap(info.state.q)

                if self._num_divs_sample < 100 and info.state_div is not None:
                    point = DictToArrayBijection.rmap(info.state_div.q)
>>>>>>> 4a9aee3f

                if self._num_divs_sample < 100:
                    info_store = info
            warning = SamplerWarning(
                kind,
                info.message,
                "debug",
                self.iter_count,
                info.exec_info,
                divergence_point_source=point,
                divergence_point_dest=point_dest,
                divergence_info=info_store,
            )

            self._warnings.append(warning)

        self.iter_count += 1
        if not self.tune:
            self._samples_after_tune += 1

        stats = {
            "tune": self.tune,
            "diverging": bool(hmc_step.divergence_info),
            "perf_counter_diff": perf_end - perf_start,
            "process_time_diff": process_end - process_start,
            "perf_counter_start": perf_start,
        }

        stats.update(hmc_step.stats)
        stats.update(self.step_adapt.stats())

        return hmc_step.end.q, [stats]

    def reset_tuning(self, start=None):
        self.step_adapt.reset()
        self.reset(start=None)

    def reset(self, start=None):
        self.tune = True
        self.potential.reset()

    def warnings(self):
        # list.copy() is not available in python2
        warnings = self._warnings[:]

        # Generate a global warning for divergences
        message = ""
        n_divs = self._num_divs_sample
        if n_divs and self._samples_after_tune == n_divs:
            message = (
                "The chain contains only diverging samples. The model " "is probably misspecified."
            )
        elif n_divs == 1:
            message = (
                "There was 1 divergence after tuning. Increase "
                "`target_accept` or reparameterize."
            )
        elif n_divs > 1:
            message = (
                "There were %s divergences after tuning. Increase "
                "`target_accept` or reparameterize." % n_divs
            )

        if message:
            warning = SamplerWarning(WarningType.DIVERGENCES, message, "error")
            warnings.append(warning)

        warnings.extend(self.step_adapt.warnings())
        return warnings<|MERGE_RESOLUTION|>--- conflicted
+++ resolved
@@ -20,11 +20,7 @@
 import numpy as np
 
 from pymc3.backends.report import SamplerWarning, WarningType
-<<<<<<< HEAD
-from pymc3.blocking import RaveledVars
-=======
 from pymc3.blocking import DictToArrayBijection, RaveledVars
->>>>>>> 4a9aee3f
 from pymc3.exceptions import SamplingError
 from pymc3.model import Point, modelcontext
 from pymc3.step_methods import arraystep, step_sizes
@@ -88,11 +84,6 @@
 
         if vars is None:
             vars = self._model.cont_vars
-<<<<<<< HEAD
-
-        # vars = inputvars(vars)
-=======
->>>>>>> 4a9aee3f
 
         # vars = inputvars(vars)
 
@@ -106,13 +97,8 @@
         # size.
         # XXX: If the dimensions of these terms change, the step size
         # dimension-scaling should change as well, no?
-<<<<<<< HEAD
-        test_point = model.test_point
-        continuous_vars = [test_point[v.name] for v in model.cont_vars]
-=======
         test_point = self._model.test_point
         continuous_vars = [test_point[v.name] for v in self._model.cont_vars]
->>>>>>> 4a9aee3f
         size = sum(v.size for v in continuous_vars)
 
         self.step_size = step_scale / (size ** 0.25)
@@ -209,17 +195,10 @@
                 self._num_divs_sample += 1
                 # We don't want to fill up all memory with divergence info
                 if self._num_divs_sample < 100 and info.state is not None:
-<<<<<<< HEAD
-                    point = self.bij.rmap(info.state.q)
-
-                if self._num_divs_sample < 100 and info.state_div is not None:
-                    point = self.bij.rmap(info.state_div.q)
-=======
                     point = DictToArrayBijection.rmap(info.state.q)
 
                 if self._num_divs_sample < 100 and info.state_div is not None:
                     point = DictToArrayBijection.rmap(info.state_div.q)
->>>>>>> 4a9aee3f
 
                 if self._num_divs_sample < 100:
                     info_store = info
