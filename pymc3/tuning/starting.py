"""
Created on Mar 12, 2011

@author: johnsalvatier
"""
from scipy.optimize import minimize
import numpy as np
from numpy import isfinite, nan_to_num
from fastprogress import progress_bar
import pymc3 as pm
from ..vartypes import discrete_types, typefilter
from ..model import modelcontext, Point
from ..theanof import inputvars
import theano.gradient as tg
from ..blocking import DictToArrayBijection, ArrayOrdering
from ..util import update_start_vals, get_default_varnames

import warnings
from inspect import getargspec

__all__ = ["find_MAP"]


def find_MAP(
    start=None,
    vars=None,
    method="L-BFGS-B",
    return_raw=False,
    include_transformed=True,
    progressbar=True,
    maxeval=5000,
    model=None,
    *args,
    **kwargs
):
    """
    Finds the local maximum a posteriori point given a model.

    find_MAP should not be used to initialize the NUTS sampler. Simply call pymc3.sample() and it will automatically initialize NUTS in a better way.

    Parameters
    ----------
    start : `dict` of parameter values (Defaults to `model.test_point`)
    vars : list
        List of variables to optimize and set to optimum (Defaults to all continuous).
    method : string or callable
        Optimization algorithm (Defaults to 'L-BFGS-B' unless
        discrete variables are specified in `vars`, then
        `Powell` which will perform better).  For instructions on use of a callable,
        refer to SciPy's documentation of `optimize.minimize`.
    return_raw : bool
        Whether to return the full output of scipy.optimize.minimize (Defaults to `False`)
    include_transformed : bool
        Flag for reporting automatically transformed variables in addition
        to original variables (defaults to True).
    progressbar : bool
        Whether or not to display a progress bar in the command line.
    maxeval : int
        The maximum number of times the posterior distribution is evaluated.
    model : Model (optional if in `with` context)
    *args, **kwargs
        Extra args passed to scipy.optimize.minimize

    Notes
    -----
    Older code examples used find_MAP() to initialize the NUTS sampler,
    but this is not an effective way of choosing starting values for sampling.
    As a result, we have greatly enhanced the initialization of NUTS and
    wrapped it inside pymc3.sample() and you should thus avoid this method.
    """

<<<<<<< HEAD
    warnings.warn(
        "find_MAP should not be used to initialize the NUTS sampler, simply call pymc3.sample() and it will automatically initialize NUTS in a better way."
    )

=======
>>>>>>> 3518ba95
    model = modelcontext(model)
    if start is None:
        start = model.test_point
    else:
        update_start_vals(start, model.test_point, model)

    if not set(start.keys()).issubset(model.named_vars.keys()):
        extra_keys = ", ".join(set(start.keys()) - set(model.named_vars.keys()))
        valid_keys = ", ".join(model.named_vars.keys())
        raise KeyError(
            "Some start parameters do not appear in the model!\n"
            "Valid keys are: {}, but {} was supplied".format(valid_keys, extra_keys)
        )

    if vars is None:
        vars = model.cont_vars
    vars = inputvars(vars)
    disc_vars = list(typefilter(vars, discrete_types))
    allinmodel(vars, model)

    start = Point(start, model=model)
    bij = DictToArrayBijection(ArrayOrdering(vars), start)
    logp_func = bij.mapf(model.fastlogp_nojac)
    x0 = bij.map(start)

    try:
        dlogp_func = bij.mapf(model.fastdlogp_nojac(vars))
        compute_gradient = True
    except (AttributeError, NotImplementedError, tg.NullTypeGradError):
        compute_gradient = False

    if disc_vars or not compute_gradient:
        pm._log.warning(
            "Warning: gradient not available."
            + "(E.g. vars contains discrete variables). MAP "
            + "estimates may not be accurate for the default "
            + "parameters. Defaulting to non-gradient minimization "
            + "'Powell'."
        )
        method = "Powell"

    if "fmin" in kwargs:
        fmin = kwargs.pop("fmin")
        warnings.warn(
            "In future versions, set the optimization algorithm with a string. "
            'For example, use `method="L-BFGS-B"` instead of '
            '`fmin=sp.optimize.fmin_l_bfgs_b"`.'
        )

        cost_func = CostFuncWrapper(maxeval, progressbar, logp_func)

        # Check to see if minimization function actually uses the gradient
        if "fprime" in getargspec(fmin).args:

            def grad_logp(point):
                return nan_to_num(-dlogp_func(point))

            opt_result = fmin(
                cost_func, bij.map(start), fprime=grad_logp, *args, **kwargs
            )
        else:
            # Check to see if minimization function uses a starting value
            if "x0" in getargspec(fmin).args:
                opt_result = fmin(cost_func, bij.map(start), *args, **kwargs)
            else:
                opt_result = fmin(cost_func, *args, **kwargs)

        if isinstance(opt_result, tuple):
            mx0 = opt_result[0]
        else:
            mx0 = opt_result
    else:
        # remove 'if' part, keep just this 'else' block after version change
        if compute_gradient:
            cost_func = CostFuncWrapper(maxeval, progressbar, logp_func, dlogp_func)
        else:
            cost_func = CostFuncWrapper(maxeval, progressbar, logp_func)

        try:
            opt_result = minimize(
                cost_func, x0, method=method, jac=compute_gradient, *args, **kwargs
            )
            mx0 = opt_result["x"]  # r -> opt_result
            cost_func.progress.total = cost_func.progress.n + 1
            cost_func.progress.update()
        except (KeyboardInterrupt, StopIteration) as e:
            mx0, opt_result = cost_func.previous_x, None
            cost_func.progress.close()
            if isinstance(e, StopIteration):
                pm._log.info(e)
        finally:
            cost_func.progress.close()

    vars = get_default_varnames(model.unobserved_RVs, include_transformed)
    mx = {
        var.name: value for var, value in zip(vars, model.fastfn(vars)(bij.rmap(mx0)))
    }

    if return_raw:
        return mx, opt_result
    else:
        return mx


def allfinite(x):
    return np.all(isfinite(x))


def nan_to_high(x):
    return np.where(isfinite(x), x, 1.0e100)


def allinmodel(vars, model):
    notin = [v for v in vars if v not in model.vars]
    if notin:
        raise ValueError("Some variables not in the model: " + str(notin))


class CostFuncWrapper:
    def __init__(self, maxeval=5000, progressbar=True, logp_func=None, dlogp_func=None):
        self.n_eval = 0
        self.maxeval = maxeval
        self.logp_func = logp_func
        if dlogp_func is None:
            self.use_gradient = False
            self.desc = "logp = {:,.5g}"
        else:
            self.dlogp_func = dlogp_func
            self.use_gradient = True
            self.desc = "logp = {:,.5g}, ||grad|| = {:,.5g}"
        self.previous_x = None
        self.progress = progress_bar(total=maxeval, display=progressbar)
        self.progress.update(0)

    def __call__(self, x):
        neg_value = np.float64(self.logp_func(pm.floatX(x)))
        value = -1.0 * nan_to_high(neg_value)
        if self.use_gradient:
            neg_grad = self.dlogp_func(pm.floatX(x))
            if np.all(np.isfinite(neg_grad)):
                self.previous_x = x
            grad = nan_to_num(-1.0 * neg_grad)
            grad = grad.astype(np.float64)
        else:
            self.previous_x = x
            grad = None

        if self.n_eval % 10 == 0:
            self.update_progress_desc(neg_value, grad)

        if self.n_eval > self.maxeval:
            self.update_progress_desc(neg_value, grad)
            raise StopIteration

        self.n_eval += 1
        self.progress.update(1)

        if self.use_gradient:
            return value, grad
        else:
            return value

    def update_progress_desc(self, neg_value, grad=None):
        if grad is None:
            self.progress.comment = self.desc.format(neg_value)
        else:
            norm_grad = np.linalg.norm(grad)
            self.progress.comment = self.desc.format(neg_value, norm_grad)<|MERGE_RESOLUTION|>--- conflicted
+++ resolved
@@ -68,14 +68,6 @@
     As a result, we have greatly enhanced the initialization of NUTS and
     wrapped it inside pymc3.sample() and you should thus avoid this method.
     """
-
-<<<<<<< HEAD
-    warnings.warn(
-        "find_MAP should not be used to initialize the NUTS sampler, simply call pymc3.sample() and it will automatically initialize NUTS in a better way."
-    )
-
-=======
->>>>>>> 3518ba95
     model = modelcontext(model)
     if start is None:
         start = model.test_point
