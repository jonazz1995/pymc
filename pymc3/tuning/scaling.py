#   Copyright 2020 The PyMC Developers
#
#   Licensed under the Apache License, Version 2.0 (the "License");
#   you may not use this file except in compliance with the License.
#   You may obtain a copy of the License at
#
#       http://www.apache.org/licenses/LICENSE-2.0
#
#   Unless required by applicable law or agreed to in writing, software
#   distributed under the License is distributed on an "AS IS" BASIS,
#   WITHOUT WARRANTIES OR CONDITIONS OF ANY KIND, either express or implied.
#   See the License for the specific language governing permissions and
#   limitations under the License.

import numpy as np

from numpy import exp, log, sqrt

from pymc3.blocking import DictToArrayBijection
from pymc3.model import Point, modelcontext
from pymc3.theanof import hessian_diag, inputvars
from pymc3.util import get_var_name

__all__ = ["find_hessian", "trace_cov", "guess_scaling"]


def fixed_hessian(point, vars=None, model=None):
    """
    Returns a fixed Hessian for any chain location.

    Parameters
    ----------
    model: Model (optional if in `with` context)
    point: dict
    vars: list
        Variables for which Hessian is to be calculated.
    """

    model = modelcontext(model)
    if vars is None:
        vars = model.cont_vars
    vars = inputvars(vars)

    point = Point(point, model=model)

<<<<<<< HEAD
    bij = DictToArrayBijection(
        [v.name for v in vars],
        [v.shape for v in [point[v.name] for v in vars]],
        [v.dtype for v in [point[v.name] for v in vars]],
    )

    rval = np.ones(bij.map(point).size) / 10
=======
    rval = np.ones(DictToArrayBijection.map(point).size) / 10
>>>>>>> 4a9aee3f
    return rval


def find_hessian(point, vars=None, model=None):
    """
    Returns Hessian of logp at the point passed.

    Parameters
    ----------
    model: Model (optional if in `with` context)
    point: dict
    vars: list
        Variables for which Hessian is to be calculated.
    """
    model = modelcontext(model)
    H = model.fastd2logp(vars)
    return H(Point(point, model=model))


def find_hessian_diag(point, vars=None, model=None):
    """
    Returns Hessian of logp at the point passed.

    Parameters
    ----------
    model: Model (optional if in `with` context)
    point: dict
    vars: list
        Variables for which Hessian is to be calculated.
    """
    model = modelcontext(model)
    H = model.fastfn(hessian_diag(model.logpt, vars))
    return H(Point(point, model=model))


def guess_scaling(point, vars=None, model=None, scaling_bound=1e-8):
    model = modelcontext(model)
    try:
        h = find_hessian_diag(point, vars, model=model)
    except NotImplementedError:
        h = fixed_hessian(point, vars, model=model)
    return adjust_scaling(h, scaling_bound)


def adjust_scaling(s, scaling_bound):
    if s.ndim < 2:
        return adjust_precision(s, scaling_bound)
    else:
        val, vec = np.linalg.eigh(s)
        val = adjust_precision(val, scaling_bound)
        return eig_recompose(val, vec)


def adjust_precision(tau, scaling_bound=1e-8):
    mag = sqrt(abs(tau))

    bounded = bound(log(mag), log(scaling_bound), log(1.0 / scaling_bound))
    return exp(bounded) ** 2


def bound(a, l, u):
    return np.maximum(np.minimum(a, u), l)


def eig_recompose(val, vec):
    return vec.dot(np.diag(val)).dot(vec.T)


def trace_cov(trace, vars=None, model=None):
    """
    Calculate the flattened covariance matrix using a sample trace

    Useful if you want to base your covariance matrix for further sampling on some initial samples.

    Parameters
    ----------
    trace: Trace
    vars: list
        variables for which to calculate covariance matrix

    Returns
    -------
    r: array (n,n)
        covariance matrix
    """
    model = modelcontext(model)

    if model is not None:
        vars = model.free_RVs
    elif vars is None:
        vars = trace.varnames

    def flat_t(var):
        x = trace[get_var_name(var)]
        return x.reshape((x.shape[0], np.prod(x.shape[1:], dtype=int)))

    return np.cov(np.concatenate(list(map(flat_t, vars)), 1).T)<|MERGE_RESOLUTION|>--- conflicted
+++ resolved
@@ -43,17 +43,7 @@
 
     point = Point(point, model=model)
 
-<<<<<<< HEAD
-    bij = DictToArrayBijection(
-        [v.name for v in vars],
-        [v.shape for v in [point[v.name] for v in vars]],
-        [v.dtype for v in [point[v.name] for v in vars]],
-    )
-
-    rval = np.ones(bij.map(point).size) / 10
-=======
     rval = np.ones(DictToArrayBijection.map(point).size) / 10
->>>>>>> 4a9aee3f
     return rval
 
 
