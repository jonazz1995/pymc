import numpy as np
try:
    import matplotlib.pyplot as plt
except ImportError:  # mpl is optional
    pass
from .kdeplot import fast_kde
from .utils import get_default_varnames
from ..stats import hpd


def densityplot(trace, models=None, varnames=None, alpha=0.05, point_estimate='mean',
                colors='cycle', outline=True, hpd_markers='', shade=0., bw=4.5, figsize=None,
                textsize=12, plot_transformed=False, ax=None):
    """
    Generates KDE plots for continuous variables and histograms for discretes ones.
    Plots are truncated at their 100*(1-alpha)% credible intervals. Plots are grouped
    per variable and colors assigned to models.

    Parameters
    ----------
    trace : trace or list of traces
        Trace(s) from an MCMC sample.
    models : list
        List with names for the models in the list of traces. Useful when
        plotting more that one trace. 
    varnames: list
        List of variables to plot (defaults to None, which results in all
        variables plotted).
    alpha : float
        Alpha value for (1-alpha)*100% credible intervals (defaults to 0.05).
    point_estimate : str or None
        Plot point estimate per variable. Values should be 'mean', 'median' or None.
        Defaults to 'mean'.
    colors : list or string, optional
        List with valid matplotlib colors, one color per model. Alternative a string can be passed.
        If the string is `cycle`, it will automatically choose a color per model from matplolib's
        cycle. If a single color is passed, e.g. 'k', 'C2' or 'red' this color will be used for all
        models. Defaults to `cycle`.
    outline : boolean
        Use a line to draw KDEs and histograms. Default to True
    hpd_markers : str
        A valid `matplotlib.markers` like 'v', used to indicate the limits of the hpd interval.
        Defaults to empty string (no marker).
    shade : float
        Alpha blending value for the shaded area under the curve, between 0 (no shade) and 1
        (opaque). Defaults to 0.
    bw : float
        Bandwidth scaling factor for the KDE. Should be larger than 0. The higher this number the
        smoother the KDE will be. Defaults to 4.5 which is essentially the same as the Scott's rule
        of thumb (the default rule used by SciPy).
    figsize : tuple
        Figure size. If None, size is (6, number of variables * 2)
    textsize : int
        Text size of the legend. Default 12.
    plot_transformed : bool
        Flag for plotting automatically transformed variables in addition to original variables
        Defaults to False.
    ax : axes
        Matplotlib axes.

    Returns
    -------

    ax : Matplotlib axes

    """
    if point_estimate not in ('mean', 'median', None):
        raise ValueError("Point estimate should be 'mean', 'median' or None")

    if not isinstance(trace, (list, tuple)):
        trace = [trace]

    length_trace = len(trace)

    if models is None:
        if length_trace > 1:
            models = ['m_{}'.format(i) for i in range(length_trace)]
        else:
            models = ['']
<<<<<<< HEAD
    elif len(models) != length_trace:
        raise ValueError("The number of names for the models does not match the number of models")
=======
    elif len(models) != lenght_trace:
        raise ValueError(
            "The number of names for the models does not match the number of models")
>>>>>>> be532dee

    length_models = len(models)

    if colors == 'cycle':
        colors = ['C{}'.format(i % 10) for i in range(length_models)]
    elif isinstance(colors, str):
        colors = [colors for i in range(length_models)]

    if varnames is None:
        varnames = []
        for tr in trace:
            varnames_tmp = get_default_varnames(tr.varnames, plot_transformed)
            for v in varnames_tmp:
                if v not in varnames:
                    varnames.append(v)

    if figsize is None:
        figsize = (6, len(varnames) * 2)

    fig, dplot = plt.subplots(len(varnames), 1, squeeze=False, figsize=figsize)
    dplot = dplot.flatten()

    for v_idx, vname in enumerate(varnames):
        for t_idx, tr in enumerate(trace):
            if vname in tr.varnames:
                vec = tr.get_values(vname)
                k = np.size(vec[0])
                if k > 1:
                    vec = np.split(vec.T.ravel(), k)
                    for i in range(k):
                        _d_helper(vec[i], vname, colors[t_idx], bw, alpha, point_estimate,
                                  hpd_markers, outline, shade, dplot[v_idx])

                else:
                    _d_helper(vec, vname, colors[t_idx], bw, alpha, point_estimate,
                              hpd_markers, outline, shade, dplot[v_idx])

    if length_trace > 1:
        for m_idx, m in enumerate(models):
            dplot[0].plot([], label=m, c=colors[m_idx])
        dplot[0].legend(fontsize=textsize)

    fig.tight_layout()

    return dplot


def _d_helper(vec, vname, c, bw, alpha, point_estimate, hpd_markers, outline, shade, ax):
    """
    vec : array
        1D array from trace
    vname : str
        variable name
    c : str
        matplotlib color
    bw : float
        Bandwidth scaling factor. Should be larger than 0. The higher this number the smoother the
        KDE will be. Defaults to 4.5 which is essentially the same as the Scott's rule of thumb
        (the default used rule by SciPy).
    alpha : float
        Alpha value for (1-alpha)*100% credible intervals (defaults to 0.05).
    point_estimate : str or None
        'mean' or 'median'
    shade : float
        Alpha blending value for the shaded area under the curve, between 0 (no shade) and 1
        (opaque). Defaults to 0.
    ax : matplotlib axes
    """
    if vec.dtype.kind == 'f':
        density, l, u = fast_kde(vec)
        x = np.linspace(l, u, len(density))
        hpd_ = hpd(vec, alpha)
        cut = (x >= hpd_[0]) & (x <= hpd_[1])

        xmin = x[cut][0]
        xmax = x[cut][-1]
        ymin = density[cut][0]
        ymax = density[cut][-1]

        if outline:
            ax.plot(x[cut], density[cut], color=c)
            ax.plot([xmin, xmin], [-ymin/100, ymin], color=c, ls='-')
            ax.plot([xmax, xmax], [-ymax/100, ymax], color=c, ls='-')

        if shade:
            ax.fill_between(x, density, where=cut, color=c, alpha=shade)

    else:
        xmin, xmax = hpd(vec, alpha)
        bins = range(xmin, xmax+1)
        if outline:
            ax.hist(vec, bins=bins, color=c, histtype='step')
        ax.hist(vec, bins=bins, color=c, alpha=shade)

    if hpd_markers:
        ax.plot(xmin, 0, 'v', color=c, markeredgecolor='k')
        ax.plot(xmax, 0, 'v', color=c, markeredgecolor='k')

    if point_estimate is not None:
        if point_estimate == 'mean':
            ps = np.mean(vec)
        elif point_estimate == 'median':
            ps = np.median(vec)
        ax.plot(ps, -0.001, 'o', color=c, markeredgecolor='k')

    ax.set_yticks([])
    ax.set_title(vname)
    for pos in ['left', 'right', 'top']:
        ax.spines[pos].set_visible(0)<|MERGE_RESOLUTION|>--- conflicted
+++ resolved
@@ -77,14 +77,9 @@
             models = ['m_{}'.format(i) for i in range(length_trace)]
         else:
             models = ['']
-<<<<<<< HEAD
     elif len(models) != length_trace:
-        raise ValueError("The number of names for the models does not match the number of models")
-=======
-    elif len(models) != lenght_trace:
         raise ValueError(
             "The number of names for the models does not match the number of models")
->>>>>>> be532dee
 
     length_models = len(models)
 
