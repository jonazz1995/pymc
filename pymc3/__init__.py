--- conflicted
+++ resolved
@@ -31,10 +31,6 @@
 def __set_compiler_flags():
     # Workarounds for Theano compiler problems on various platforms
     import theano
-<<<<<<< HEAD
-=======
-
->>>>>>> 68d52012
     current = theano.config.gcc.cxxflags
     theano.config.gcc.cxxflags = f"{current} -Wno-c++11-narrowing"
 
