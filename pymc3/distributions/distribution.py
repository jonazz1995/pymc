--- conflicted
+++ resolved
@@ -8,7 +8,7 @@
 from .dist_math import bound
 
 
-__all__ = ['DensityDist', 'Distribution', 'Continuous', 'Bound', 
+__all__ = ['DensityDist', 'Distribution', 'Continuous', 'Bound',
            'Discrete', 'NoDistribution', 'TensorType', 'draw_values']
 
 
@@ -362,9 +362,6 @@
                                         broadcast_shape,
                                         prefix_shape,
                                         *args, **kwargs)
-<<<<<<< HEAD
-    return reshape_sampled(samples, size, dist_shape)
-=======
     return reshape_sampled(samples, size, dist_shape)
 
 
@@ -414,7 +411,7 @@
                 self.transform = transforms.upperbound(upper)
                 if default >= upper:
                     self.testval = upper - 1
-                    
+
         if issubclass(distribution, Discrete):
             self.transform = None
 
@@ -474,5 +471,4 @@
 
     def dist(self, *args, **kwargs):
         return Bounded.dist(self.distribution, self.lower, self.upper,
-                            *args, **kwargs)
->>>>>>> f8bce587
+                            *args, **kwargs)