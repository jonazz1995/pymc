--- conflicted
+++ resolved
@@ -572,15 +572,9 @@
         tau, sigma = get_tau_sigma(tau=tau, sigma=sigma)
         self.sigma = self.sd = tt.as_tensor_variable(sigma)
         self.tau = tt.as_tensor_variable(tau)
-<<<<<<< HEAD
-        self.lower = tt.as_tensor_variable(lower) if lower is not None else -np.inf
-        self.upper = tt.as_tensor_variable(upper) if upper is not None else np.inf
-        self.mu = tt.as_tensor_variable(mu)
-=======
         self.lower = tt.as_tensor_variable(floatX(lower)) if lower is not None else lower
         self.upper = tt.as_tensor_variable(floatX(upper)) if upper is not None else upper
         self.mu = tt.as_tensor_variable(floatX(mu))
->>>>>>> 7953eb1f
 
         if tt.isinf(self.lower) and tt.isinf(self.upper):
             self._defaultval = mu
@@ -658,19 +652,11 @@
         if tt.isinf(self.lower) and tt.isinf(self.upper):
             return 0.
 
-<<<<<<< HEAD
-        if not tt.isinf(self.lower) and not tt.isinf(self.upper):
-            lcdf_a = normal_lcdf(mu, sd, self.lower)
-            lcdf_b = normal_lcdf(mu, sd, self.upper)
-            lsf_a = normal_lccdf(mu, sd, self.lower)
-            lsf_b = normal_lccdf(mu, sd, self.upper)
-=======
         if self.lower is not None and self.upper is not None:
             lcdf_a = normal_lcdf(mu, sigma, self.lower)
             lcdf_b = normal_lcdf(mu, sigma, self.upper)
             lsf_a = normal_lccdf(mu, sigma, self.lower)
             lsf_b = normal_lccdf(mu, sigma, self.upper)
->>>>>>> 7953eb1f
 
             return tt.switch(
                 self.lower > 0,
@@ -678,13 +664,8 @@
                 logdiffexp(lcdf_b, lcdf_a),
             )
 
-<<<<<<< HEAD
-        if not tt.isinf(self.lower):
-            return normal_lccdf(mu, sd, self.lower)
-=======
         if self.lower is not None:
             return normal_lccdf(mu, sigma, self.lower)
->>>>>>> 7953eb1f
         else:
             return normal_lcdf(mu, sigma, self.upper)
 
