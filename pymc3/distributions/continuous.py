--- conflicted
+++ resolved
@@ -1361,13 +1361,8 @@
     """
 
     def __init__(self, lam, *args, **kwargs):
-<<<<<<< HEAD
-        super(Exponential, self).__init__(*args, **kwargs)
+        super().__init__(*args, **kwargs)
         self.lam = lam = tt.as_tensor_variable(floatX(lam))
-=======
-        super().__init__(*args, **kwargs)
-        self.lam = lam = tt.as_tensor_variable(lam)
->>>>>>> 01f24442
         self.mean = 1. / self.lam
         self.median = self.mean * tt.log(2)
         self.mode = tt.zeros_like(self.lam)
@@ -1490,15 +1485,9 @@
     """
 
     def __init__(self, mu, b, *args, **kwargs):
-<<<<<<< HEAD
-        super(Laplace, self).__init__(*args, **kwargs)
+        super().__init__(*args, **kwargs)
         self.b = b = tt.as_tensor_variable(floatX(b))
         self.mean = self.median = self.mode = self.mu = mu = tt.as_tensor_variable(floatX(mu))
-=======
-        super().__init__(*args, **kwargs)
-        self.b = b = tt.as_tensor_variable(b)
-        self.mean = self.median = self.mode = self.mu = mu = tt.as_tensor_variable(mu)
->>>>>>> 01f24442
 
         self.variance = 2 * self.b**2
 
@@ -1785,16 +1774,12 @@
     """
 
     def __init__(self, nu, mu=0, lam=None, sd=None, *args, **kwargs):
-<<<<<<< HEAD
+        super().__init__(*args, **kwargs)
         super(StudentT, self).__init__(*args, **kwargs)
         self.nu = nu = tt.as_tensor_variable(floatX(nu))
-=======
-        super().__init__(*args, **kwargs)
-        self.nu = nu = tt.as_tensor_variable(nu)
->>>>>>> 01f24442
         lam, sd = get_tau_sd(tau=lam, sd=sd)
         self.lam = lam = tt.as_tensor_variable(floatX(lam))
-        self.sd = sd = tt.as_tensor_variable(sd)
+        self.sd = sd = tt.as_tensor_variable(floatX(sd))
         self.mean = self.median = self.mode = self.mu = mu = tt.as_tensor_variable(mu)
 
         self.variance = tt.switch((nu > 2) * 1,
@@ -2056,15 +2041,9 @@
     """
 
     def __init__(self, alpha, beta, *args, **kwargs):
-<<<<<<< HEAD
-        super(Cauchy, self).__init__(*args, **kwargs)
+        super().__init__(*args, **kwargs)
         self.median = self.mode = self.alpha = tt.as_tensor_variable(floatX(alpha))
         self.beta = tt.as_tensor_variable(floatX(beta))
-=======
-        super().__init__(*args, **kwargs)
-        self.median = self.mode = self.alpha = tt.as_tensor_variable(alpha)
-        self.beta = tt.as_tensor_variable(beta)
->>>>>>> 01f24442
 
         assert_negative_support(beta, 'beta', 'Cauchy')
 
@@ -2560,14 +2539,8 @@
     """
 
     def __init__(self, nu, *args, **kwargs):
-<<<<<<< HEAD
         self.nu = nu = tt.as_tensor_variable(floatX(nu))
-        super(ChiSquared, self).__init__(alpha=nu / 2., beta=0.5,
-                                         *args, **kwargs)
-=======
-        self.nu = nu = tt.as_tensor_variable(nu)
         super().__init__(alpha=nu / 2., beta=0.5, *args, **kwargs)
->>>>>>> 01f24442
 
     def _repr_latex_(self, name=None, dist=None):
         if dist is None:
@@ -2623,15 +2596,9 @@
     """
 
     def __init__(self, alpha, beta, *args, **kwargs):
-<<<<<<< HEAD
-        super(Weibull, self).__init__(*args, **kwargs)
+        super().__init__(*args, **kwargs)
         self.alpha = alpha = tt.as_tensor_variable(floatX(alpha))
         self.beta = beta = tt.as_tensor_variable(floatX(beta))
-=======
-        super().__init__(*args, **kwargs)
-        self.alpha = alpha = tt.as_tensor_variable(alpha)
-        self.beta = beta = tt.as_tensor_variable(beta)
->>>>>>> 01f24442
         self.mean = beta * tt.exp(gammaln(1 + 1. / alpha))
         self.median = beta * tt.exp(gammaln(tt.log(2)))**(1. / alpha)
         self.variance = (beta**2) * \
@@ -2917,17 +2884,10 @@
     """
 
     def __init__(self, mu, sigma, nu, *args, **kwargs):
-<<<<<<< HEAD
-        super(ExGaussian, self).__init__(*args, **kwargs)
+        super().__init__(*args, **kwargs)
         self.mu = mu = tt.as_tensor_variable(floatX(mu))
         self.sigma = sigma = tt.as_tensor_variable(floatX(sigma))
         self.nu = nu = tt.as_tensor_variable(floatX(nu))
-=======
-        super().__init__(*args, **kwargs)
-        self.mu = mu = tt.as_tensor_variable(mu)
-        self.sigma = sigma = tt.as_tensor_variable(sigma)
-        self.nu = nu = tt.as_tensor_variable(nu)
->>>>>>> 01f24442
         self.mean = mu + nu
         self.variance = (sigma**2) + (nu**2)
 
@@ -3073,15 +3033,9 @@
                  *args, **kwargs):
         if transform == 'circular':
             transform = transforms.Circular()
-<<<<<<< HEAD
-        super(VonMises, self).__init__(transform=transform, *args, **kwargs)
+        super().__init__(transform=transform, *args, **kwargs)
         self.mean = self.median = self.mode = self.mu = mu = tt.as_tensor_variable(floatX(mu))
         self.kappa = kappa = tt.as_tensor_variable(floatX(kappa))
-=======
-        super().__init__(transform=transform, *args, **kwargs)
-        self.mean = self.median = self.mode = self.mu = mu = tt.as_tensor_variable(mu)
-        self.kappa = kappa = floatX(tt.as_tensor_variable(kappa))
->>>>>>> 01f24442
 
         assert_negative_support(kappa, 'kappa', 'VonMises')
 
