--- conflicted
+++ resolved
@@ -1117,18 +1117,11 @@
     def __init__(self, alpha=None, beta=None, mu=None, sigma=None,
                  sd=None, *args, **kwargs):
         super().__init__(*args, **kwargs)
-<<<<<<< HEAD
-
-        alpha, beta = self.get_alpha_beta(alpha, beta, mu, sd)
-        self.alpha = alpha = tt.as_tensor_variable(floatX(alpha))
-        self.beta = beta = tt.as_tensor_variable(floatX(beta))
-=======
         if sd is not None:
             sigma = sd
         alpha, beta = self.get_alpha_beta(alpha, beta, mu, sigma)
-        self.alpha = alpha = tt.as_tensor_variable(alpha)
-        self.beta = beta = tt.as_tensor_variable(beta)
->>>>>>> ee331c0c
+        self.alpha = alpha = tt.as_tensor_variable(floatX(alpha))
+        self.beta = beta = tt.as_tensor_variable(floatX(beta))
 
         self.mean = self.alpha / (self.alpha + self.beta)
         self.variance = self.alpha * self.beta / (
@@ -1798,21 +1791,13 @@
 
     def __init__(self, nu, mu=0, lam=None, sigma=None, sd=None, *args, **kwargs):
         super().__init__(*args, **kwargs)
-<<<<<<< HEAD
         super(StudentT, self).__init__(*args, **kwargs)
-        self.nu = nu = tt.as_tensor_variable(floatX(nu))
-        lam, sd = get_tau_sd(tau=lam, sd=sd)
-        self.lam = lam = tt.as_tensor_variable(floatX(lam))
-        self.sd = sd = tt.as_tensor_variable(floatX(sd))
-=======
         if sd is not None:
             sigma = sd
-
-        self.nu = nu = tt.as_tensor_variable(nu)
+        self.nu = nu = tt.as_tensor_variable(floatX(nu))
         lam, sigma = get_tau_sigma(tau=lam, sigma=sigma)
         self.lam = lam = tt.as_tensor_variable(lam)
         self.sigma = self.sd = sigma = tt.as_tensor_variable(sigma)
->>>>>>> ee331c0c
         self.mean = self.median = self.mode = self.mu = mu = tt.as_tensor_variable(mu)
 
         self.variance = tt.switch((nu > 2) * 1,
@@ -2313,18 +2298,12 @@
     def __init__(self, alpha=None, beta=None, mu=None, sigma=None,
                  sd=None, *args, **kwargs):
         super().__init__(*args, **kwargs)
-<<<<<<< HEAD
-        alpha, beta = self.get_alpha_beta(alpha, beta, mu, sd)
+        if sd is not None:
+            sigma = sd
+
+        alpha, beta = self.get_alpha_beta(alpha, beta, mu, sigma)
         self.alpha = alpha = tt.as_tensor_variable(floatX(alpha))
         self.beta = beta = tt.as_tensor_variable(floatX(beta))
-=======
-        if sd is not None:
-            sigma = sd
-
-        alpha, beta = self.get_alpha_beta(alpha, beta, mu, sigma)
-        self.alpha = alpha = tt.as_tensor_variable(alpha)
-        self.beta = beta = tt.as_tensor_variable(beta)
->>>>>>> ee331c0c
         self.mean = alpha / beta
         self.mode = tt.maximum((alpha - 1) / beta, 0)
         self.variance = alpha / beta**2
@@ -2454,18 +2433,12 @@
                  *args, **kwargs):
         super().__init__(*args, defaults=('mode',), **kwargs)
 
-<<<<<<< HEAD
-        alpha, beta = InverseGamma._get_alpha_beta(alpha, beta, mu, sd)
+        if sd is not None:
+            sigma = sd
+
+        alpha, beta = InverseGamma._get_alpha_beta(alpha, beta, mu, sigma)
         self.alpha = alpha = tt.as_tensor_variable(floatX(alpha))
         self.beta = beta = tt.as_tensor_variable(floatX(beta))
-=======
-        if sd is not None:
-            sigma = sd
-
-        alpha, beta = InverseGamma._get_alpha_beta(alpha, beta, mu, sigma)
-        self.alpha = alpha = tt.as_tensor_variable(alpha)
-        self.beta = beta = tt.as_tensor_variable(beta)
->>>>>>> ee331c0c
 
         self.mean = self._calculate_mean()
         self.mode = beta / (alpha + 1.)
@@ -2945,19 +2918,13 @@
     def __init__(self, mu=0., sigma=None, nu=None, sd=None,
                  *args, **kwargs):
         super().__init__(*args, **kwargs)
-<<<<<<< HEAD
+
+        if sd is not None:
+            sigma = sd
+
         self.mu = mu = tt.as_tensor_variable(floatX(mu))
         self.sigma = sigma = tt.as_tensor_variable(floatX(sigma))
         self.nu = nu = tt.as_tensor_variable(floatX(nu))
-=======
-
-        if sd is not None:
-            sigma = sd
-
-        self.mu = mu = tt.as_tensor_variable(mu)
-        self.sigma = self.sd = sigma = tt.as_tensor_variable(sigma)
-        self.nu = nu = tt.as_tensor_variable(nu)
->>>>>>> ee331c0c
         self.mean = mu + nu
         self.variance = (sigma**2) + (nu**2)
 
@@ -3226,17 +3193,12 @@
     def __init__(self, mu=0.0, sigma=None, tau=None, alpha=1, sd=None,
                  *args, **kwargs):
         super().__init__(*args, **kwargs)
-<<<<<<< HEAD
-        tau, sd = get_tau_sd(tau=tau, sd=sd)
-        self.mu = mu = tt.as_tensor_variable(floatX(mu))
-=======
 
         if sd is not None:
             sigma = sd
 
         tau, sigma = get_tau_sigma(tau=tau, sigma=sigma)
-        self.mu = mu = tt.as_tensor_variable(mu)
->>>>>>> ee331c0c
+        self.mu = mu = tt.as_tensor_variable(floatX(mu))
         self.tau = tt.as_tensor_variable(tau)
         self.sigma = self.sd = tt.as_tensor_variable(sigma)
 
@@ -3613,27 +3575,13 @@
 
     def __init__(self, nu=None, sigma=None, b=None, sd=None, *args, **kwargs):
         super().__init__(*args, **kwargs)
-<<<<<<< HEAD
-        nu, b, sd = self.get_nu_b(nu, b, sd)
-        self.nu = nu = tt.as_tensor_variable(floatX(nu))
-        self.sd = sd = tt.as_tensor_variable(floatX(sd))
-        self.b = b = tt.as_tensor_variable(floatX(b))
-        self.mean = sd * np.sqrt(np.pi / 2) * tt.exp((-nu**2 / (2 * sd**2)) / 2) * ((1 - (-nu**2 / (2 * sd**2)))
-                                 * tt.i0(-(-nu**2 / (2 * sd**2)) / 2) - (-nu**2 / (2 * sd**2)) * tt.i1(-(-nu**2 / (2 * sd**2)) / 2))
-        self.variance = 2 * sd**2 + nu**2 - (np.pi * sd**2 / 2) * (tt.exp((-nu**2 / (2 * sd**2)) / 2) * ((1 - (-nu**2 / (
-            2 * sd**2))) * tt.i0(-(-nu**2 / (2 * sd**2)) / 2) - (-nu**2 / (2 * sd**2)) * tt.i1(-(-nu**2 / (2 * sd**2)) / 2)))**2
-
-    def get_nu_b(self, nu, b, sd):
-        if sd is None:
-            sd = 1.
-=======
         if sd is not None:
             sigma = sd
 
         nu, b, sigma = self.get_nu_b(nu, b, sigma)
-        self.nu = nu = tt.as_tensor_variable(nu)
-        self.sigma = self.sd = sigma = tt.as_tensor_variable(sigma)
-        self.b = b = tt.as_tensor_variable(b)
+        self.nu = nu = tt.as_tensor_variable(floatX(nu))
+        self.sigma = self.sd = sigma = tt.as_tensor_variable(floatX(sigma))
+        self.b = b = tt.as_tensor_variable(floatX(b))
         self.mean = sigma * np.sqrt(np.pi / 2) * tt.exp((-nu**2 / (2 * sigma**2)) / 2) * ((1 - (-nu**2 / (2 * sigma**2)))
                                  * tt.i0(-(-nu**2 / (2 * sigma**2)) / 2) - (-nu**2 / (2 * sigma**2)) * tt.i1(-(-nu**2 / (2 * sigma**2)) / 2))
         self.variance = 2 * sigma**2 + nu**2 - (np.pi * sigma**2 / 2) * (tt.exp((-nu**2 / (2 * sigma**2)) / 2) * ((1 - (-nu**2 / (
@@ -3642,7 +3590,6 @@
     def get_nu_b(self, nu, b, sigma):
         if sigma is None:
             sigma = 1.
->>>>>>> ee331c0c
         if nu is None and b is not None:
             nu = b * sigma
             return nu, b, sigma
@@ -3875,19 +3822,12 @@
         Scale parameter (tau > 0).
     """
 
-<<<<<<< HEAD
-    def __init__(self, mu=0, sd=None, tau=None, **kwargs):
-        self.mu = mu = tt.as_tensor_variable(floatX(mu))
-        tau, sd = get_tau_sd(tau=tau, sd=sd)
-        self.sd = tt.as_tensor_variable(sd)
-=======
     def __init__(self, mu=0, sigma=None, tau=None, sd=None, **kwargs):
         if sd is not None:
             sigma = sd
-        self.mu = mu = tt.as_tensor_variable(mu)
+        self.mu = mu = tt.as_tensor_variable(floatX(mu))
         tau, sigma = get_tau_sigma(tau=tau, sigma=sigma)
         self.sigma = self.sd = tt.as_tensor_variable(sigma)
->>>>>>> ee331c0c
         self.tau = tau = tt.as_tensor_variable(tau)
 
         self.median = invlogit(mu)
