--- conflicted
+++ resolved
@@ -1136,31 +1136,10 @@
         a = normal_lcdf(0, 1, (q - 1.0) / r)
         b = 2.0 / l + normal_lcdf(0, 1, -(q + 1.0) / r)
 
-<<<<<<< HEAD
         return bound(
             tt.switch(
                 tt.lt(value, np.inf),
                 a + log1pexp(b - a),
-=======
-        left_limit = (
-            aet.lt(value, 0)
-            | (aet.eq(value, 0) & aet.gt(mu, 0) & aet.lt(lam, np.inf))
-            | (aet.lt(value, mu) & aet.eq(lam, 0))
-        )
-        right_limit = (
-            aet.eq(value, np.inf)
-            | (aet.eq(lam, 0) & aet.gt(value, mu))
-            | (aet.gt(value, 0) & aet.eq(lam, np.inf))
-        )
-        degenerate_dist = (aet.lt(mu, np.inf) & aet.eq(mu, value) & aet.eq(lam, 0)) | (
-            aet.eq(value, 0) & aet.eq(lam, np.inf)
-        )
-
-        return bound(
-            aet.switch(
-                ~(right_limit | degenerate_dist),
-                a + aet.log1p(aet.exp(b - a)),
->>>>>>> cf5108eb
                 0,
             ),
             0 < value,
