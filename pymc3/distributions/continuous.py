"""
pymc3.distributions

A collection of common probability distributions for stochastic
nodes in PyMC.

"""
from __future__ import division

import numpy as np
import theano.tensor as tt
from scipy import stats
from scipy.special import expit
from scipy.interpolate import InterpolatedUnivariateSpline
import warnings

from pymc3.theanof import floatX
from . import transforms
from pymc3.util import get_variable_name
from .special import log_i0
from ..math import invlogit, logit
from .dist_math import bound, logpow, gammaln, betaln, std_cdf, alltrue_elemwise, SplineWrapper
from .distribution import Continuous, draw_values, generate_samples

__all__ = ['Uniform', 'Flat', 'HalfFlat', 'Normal', 'Beta', 'Exponential',
           'Laplace', 'StudentT', 'Cauchy', 'HalfCauchy', 'Gamma', 'Weibull',
           'HalfStudentT', 'Lognormal', 'ChiSquared', 'HalfNormal', 'Wald',
           'Pareto', 'InverseGamma', 'ExGaussian', 'VonMises', 'SkewNormal',
           'Triangular', 'Gumbel', 'Logistic', 'LogitNormal', 'Interpolated']


class PositiveContinuous(Continuous):
    """Base class for positive continuous distributions"""

    def __init__(self, transform=transforms.log, *args, **kwargs):
        super(PositiveContinuous, self).__init__(
            transform=transform, *args, **kwargs)


class UnitContinuous(Continuous):
    """Base class for continuous distributions on [0,1]"""

    def __init__(self, transform=transforms.logodds, *args, **kwargs):
        super(UnitContinuous, self).__init__(
            transform=transform, *args, **kwargs)

def assert_negative_support(var, label, distname, value=-1e-6):
    # Checks for evidence of positive support for a variable
    if var is None:
        return
    try:
        # Transformed distribution
        support = np.isfinite(var.transformed.distribution.dist
                                .logp(value).tag.test_value)
    except AttributeError:
        try:
            # Untransformed distribution
            support = np.isfinite(var.distribution.logp(value).tag.test_value)
        except AttributeError:
            # Otherwise no direct evidence of non-positive support
            support = False

    if np.any(support):
        msg = "The variable specified for {0} has negative support for {1}, ".format(label, distname)
        msg += "likely making it unsuitable for this parameter."
        warnings.warn(msg)


def get_tau_sd(tau=None, sd=None):
    """
    Find precision and standard deviation. The link between the two 
    parameterizations is given by the inverse relationship:

    .. math::
        \tau = \frac{1}{\sigma^2}

    Parameters
    ----------
    tau : array-like, optional
    sd : array-like, optional

    Results
    -------
    Returns tuple (tau, sd)

    Notes
    -----
    If neither tau nor sd is provided, returns (1., 1.)
    """
    if tau is None:
        if sd is None:
            sd = 1.
            tau = 1.
        else:
            tau = sd**-2.

    else:
        if sd is not None:
            raise ValueError("Can't pass both tau and sd")
        else:
            sd = tau**-.5

    # cast tau and sd to float in a way that works for both np.arrays
    # and pure python
    tau = 1. * tau
    sd = 1. * sd

    return (floatX(tau), floatX(sd))


class Uniform(Continuous):
    R"""
    Continuous uniform log-likelihood.

    The pdf of this distribution is

    .. math::

       f(x \mid lower, upper) = \frac{1}{upper-lower}

    .. plot::

        import matplotlib.pyplot as plt
        import numpy as np
        plt.style.use('seaborn-darkgrid')
        x = np.linspace(-3, 3, 500)
        ls = [0., -2]
        us = [2., 1]
        for l, u in zip(ls, us):
            y = np.zeros(500)
            y[(x<u) & (x>l)] = 1.0/(u-l)
            plt.plot(x, y, label='lower = {}, upper = {}'.format(l, u))
        plt.xlabel('x', fontsize=12)
        plt.ylabel('f(x)', fontsize=12)
        plt.ylim(0, 1)
        plt.legend(loc=1)
        plt.show()

    ========  =====================================
    Support   :math:`x \in [lower, upper]`
    Mean      :math:`\dfrac{lower + upper}{2}`
    Variance  :math:`\dfrac{(upper - lower)^2}{12}`
    ========  =====================================

    Parameters
    ----------
    lower : float
        Lower limit.
    upper : float
        Upper limit.
    """

    def __init__(self, lower=0, upper=1, transform='interval',
                 *args, **kwargs):
        self.lower = lower = tt.as_tensor_variable(floatX(lower))
        self.upper = upper = tt.as_tensor_variable(floatX(upper))
        self.mean = (upper + lower) / 2.
        self.median = self.mean

        if transform == 'interval':
            transform = transforms.interval(lower, upper)
        super(Uniform, self).__init__(transform=transform, *args, **kwargs)

    def random(self, point=None, size=None):
        lower, upper = draw_values([self.lower, self.upper],
                                   point=point)
        return generate_samples(stats.uniform.rvs, loc=lower,
                                scale=upper - lower,
                                dist_shape=self.shape,
                                size=size)

    def logp(self, value):
        lower = self.lower
        upper = self.upper
        return bound(-tt.log(upper - lower),
                     value >= lower, value <= upper)

    def _repr_latex_(self, name=None, dist=None):
        if dist is None:
            dist = self
        lower = dist.lower
        upper = dist.upper
        name = r'\text{%s}' % name
        return r'${} \sim \text{{Uniform}}(\mathit{{lower}}={},~\mathit{{upper}}={})$'.format(
            name, get_variable_name(lower), get_variable_name(upper))


class Flat(Continuous):
    """
    Uninformative log-likelihood that returns 0 regardless of
    the passed value.
    """

    def __init__(self, *args, **kwargs):
        self._default = 0
        super(Flat, self).__init__(defaults=('_default',), *args, **kwargs)

    def random(self, point=None, size=None):
        raise ValueError('Cannot sample from Flat distribution')

    def logp(self, value):
        return tt.zeros_like(value)

    def _repr_latex_(self, name=None, dist=None):
        name = r'\text{%s}' % name
        return r'${} \sim \text{{Flat}}()$'.format(name)


class HalfFlat(PositiveContinuous):
    """Improper flat prior over the positive reals."""

    def __init__(self, *args, **kwargs):
        self._default = 1
        super(HalfFlat, self).__init__(defaults=('_default',), *args, **kwargs)

    def random(self, point=None, size=None):
        raise ValueError('Cannot sample from HalfFlat distribution')

    def logp(self, value):
        return bound(tt.zeros_like(value), value > 0)

    def _repr_latex_(self, name=None, dist=None):
        name = r'\text{%s}' % name
        return r'${} \sim \text{{HalfFlat}}()$'.format(name)


class Normal(Continuous):
    R"""
    Univariate normal log-likelihood.

    The pdf of this distribution is

    .. math::

       f(x \mid \mu, \tau) =
           \sqrt{\frac{\tau}{2\pi}}
           \exp\left\{ -\frac{\tau}{2} (x-\mu)^2 \right\}

    Normal distribution can be parameterized either in terms of precision
    or standard deviation. The link between the two parametrizations is
    given by

    .. math::

       \tau = \dfrac{1}{\sigma^2}

    .. plot::

        import matplotlib.pyplot as plt
        import numpy as np
        import scipy.stats as st
        plt.style.use('seaborn-darkgrid')
        x = np.linspace(-5, 5, 1000)
        mus = [0., 0., 0., -2.]
        sds = [0.4, 1., 2., 0.4]
        for mu, sd in zip(mus, sds):
            pdf = st.norm.pdf(x, mu, sd)
            plt.plot(x, pdf, label=r'$\mu$ = {}, $\sigma$ = {}'.format(mu, sd))
        plt.xlabel('x', fontsize=12)
        plt.ylabel('f(x)', fontsize=12)
        plt.legend(loc=1)
        plt.show()

    ========  ==========================================
    Support   :math:`x \in \mathbb{R}`
    Mean      :math:`\mu`
    Variance  :math:`\dfrac{1}{\tau}` or :math:`\sigma^2`
    ========  ==========================================

    Parameters
    ----------
    mu : float
        Mean.
    sd : float
        Standard deviation (sd > 0) (only required if tau is not specified).
    tau : float
        Precision (tau > 0) (only required if sd is not specified).
        
    Examples
    --------
    .. code-block:: python

        with pm.Model():
            x = pm.Normal('x', mu=0, sd=10)
            
        with pm.Model():
            x = pm.Normal('x', mu=0, tau=1/23)
    """

    def __init__(self, mu=0, sd=None, tau=None, **kwargs):
        tau, sd = get_tau_sd(tau=tau, sd=sd)
        self.sd = tt.as_tensor_variable(sd)
        self.tau = tt.as_tensor_variable(tau)

        self.mean = self.median = self.mode = self.mu = mu = tt.as_tensor_variable(mu)
        self.variance = 1. / self.tau

        assert_negative_support(sd, 'sd', 'Normal')
        assert_negative_support(tau, 'tau', 'Normal')

        super(Normal, self).__init__(**kwargs)

    def random(self, point=None, size=None):
        mu, tau, _ = draw_values([self.mu, self.tau, self.sd],
                                 point=point)
        return generate_samples(stats.norm.rvs, loc=mu, scale=tau**-0.5,
                                dist_shape=self.shape,
                                size=size)

    def logp(self, value):
        sd = self.sd
        tau = self.tau
        mu = self.mu

        return bound((-tau * (value - mu)**2 + tt.log(tau / np.pi / 2.)) / 2.,
                     sd > 0)

    def _repr_latex_(self, name=None, dist=None):
        if dist is None:
            dist = self
        sd = dist.sd
        mu = dist.mu
        name = r'\text{%s}' % name
        return r'${} \sim \text{{Normal}}(\mathit{{mu}}={},~\mathit{{sd}}={})$'.format(name,
                                                                get_variable_name(mu),
                                                                get_variable_name(sd))


class HalfNormal(PositiveContinuous):
    R"""
    Half-normal log-likelihood.

    The pdf of this distribution is

    .. math::

       f(x \mid \tau) =
           \sqrt{\frac{2\tau}{\pi}}
           \exp\left(\frac{-x^2 \tau}{2}\right)

       f(x \mid \sigma) =\sigma
           \sqrt{\frac{2}{\pi}}
           \exp\left(\frac{-x^2}{2\sigma^2}\right)

    .. note::

       The parameters ``sigma``/``tau`` (:math:`\sigma`/:math:`\tau`) refer to
       the standard deviation/precision of the unfolded normal distribution, for
       the standard deviation of the half-normal distribution, see below. For
       the half-normal, they are just two parameterisation :math:`\sigma^2
       \equiv \frac{1}{\tau}` of a scale parameter

    .. plot::

        import matplotlib.pyplot as plt
        import numpy as np
        import scipy.stats as st
        plt.style.use('seaborn-darkgrid')
        x = np.linspace(0, 5, 200)
        for sd in [0.4, 1., 2.]:
            pdf = st.halfnorm.pdf(x, scale=sd)
            plt.plot(x, pdf, label=r'$\sigma$ = {}'.format(sd))
        plt.xlabel('x', fontsize=12)
        plt.ylabel('f(x)', fontsize=12)
        plt.legend(loc=1)
        plt.show()

    ========  ==========================================
    Support   :math:`x \in [0, \infty)`
    Mean      :math:`\sqrt{\dfrac{2}{\tau \pi}}` or :math:`\dfrac{\sigma \sqrt{2}}{\sqrt{\pi}}`
    Variance  :math:`\dfrac{1}{\tau}\left(1 - \dfrac{2}{\pi}\right)` or :math:`\sigma^2\left(1 - \dfrac{2}{\pi}\right)`
    ========  ==========================================

    Parameters
    ----------
    sd : float
        Scale parameter :math:`sigma` (``sd`` > 0) (only required if ``tau`` is not specified).
    tau : float
        Precision :math:`tau` (tau > 0) (only required if sd is not specified).

    Examples
    --------
    .. code-block:: python

        with pm.Model():
            x = pm.HalfNormal('x', sd=10)

        with pm.Model():
            x = pm.HalfNormal('x', tau=1/15)
    """

    def __init__(self, sd=None, tau=None, *args, **kwargs):
        super(HalfNormal, self).__init__(*args, **kwargs)
        tau, sd = get_tau_sd(tau=tau, sd=sd)

        self.sd = sd = tt.as_tensor_variable(sd)
        self.tau = tau = tt.as_tensor_variable(tau)

        self.mean = tt.sqrt(2 / (np.pi * self.tau))
        self.variance = (1. - 2 / np.pi) / self.tau

        assert_negative_support(tau, 'tau', 'HalfNormal')
        assert_negative_support(sd, 'sd', 'HalfNormal')

    def random(self, point=None, size=None):
        sd = draw_values([self.sd], point=point)[0]
        return generate_samples(stats.halfnorm.rvs, loc=0., scale=sd,
                                dist_shape=self.shape,
                                size=size)

    def logp(self, value):
        tau = self.tau
        sd = self.sd
        return bound(-0.5 * tau * value**2 + 0.5 * tt.log(tau * 2. / np.pi),
                     value >= 0,
                     tau > 0, sd > 0)

    def _repr_latex_(self, name=None, dist=None):
        if dist is None:
            dist = self
        sd = dist.sd
        name = r'\text{%s}' % name
        return r'${} \sim \text{{HalfNormal}}(\mathit{{sd}}={})$'.format(name,
                                                                get_variable_name(sd))


class Wald(PositiveContinuous):
    R"""
    Wald log-likelihood.

    The pdf of this distribution is

    .. math::

       f(x \mid \mu, \lambda) =
           \left(\frac{\lambda}{2\pi)}\right)^{1/2} x^{-3/2}
           \exp\left\{
               -\frac{\lambda}{2x}\left(\frac{x-\mu}{\mu}\right)^2
           \right\}

    .. plot::

        import matplotlib.pyplot as plt
        import numpy as np
        import scipy.stats as st
        plt.style.use('seaborn-darkgrid')
        x = np.linspace(0, 3, 500)
        mus = [1., 1., 1., 3.]
        lams = [1., .2, 3., 1.]
        for mu, lam in zip(mus, lams):
            pdf = st.invgauss.pdf(x, mu/lam, scale=lam)
            plt.plot(x, pdf, label=r'$\mu$ = {}, $\lambda$ = {}'.format(mu, lam))
        plt.xlabel('x', fontsize=12)
        plt.ylabel('f(x)', fontsize=12)
        plt.legend(loc=1)
        plt.show()

    ========  =============================
    Support   :math:`x \in (0, \infty)`
    Mean      :math:`\mu`
    Variance  :math:`\dfrac{\mu^3}{\lambda}`
    ========  =============================

    Wald distribution can be parameterized either in terms of lam or phi.
    The link between the two parametrizations is given by

    .. math::

       \phi = \dfrac{\lambda}{\mu}

    Parameters
    ----------
    mu : float, optional
        Mean of the distribution (mu > 0).
    lam : float, optional
        Relative precision (lam > 0).
    phi : float, optional
        Alternative shape parameter (phi > 0).
    alpha : float, optional
        Shift/location parameter (alpha >= 0).

    Notes
    -----
    To instantiate the distribution specify any of the following

    - only mu (in this case lam will be 1)
    - mu and lam
    - mu and phi
    - lam and phi

    References
    ----------
    .. [Tweedie1957] Tweedie, M. C. K. (1957).
       Statistical Properties of Inverse Gaussian Distributions I.
       The Annals of Mathematical Statistics, Vol. 28, No. 2, pp. 362-377

    .. [Michael1976] Michael, J. R., Schucany, W. R. and Hass, R. W. (1976).
        Generating Random Variates Using Transformations with Multiple Roots.
        The American Statistician, Vol. 30, No. 2, pp. 88-90
    """

    def __init__(self, mu=None, lam=None, phi=None, alpha=0., *args, **kwargs):
        super(Wald, self).__init__(*args, **kwargs)
        mu, lam, phi = self.get_mu_lam_phi(mu, lam, phi)
        self.alpha = alpha = tt.as_tensor_variable(alpha)
        self.mu = mu = tt.as_tensor_variable(mu)
        self.lam = lam = tt.as_tensor_variable(lam)
        self.phi = phi = tt.as_tensor_variable(phi)

        self.mean = self.mu + self.alpha
        self.mode = self.mu * (tt.sqrt(1. + (1.5 * self.mu / self.lam)**2)
                               - 1.5 * self.mu / self.lam) + self.alpha
        self.variance = (self.mu**3) / self.lam

        assert_negative_support(phi, 'phi', 'Wald')
        assert_negative_support(mu, 'mu', 'Wald')
        assert_negative_support(lam, 'lam', 'Wald')

    def get_mu_lam_phi(self, mu, lam, phi):
        if mu is None:
            if lam is not None and phi is not None:
                return lam / phi, lam, phi
        else:
            if lam is None:
                if phi is None:
                    return mu, 1., 1. / mu
                else:
                    return mu, mu * phi, phi
            else:
                if phi is None:
                    return mu, lam, lam / mu

        raise ValueError('Wald distribution must specify either mu only, '
                         'mu and lam, mu and phi, or lam and phi.')

    def _random(self, mu, lam, alpha, size=None):
        v = np.random.normal(size=size)**2
        value = (mu + (mu**2) * v / (2. * lam) - mu / (2. * lam)
                 * np.sqrt(4. * mu * lam * v + (mu * v)**2))
        z = np.random.uniform(size=size)
        i = np.floor(z - mu / (mu + value)) * 2 + 1
        value = (value**-i) * (mu**(i + 1))
        return value + alpha

    def random(self, point=None, size=None):
        mu, lam, alpha = draw_values([self.mu, self.lam, self.alpha],
                                     point=point)
        return generate_samples(self._random,
                                mu, lam, alpha,
                                dist_shape=self.shape,
                                size=size)

    def logp(self, value):
        mu = self.mu
        lam = self.lam
        alpha = self.alpha
        # value *must* be iid. Otherwise this is wrong.
        return bound(logpow(lam / (2. * np.pi), 0.5)
                     - logpow(value - alpha, 1.5)
                     - (0.5 * lam / (value - alpha)
                        * ((value - alpha - mu) / mu)**2),
                     # XXX these two are redundant. Please, check.
                     value > 0, value - alpha > 0,
                     mu > 0, lam > 0, alpha >= 0)

    def _repr_latex_(self, name=None, dist=None):
        if dist is None:
            dist = self
        lam = dist.lam
        mu = dist.mu
        alpha = dist.alpha
        name = r'\text{%s}' % name
        return r'${} \sim \text{{Wald}}(\mathit{{mu}}={},~\mathit{{lam}}={},~\mathit{{alpha}}={})$'.format(name,
                                                                get_variable_name(mu),
                                                                get_variable_name(lam),
                                                                get_variable_name(alpha))


class Beta(UnitContinuous):
    R"""
    Beta log-likelihood.

    The pdf of this distribution is

    .. math::

       f(x \mid \alpha, \beta) =
           \frac{x^{\alpha - 1} (1 - x)^{\beta - 1}}{B(\alpha, \beta)}

    .. plot::

        import matplotlib.pyplot as plt
        import numpy as np
        import scipy.stats as st
        plt.style.use('seaborn-darkgrid')
        x = np.linspace(0, 1, 200)
        alphas = [.5, 5., 1., 2., 2.]
        betas = [.5, 1., 3., 2., 5.]
        for a, b in zip(alphas, betas):
            pdf = st.beta.pdf(x, a, b)
            plt.plot(x, pdf, label=r'$\alpha$ = {}, $\beta$ = {}'.format(a, b))
        plt.xlabel('x', fontsize=12)
        plt.ylabel('f(x)', fontsize=12)
        plt.ylim(0, 4.5)
        plt.legend(loc=9)
        plt.show()

    ========  ==============================================================
    Support   :math:`x \in (0, 1)`
    Mean      :math:`\dfrac{\alpha}{\alpha + \beta}`
    Variance  :math:`\dfrac{\alpha \beta}{(\alpha+\beta)^2(\alpha+\beta+1)}`
    ========  ==============================================================

    Beta distribution can be parameterized either in terms of alpha and
    beta or mean and standard deviation. The link between the two
    parametrizations is given by

    .. math::

       \alpha &= \mu \kappa \\
       \beta  &= (1 - \mu) \kappa

       \text{where } \kappa = \frac{\mu(1-\mu)}{\sigma^2} - 1

    Parameters
    ----------
    alpha : float
        alpha > 0.
    beta : float
        beta > 0.
    mu : float
        Alternative mean (0 < mu < 1).
    sd : float
        Alternative standard deviation (0 < sd < sqrt(mu * (1 - mu))).

    Notes
    -----
    Beta distribution is a conjugate prior for the parameter :math:`p` of
    the binomial distribution.
    """

    def __init__(self, alpha=None, beta=None, mu=None, sd=None,
                 *args, **kwargs):
        super(Beta, self).__init__(*args, **kwargs)

        alpha, beta = self.get_alpha_beta(alpha, beta, mu, sd)
        self.alpha = alpha = tt.as_tensor_variable(alpha)
        self.beta = beta = tt.as_tensor_variable(beta)

        self.mean = self.alpha / (self.alpha + self.beta)
        self.variance = self.alpha * self.beta / (
            (self.alpha + self.beta)**2 * (self.alpha + self.beta + 1))

        assert_negative_support(alpha, 'alpha', 'Beta')
        assert_negative_support(beta, 'beta', 'Beta')

    def get_alpha_beta(self, alpha=None, beta=None, mu=None, sd=None):
        if (alpha is not None) and (beta is not None):
            pass
        elif (mu is not None) and (sd is not None):
            kappa = mu * (1 - mu) / sd**2 - 1
            alpha = mu * kappa
            beta = (1 - mu) * kappa
        else:
            raise ValueError('Incompatible parameterization. Either use alpha '
                             'and beta, or mu and sd to specify distribution.')

        return alpha, beta

    def random(self, point=None, size=None):
        alpha, beta = draw_values([self.alpha, self.beta],
                                  point=point)
        return generate_samples(stats.beta.rvs, alpha, beta,
                                dist_shape=self.shape,
                                size=size)

    def logp(self, value):
        alpha = self.alpha
        beta = self.beta

        logval = tt.log(value)
        log1pval = tt.log1p(-value)
        logp = (tt.switch(tt.eq(alpha, 1), 0, (alpha - 1) * logval)
                + tt.switch(tt.eq(beta, 1), 0, (beta - 1) * log1pval)
                - betaln(alpha, beta))

        return bound(logp,
                     value >= 0, value <= 1,
                     alpha > 0, beta > 0)

    def _repr_latex_(self, name=None, dist=None):
        if dist is None:
            dist = self
        alpha = dist.alpha
        beta = dist.beta
        name = r'\text{%s}' % name
        return r'${} \sim \text{{Beta}}(\mathit{{alpha}}={},~\mathit{{beta}}={})$'.format(name,
                                                                get_variable_name(alpha),
                                                                get_variable_name(beta))


class Exponential(PositiveContinuous):
    R"""
    Exponential log-likelihood.

    The pdf of this distribution is

    .. math::

       f(x \mid \lambda) = \lambda \exp\left\{ -\lambda x \right\}

    .. plot::

        import matplotlib.pyplot as plt
        import numpy as np
        import scipy.stats as st
        plt.style.use('seaborn-darkgrid')
        x = np.linspace(0, 3, 100)
        for lam in [0.5, 1., 2.]:
            pdf = st.expon.pdf(x, scale=1.0/lam)
            plt.plot(x, pdf, label=r'$\lambda$ = {}'.format(lam))
        plt.xlabel('x', fontsize=12)
        plt.ylabel('f(x)', fontsize=12)
        plt.legend(loc=1)
        plt.show()

    ========  ============================
    Support   :math:`x \in [0, \infty)`
    Mean      :math:`\dfrac{1}{\lambda}`
    Variance  :math:`\dfrac{1}{\lambda^2}`
    ========  ============================

    Parameters
    ----------
    lam : float
        Rate or inverse scale (lam > 0)
    """

    def __init__(self, lam, *args, **kwargs):
        super(Exponential, self).__init__(*args, **kwargs)
        self.lam = lam = tt.as_tensor_variable(lam)
        self.mean = 1. / self.lam
        self.median = self.mean * tt.log(2)
        self.mode = tt.zeros_like(self.lam)

        self.variance = self.lam**-2

        assert_negative_support(lam, 'lam', 'Exponential')

    def random(self, point=None, size=None):
        lam = draw_values([self.lam], point=point)[0]
        return generate_samples(np.random.exponential, scale=1. / lam,
                                dist_shape=self.shape,
                                size=size)

    def logp(self, value):
        lam = self.lam
        return bound(tt.log(lam) - lam * value, value >= 0, lam > 0)

    def _repr_latex_(self, name=None, dist=None):
        if dist is None:
            dist = self
        lam = dist.lam
        name = r'\text{%s}' % name
        return r'${} \sim \text{{Exponential}}(\mathit{{lam}}={})$'.format(name,
                                                                get_variable_name(lam))

class Laplace(Continuous):
    R"""
    Laplace log-likelihood.

    The pdf of this distribution is

    .. math::

       f(x \mid \mu, b) =
           \frac{1}{2b} \exp \left\{ - \frac{|x - \mu|}{b} \right\}

    .. plot::

        import matplotlib.pyplot as plt
        import numpy as np
        import scipy.stats as st
        plt.style.use('seaborn-darkgrid')
        x = np.linspace(-10, 10, 1000)
        mus = [0., 0., 0., -5.]
        bs = [1., 2., 4., 4.]
        for mu, b in zip(mus, bs):
            pdf = st.laplace.pdf(x, loc=mu, scale=b)
            plt.plot(x, pdf, label=r'$\mu$ = {}, $b$ = {}'.format(mu, b))
        plt.xlabel('x', fontsize=12)
        plt.ylabel('f(x)', fontsize=12)
        plt.legend(loc=1)
        plt.show()

    ========  ========================
    Support   :math:`x \in \mathbb{R}`
    Mean      :math:`\mu`
    Variance  :math:`2 b^2`
    ========  ========================

    Parameters
    ----------
    mu : float
        Location parameter.
    b : float
        Scale parameter (b > 0).
    """

    def __init__(self, mu, b, *args, **kwargs):
        super(Laplace, self).__init__(*args, **kwargs)
        self.b = b = tt.as_tensor_variable(b)
        self.mean = self.median = self.mode = self.mu = mu = tt.as_tensor_variable(mu)

        self.variance = 2 * self.b**2

        assert_negative_support(b, 'b', 'Laplace')

    def random(self, point=None, size=None):
        mu, b = draw_values([self.mu, self.b], point=point)
        return generate_samples(np.random.laplace, mu, b,
                                dist_shape=self.shape,
                                size=size)

    def logp(self, value):
        mu = self.mu
        b = self.b

        return -tt.log(2 * b) - abs(value - mu) / b

    def _repr_latex_(self, name=None, dist=None):
        if dist is None:
            dist = self
        b = dist.b
        mu = dist.mu
        name = r'\text{%s}' % name
        return r'${} \sim \text{{Laplace}}(\mathit{{mu}}={},~\mathit{{b}}={})$'.format(name,
                                                                get_variable_name(mu),
                                                                get_variable_name(b))


class Lognormal(PositiveContinuous):
    R"""
    Log-normal log-likelihood.

    Distribution of any random variable whose logarithm is normally
    distributed. A variable might be modeled as log-normal if it can
    be thought of as the multiplicative product of many small
    independent factors.

    The pdf of this distribution is

    .. math::

       f(x \mid \mu, \tau) =
           \frac{1}{x} \sqrt{\frac{\tau}{2\pi}}
           \exp\left\{ -\frac{\tau}{2} (\ln(x)-\mu)^2 \right\}

    .. plot::

        import matplotlib.pyplot as plt
        import numpy as np
        import scipy.stats as st
        plt.style.use('seaborn-darkgrid')
        x = np.linspace(0, 3, 100)
        mus = [0., 0., 0.]
        sds = [.25, .5, 1.]
        for mu, sd in zip(mus, sds):
            pdf = st.lognorm.pdf(x, sd, scale=np.exp(mu))
            plt.plot(x, pdf, label=r'$\mu$ = {}, $\sigma$ = {}'.format(mu, sd))
        plt.xlabel('x', fontsize=12)
        plt.ylabel('f(x)', fontsize=12)
        plt.legend(loc=1)
        plt.show()

    ========  =========================================================================
    Support   :math:`x \in [0, \infty)`
    Mean      :math:`\exp\{\mu + \frac{1}{2\tau}\}`
    Variance  :math:`(\exp\{\frac{1}{\tau}\} - 1) \times \exp\{2\mu + \frac{1}{\tau}\}`
    ========  =========================================================================

    Parameters
    ----------
    mu : float
        Location parameter.
    sd : float
        Standard deviation. (sd > 0). (only required if tau is not specified).
    tau : float
        Scale parameter (tau > 0). (only required if sd is not specified).
        
    Example
    -------
    .. code-block:: python

        # Example to show that we pass in only `sd` or `tau` but not both.
        with pm.Model():
            x = pm.Lognormal('x', mu=2, sd=30)

        with pm.Model():
            x = pm.Lognormal('x', mu=2, tau=1/100)
    """

    def __init__(self, mu=0, sd=None, tau=None, *args, **kwargs):
        super(Lognormal, self).__init__(*args, **kwargs)
        tau, sd = get_tau_sd(tau=tau, sd=sd)

        self.mu = mu = tt.as_tensor_variable(mu)
        self.tau = tau = tt.as_tensor_variable(tau)
        self.sd = sd = tt.as_tensor_variable(sd)

        self.mean = tt.exp(self.mu + 1. / (2 * self.tau))
        self.median = tt.exp(self.mu)
        self.mode = tt.exp(self.mu - 1. / self.tau)
        self.variance = (tt.exp(1. / self.tau) - 1) * tt.exp(2 * self.mu + 1. / self.tau)

        assert_negative_support(tau, 'tau', 'Lognormal')
        assert_negative_support(sd, 'sd', 'Lognormal')

    def _random(self, mu, tau, size=None):
        samples = np.random.normal(size=size)
        return np.exp(mu + (tau**-0.5) * samples)

    def random(self, point=None, size=None):
        mu, tau = draw_values([self.mu, self.tau], point=point)
        return generate_samples(self._random, mu, tau,
                                dist_shape=self.shape,
                                size=size)

    def logp(self, value):
        mu = self.mu
        tau = self.tau
        return bound(-0.5 * tau * (tt.log(value) - mu)**2
                     + 0.5 * tt.log(tau / (2. * np.pi))
                     - tt.log(value),
                     tau > 0)

    def _repr_latex_(self, name=None, dist=None):
        if dist is None:
            dist = self
        tau = dist.tau
        mu = dist.mu
        name = r'\text{%s}' % name
        return r'${} \sim \text{{Lognormal}}(\mathit{{mu}}={},~\mathit{{tau}}={})$'.format(name,
                                                                get_variable_name(mu),
                                                                get_variable_name(tau))


class StudentT(Continuous):
    R"""
    Student's T log-likelihood.

    Describes a normal variable whose precision is gamma distributed.
    If only nu parameter is passed, this specifies a standard (central)
    Student's T.

    The pdf of this distribution is

    .. math::

       f(x|\mu,\lambda,\nu) =
           \frac{\Gamma(\frac{\nu + 1}{2})}{\Gamma(\frac{\nu}{2})}
           \left(\frac{\lambda}{\pi\nu}\right)^{\frac{1}{2}}
           \left[1+\frac{\lambda(x-\mu)^2}{\nu}\right]^{-\frac{\nu+1}{2}}

    .. plot::

        import matplotlib.pyplot as plt
        import numpy as np
        import scipy.stats as st
        plt.style.use('seaborn-darkgrid')
        x = np.linspace(-8, 8, 200)
        mus = [0., 0., -2., -2.]
        sds = [1., 1., 1., 2.]
        dfs = [1., 5., 5., 5.]
        for mu, sd, df in zip(mus, sds, dfs):
            pdf = st.t.pdf(x, df, loc=mu, scale=sd)
            plt.plot(x, pdf, label=r'$\mu$ = {}, $\sigma$ = {}, $\nu$ = {}'.format(mu, sd, df))
        plt.xlabel('x', fontsize=12)
        plt.ylabel('f(x)', fontsize=12)
        plt.legend(loc=1)
        plt.show()

    ========  ========================
    Support   :math:`x \in \mathbb{R}`
    ========  ========================

    Parameters
    ----------
    nu : float
        Degrees of freedom, also known as normality parameter (nu > 0).
    mu : float
        Location parameter.
    sd : float
        Standard deviation (sd > 0) (only required if lam is not specified)
    lam : float
        Precision (lam > 0) (only required if sd is not specified)
        
    Examples
    --------
    .. code-block:: python

        with pm.Model():
            x = pm.StudentT('x', nu=15, mu=0, sd=10)
            
        with pm.Model():
            x = pm.StudentT('x', nu=15, mu=0, lam=1/23)
    """

    def __init__(self, nu, mu=0, lam=None, sd=None, *args, **kwargs):
        super(StudentT, self).__init__(*args, **kwargs)
        self.nu = nu = tt.as_tensor_variable(nu)
        lam, sd = get_tau_sd(tau=lam, sd=sd)
        self.lam = lam = tt.as_tensor_variable(lam)
        self.sd = sd = tt.as_tensor_variable(sd)
        self.mean = self.median = self.mode = self.mu = mu = tt.as_tensor_variable(mu)

        self.variance = tt.switch((nu > 2) * 1,
                                  (1 / self.lam) * (nu / (nu - 2)),
                                  np.inf)

        assert_negative_support(lam, 'lam (sd)', 'StudentT')
        assert_negative_support(nu, 'nu', 'StudentT')

    def random(self, point=None, size=None):
        nu, mu, lam = draw_values([self.nu, self.mu, self.lam],
                                  point=point)
        return generate_samples(stats.t.rvs, nu, loc=mu, scale=lam**-0.5,
                                dist_shape=self.shape,
                                size=size)

    def logp(self, value):
        nu = self.nu
        mu = self.mu
        lam = self.lam
        sd = self.sd

        return bound(gammaln((nu + 1.0) / 2.0)
                     + .5 * tt.log(lam / (nu * np.pi))
                     - gammaln(nu / 2.0)
                     - (nu + 1.0) / 2.0 * tt.log1p(lam * (value - mu)**2 / nu),
                     lam > 0, nu > 0, sd > 0)

    def _repr_latex_(self, name=None, dist=None):
        if dist is None:
            dist = self
        nu = dist.nu
        mu = dist.mu
        lam = dist.lam
        name = r'\text{%s}' % name
        return r'${} \sim \text{{StudentT}}(\mathit{{nu}}={},~\mathit{{mu}}={},~\mathit{{lam}}={})$'.format(name,
                                                                get_variable_name(nu),
                                                                get_variable_name(mu),
                                                                get_variable_name(lam))


class Pareto(PositiveContinuous):
    R"""
    Pareto log-likelihood.

    Often used to characterize wealth distribution, or other examples of the
    80/20 rule.

    The pdf of this distribution is

    .. math::

       f(x \mid \alpha, m) = \frac{\alpha m^{\alpha}}{x^{\alpha+1}}

    .. plot::

        import matplotlib.pyplot as plt
        import numpy as np
        import scipy.stats as st
        plt.style.use('seaborn-darkgrid')
        x = np.linspace(0, 4, 1000)
        alphas = [1., 2., 5., 5.]
        ms = [1., 1., 1., 2.]
        for alpha, m in zip(alphas, ms):
            pdf = st.pareto.pdf(x, alpha, scale=m)
            plt.plot(x, pdf, label=r'$\alpha$ = {}, m = {}'.format(alpha, m))
        plt.xlabel('x', fontsize=12)
        plt.ylabel('f(x)', fontsize=12)
        plt.legend(loc=1)
        plt.show()

    ========  =============================================================
    Support   :math:`x \in [m, \infty)`
    Mean      :math:`\dfrac{\alpha m}{\alpha - 1}` for :math:`\alpha \ge 1`
    Variance  :math:`\dfrac{m \alpha}{(\alpha - 1)^2 (\alpha - 2)}`
              for :math:`\alpha > 2`
    ========  =============================================================

    Parameters
    ----------
    alpha : float
        Shape parameter (alpha > 0).
    m : float
        Scale parameter (m > 0).
    """

    def __init__(self, alpha, m, *args, **kwargs):
        super(Pareto, self).__init__(*args, **kwargs)
        self.alpha = alpha = tt.as_tensor_variable(alpha)
        self.m = m = tt.as_tensor_variable(m)

        self.mean = tt.switch(tt.gt(alpha, 1), alpha *
                              m / (alpha - 1.), np.inf)
        self.median = m * 2.**(1. / alpha)
        self.variance = tt.switch(
            tt.gt(alpha, 2),
            (alpha * m**2) / ((alpha - 2.) * (alpha - 1.)**2),
            np.inf)

        assert_negative_support(alpha, 'alpha', 'Pareto')
        assert_negative_support(m, 'm', 'Pareto')


    def _random(self, alpha, m, size=None):
        u = np.random.uniform(size=size)
        return m * (1. - u)**(-1. / alpha)

    def random(self, point=None, size=None):
        alpha, m = draw_values([self.alpha, self.m],
                               point=point)
        return generate_samples(self._random, alpha, m,
                                dist_shape=self.shape,
                                size=size)

    def logp(self, value):
        alpha = self.alpha
        m = self.m
        return bound(tt.log(alpha) + logpow(m, alpha)
                     - logpow(value, alpha + 1),
                     value >= m, alpha > 0, m > 0)

    def _repr_latex_(self, name=None, dist=None):
        if dist is None:
            dist = self
        alpha = dist.alpha
        m = dist.m
        name = r'\text{%s}' % name
        return r'${} \sim \text{{Pareto}}(\mathit{{alpha}}={},~\mathit{{m}}={})$'.format(name,
                                                                get_variable_name(alpha),
                                                                get_variable_name(m))


class Cauchy(Continuous):
    R"""
    Cauchy log-likelihood.

    Also known as the Lorentz or the Breit-Wigner distribution.

    The pdf of this distribution is

    .. math::

       f(x \mid \alpha, \beta) =
           \frac{1}{\pi \beta [1 + (\frac{x-\alpha}{\beta})^2]}

    .. plot::

        import matplotlib.pyplot as plt
        import numpy as np
        import scipy.stats as st
        plt.style.use('seaborn-darkgrid')
        x = np.linspace(-5, 5, 500)
        alphas = [0., 0., 0., -2.]
        betas = [.5, 1., 2., 1.]
        for a, b in zip(alphas, betas):
            pdf = st.cauchy.pdf(x, loc=a, scale=b)
            plt.plot(x, pdf, label=r'$\alpha$ = {}, $\beta$ = {}'.format(a, b))
        plt.xlabel('x', fontsize=12)
        plt.ylabel('f(x)', fontsize=12)
        plt.legend(loc=1)
        plt.show()

    ========  ========================
    Support   :math:`x \in \mathbb{R}`
    Mode      :math:`\alpha`
    Mean      undefined
    Variance  undefined
    ========  ========================

    Parameters
    ----------
    alpha : float
        Location parameter
    beta : float
        Scale parameter > 0
    """

    def __init__(self, alpha, beta, *args, **kwargs):
        super(Cauchy, self).__init__(*args, **kwargs)
        self.median = self.mode = self.alpha = tt.as_tensor_variable(alpha)
        self.beta = tt.as_tensor_variable(beta)

        assert_negative_support(beta, 'beta', 'Cauchy')

    def _random(self, alpha, beta, size=None):
        u = np.random.uniform(size=size)
        return alpha + beta * np.tan(np.pi * (u - 0.5))

    def random(self, point=None, size=None):
        alpha, beta = draw_values([self.alpha, self.beta],
                                  point=point)
        return generate_samples(self._random, alpha, beta,
                                dist_shape=self.shape,
                                size=size)

    def logp(self, value):
        alpha = self.alpha
        beta = self.beta
        return bound(- tt.log(np.pi) - tt.log(beta)
                     - tt.log1p(((value - alpha) / beta)**2),
                     beta > 0)

    def _repr_latex_(self, name=None, dist=None):
        if dist is None:
            dist = self
        alpha = dist.alpha
        beta = dist.beta
        name = r'\text{%s}' % name
        return r'${} \sim \text{{Cauchy}}(\mathit{{alpha}}={},~\mathit{{beta}}={})$'.format(name,
                                                                get_variable_name(alpha),
                                                                get_variable_name(beta))


class HalfCauchy(PositiveContinuous):
    R"""
    Half-Cauchy log-likelihood.

    The pdf of this distribution is

    .. math::

       f(x \mid \beta) = \frac{2}{\pi \beta [1 + (\frac{x}{\beta})^2]}

    .. plot::

        import matplotlib.pyplot as plt
        import numpy as np
        import scipy.stats as st
        plt.style.use('seaborn-darkgrid')
        x = np.linspace(0, 5, 200)
        for b in [0.5, 1.0, 2.0]:
            pdf = st.cauchy.pdf(x, scale=b)
            plt.plot(x, pdf, label=r'$\beta$ = {}'.format(b))
        plt.xlabel('x', fontsize=12)
        plt.ylabel('f(x)', fontsize=12)
        plt.legend(loc=1)
        plt.show()

    ========  ========================
    Support   :math:`x \in \mathbb{R}`
    Mode      0
    Mean      undefined
    Variance  undefined
    ========  ========================

    Parameters
    ----------
    beta : float
        Scale parameter (beta > 0).
    """

    def __init__(self, beta, *args, **kwargs):
        super(HalfCauchy, self).__init__(*args, **kwargs)
        self.mode = tt.as_tensor_variable(0)
        self.median = tt.as_tensor_variable(beta)
        self.beta = tt.as_tensor_variable(beta)

        assert_negative_support(beta, 'beta', 'HalfCauchy')

    def _random(self, beta, size=None):
        u = np.random.uniform(size=size)
        return beta * np.abs(np.tan(np.pi * (u - 0.5)))

    def random(self, point=None, size=None):
        beta = draw_values([self.beta], point=point)[0]
        return generate_samples(self._random, beta,
                                dist_shape=self.shape,
                                size=size)

    def logp(self, value):
        beta = self.beta
        return bound(tt.log(2) - tt.log(np.pi) - tt.log(beta)
                     - tt.log1p((value / beta)**2),
                     value >= 0, beta > 0)

    def _repr_latex_(self, name=None, dist=None):
        if dist is None:
            dist = self
        beta = dist.beta
        name = r'\text{%s}' % name
        return r'${} \sim \text{{HalfCauchy}}(\mathit{{beta}}={})$'.format(name,
                                                                get_variable_name(beta))

class Gamma(PositiveContinuous):
    R"""
    Gamma log-likelihood.

    Represents the sum of alpha exponentially distributed random variables,
    each of which has mean beta.

    The pdf of this distribution is

    .. math::

       f(x \mid \alpha, \beta) =
           \frac{\beta^{\alpha}x^{\alpha-1}e^{-\beta x}}{\Gamma(\alpha)}

    .. plot::

        import matplotlib.pyplot as plt
        import numpy as np
        import scipy.stats as st
        plt.style.use('seaborn-darkgrid')
        x = np.linspace(0, 20, 200)
        alphas = [1., 2., 3., 7.5]
        betas = [.5, .5, 1., 1.]
        for a, b in zip(alphas, betas):
            pdf = st.gamma.pdf(x, a, scale=1.0/b)
            plt.plot(x, pdf, label=r'$\alpha$ = {}, $\beta$ = {}'.format(a, b))
        plt.xlabel('x', fontsize=12)
        plt.ylabel('f(x)', fontsize=12)
        plt.legend(loc=1)
        plt.show()

    ========  ===============================
    Support   :math:`x \in (0, \infty)`
    Mean      :math:`\dfrac{\alpha}{\beta}`
    Variance  :math:`\dfrac{\alpha}{\beta^2}`
    ========  ===============================

    Gamma distribution can be parameterized either in terms of alpha and
    beta or mean and standard deviation. The link between the two
    parametrizations is given by

    .. math::

       \alpha &= \frac{\mu^2}{\sigma^2} \\
       \beta &= \frac{\mu}{\sigma^2}

    Parameters
    ----------
    alpha : float
        Shape parameter (alpha > 0).
    beta : float
        Rate parameter (beta > 0).
    mu : float
        Alternative shape parameter (mu > 0).
    sd : float
        Alternative scale parameter (sd > 0).
    """

    def __init__(self, alpha=None, beta=None, mu=None, sd=None,
                 *args, **kwargs):
        super(Gamma, self).__init__(*args, **kwargs)
        alpha, beta = self.get_alpha_beta(alpha, beta, mu, sd)
        self.alpha = alpha = tt.as_tensor_variable(alpha)
        self.beta = beta = tt.as_tensor_variable(beta)
        self.mean = alpha / beta
        self.mode = tt.maximum((alpha - 1) / beta, 0)
        self.variance = alpha / beta**2

        assert_negative_support(alpha, 'alpha', 'Gamma')
        assert_negative_support(beta, 'beta', 'Gamma')

    def get_alpha_beta(self, alpha=None, beta=None, mu=None, sd=None):
        if (alpha is not None) and (beta is not None):
            pass
        elif (mu is not None) and (sd is not None):
            alpha = mu**2 / sd**2
            beta = mu / sd**2
        else:
            raise ValueError('Incompatible parameterization. Either use '
                             'alpha and beta, or mu and sd to specify '
                             'distribution.')

        return alpha, beta

    def random(self, point=None, size=None):
        alpha, beta = draw_values([self.alpha, self.beta],
                                  point=point)
        return generate_samples(stats.gamma.rvs, alpha, scale=1. / beta,
                                dist_shape=self.shape,
                                size=size)

    def logp(self, value):
        alpha = self.alpha
        beta = self.beta
        return bound(
            -gammaln(alpha) + logpow(
                beta, alpha) - beta * value + logpow(value, alpha - 1),
            value >= 0,
            alpha > 0,
            beta > 0)

    def _repr_latex_(self, name=None, dist=None):
        if dist is None:
            dist = self
        beta = dist.beta
        alpha = dist.alpha
        name = r'\text{%s}' % name
        return r'${} \sim \text{{Gamma}}(\mathit{{alpha}}={},~\mathit{{beta}}={})$'.format(name,
                                                                get_variable_name(alpha),
                                                                get_variable_name(beta))


class InverseGamma(PositiveContinuous):
    R"""
    Inverse gamma log-likelihood, the reciprocal of the gamma distribution.

    The pdf of this distribution is

    .. math::

       f(x \mid \alpha, \beta) =
           \frac{\beta^{\alpha}}{\Gamma(\alpha)} x^{-\alpha - 1}
           \exp\left(\frac{-\beta}{x}\right)

    .. plot::

        import matplotlib.pyplot as plt
        import numpy as np
        import scipy.stats as st
        plt.style.use('seaborn-darkgrid')
        x = np.linspace(0, 3, 500)
        alphas = [1., 2., 3., 3.]
        betas = [1., 1., 1., .5]
        for a, b in zip(alphas, betas):
            pdf = st.invgamma.pdf(x, a, scale=b)
            plt.plot(x, pdf, label=r'$\alpha$ = {}, $\beta$ = {}'.format(a, b))
        plt.xlabel('x', fontsize=12)
        plt.ylabel('f(x)', fontsize=12)
        plt.legend(loc=1)
        plt.show()

    ========  ======================================================
    Support   :math:`x \in (0, \infty)`
    Mean      :math:`\dfrac{\beta}{\alpha-1}` for :math:`\alpha > 1`
    Variance  :math:`\dfrac{\beta^2}{(\alpha-1)^2(\alpha)}`
              for :math:`\alpha > 2`
    ========  ======================================================

    Parameters
    ----------
    alpha : float
        Shape parameter (alpha > 0).
    beta : float
        Scale parameter (beta > 0).
    """

    def __init__(self, alpha, beta=1, *args, **kwargs):
        super(InverseGamma, self).__init__(*args, defaults=('mode',), **kwargs)
        self.alpha = alpha = tt.as_tensor_variable(alpha)
        self.beta = beta = tt.as_tensor_variable(beta)

        self.mean = self._calculate_mean()
        self.mode = beta / (alpha + 1.)
        self.variance = tt.switch(tt.gt(alpha, 2),
                                  (beta**2) / (alpha * (alpha - 1.)**2),
                                  np.inf)
        assert_negative_support(alpha, 'alpha', 'InverseGamma')
        assert_negative_support(beta, 'beta', 'InverseGamma')

    def _calculate_mean(self):
        m = self.beta / (self.alpha - 1.)
        try:
            return (self.alpha > 1) * m or np.inf
        except ValueError:  # alpha is an array
            m[self.alpha <= 1] = np.inf
            return m

    def random(self, point=None, size=None):
        alpha, beta = draw_values([self.alpha, self.beta],
                                  point=point)
        return generate_samples(stats.invgamma.rvs, a=alpha, scale=beta,
                                dist_shape=self.shape,
                                size=size)

    def logp(self, value):
        alpha = self.alpha
        beta = self.beta
        return bound(logpow(beta, alpha) - gammaln(alpha) - beta / value
                     + logpow(value, -alpha - 1),
                     value > 0, alpha > 0, beta > 0)

    def _repr_latex_(self, name=None, dist=None):
        if dist is None:
            dist = self
        beta = dist.beta
        alpha = dist.alpha
        name = r'\text{%s}' % name
        return r'${} \sim \text{{InverseGamma}}(\mathit{{alpha}}={},~\mathit{{beta}}={})$'.format(name,
                                                                get_variable_name(alpha),
                                                                get_variable_name(beta))


class ChiSquared(Gamma):
    R"""
    :math:`\chi^2` log-likelihood.

    The pdf of this distribution is

    .. math::

       f(x \mid \nu) = \frac{x^{(\nu-2)/2}e^{-x/2}}{2^{\nu/2}\Gamma(\nu/2)}

    .. plot::

        import matplotlib.pyplot as plt
        import numpy as np
        import scipy.stats as st
        plt.style.use('seaborn-darkgrid')
        x = np.linspace(0, 15, 200)
        for df in [1, 2, 3, 6, 9]:
            pdf = st.chi2.pdf(x, df)
            plt.plot(x, pdf, label=r'$\nu$ = {}'.format(df))
        plt.xlabel('x', fontsize=12)
        plt.ylabel('f(x)', fontsize=12)
        plt.ylim(0, 0.6)
        plt.legend(loc=1)
        plt.show()

    ========  ===============================
    Support   :math:`x \in [0, \infty)`
    Mean      :math:`\nu`
    Variance  :math:`2 \nu`
    ========  ===============================

    Parameters
    ----------
    nu : int
        Degrees of freedom (nu > 0).
    """

    def __init__(self, nu, *args, **kwargs):
        self.nu = nu = tt.as_tensor_variable(nu)
        super(ChiSquared, self).__init__(alpha=nu / 2., beta=0.5,
                                         *args, **kwargs)

    def _repr_latex_(self, name=None, dist=None):
        if dist is None:
            dist = self
        nu = dist.nu
        name = r'\text{%s}' % name
        return r'${} \sim \Chi^2(\mathit{{nu}}={})$'.format(name,
                                                                get_variable_name(nu))


class Weibull(PositiveContinuous):
    R"""
    Weibull log-likelihood.

    The pdf of this distribution is

    .. math::

       f(x \mid \alpha, \beta) =
           \frac{\alpha x^{\alpha - 1}
           \exp(-(\frac{x}{\beta})^{\alpha})}{\beta^\alpha}

    .. plot::

        import matplotlib.pyplot as plt
        import numpy as np
        import scipy.stats as st
        plt.style.use('seaborn-darkgrid')
        x = np.linspace(0, 3, 200)
        alphas = [.5, 1., 1.5, 5., 5.]
        betas = [1., 1., 1., 1.,  2]
        for a, b in zip(alphas, betas):
            pdf = st.weibull_min.pdf(x, a, scale=b)
            plt.plot(x, pdf, label=r'$\alpha$ = {}, $\beta$ = {}'.format(a, b))
        plt.xlabel('x', fontsize=12)
        plt.ylabel('f(x)', fontsize=12)
        plt.ylim(0, 2.5)
        plt.legend(loc=1)
        plt.show()

    ========  ====================================================
    Support   :math:`x \in [0, \infty)`
    Mean      :math:`\beta \Gamma(1 + \frac{1}{\alpha})`
    Variance  :math:`\beta^2 \Gamma(1 + \frac{2}{\alpha} - \mu^2)`
    ========  ====================================================

    Parameters
    ----------
    alpha : float
        Shape parameter (alpha > 0).
    beta : float
        Scale parameter (beta > 0).
    """

    def __init__(self, alpha, beta, *args, **kwargs):
        super(Weibull, self).__init__(*args, **kwargs)
        self.alpha = alpha = tt.as_tensor_variable(alpha)
        self.beta = beta = tt.as_tensor_variable(beta)
        self.mean = beta * tt.exp(gammaln(1 + 1. / alpha))
        self.median = beta * tt.exp(gammaln(tt.log(2)))**(1. / alpha)
        self.variance = (beta**2) * \
            tt.exp(gammaln(1 + 2. / alpha - self.mean**2))
        self.mode = tt.switch(alpha >= 1, 
                              beta * ((alpha - 1)/alpha) ** (1 / alpha), 
                              0)  # Reference: https://en.wikipedia.org/wiki/Weibull_distribution

        assert_negative_support(alpha, 'alpha', 'Weibull')
        assert_negative_support(beta, 'beta', 'Weibull')

    def random(self, point=None, size=None):
        alpha, beta = draw_values([self.alpha, self.beta],
                                  point=point)

        def _random(a, b, size=None):
            return b * (-np.log(np.random.uniform(size=size)))**(1 / a)

        return generate_samples(_random, alpha, beta,
                                dist_shape=self.shape,
                                size=size)

    def logp(self, value):
        alpha = self.alpha
        beta = self.beta
        return bound(tt.log(alpha) - tt.log(beta)
                     + (alpha - 1) * tt.log(value / beta)
                     - (value / beta)**alpha,
                     value >= 0, alpha > 0, beta > 0)

    def _repr_latex_(self, name=None, dist=None):
        if dist is None:
            dist = self
        beta = dist.beta
        alpha = dist.alpha
        name = r'\text{%s}' % name
        return r'${} \sim \text{{Weibull}}(\mathit{{alpha}}={},~\mathit{{beta}}={})$'.format(name,
                                                                get_variable_name(alpha),
                                                                get_variable_name(beta))


class HalfStudentT(PositiveContinuous):
    R"""
    Half Student's T log-likelihood

    The pdf of this distribution is

    .. math::

        f(x \mid \sigma,\nu) =
            \frac{2\;\Gamma\left(\frac{\nu+1}{2}\right)}
            {\Gamma\left(\frac{\nu}{2}\right)\sqrt{\nu\pi\sigma^2}}
            \left(1+\frac{1}{\nu}\frac{x^2}{\sigma^2}\right)^{-\frac{\nu+1}{2}}

    .. plot::

        import matplotlib.pyplot as plt
        import numpy as np
        import scipy.stats as st
        plt.style.use('seaborn-darkgrid')
        x = np.linspace(0, 5, 200)
        sigmas = [1., 1., 2., 1.]
        nus = [.5, 1., 1., 30.]
        for sigma, nu in zip(sigmas, nus):
            pdf = st.t.pdf(x, df=nu, loc=0, scale=sigma)
            plt.plot(x, pdf, label=r'$\sigma$ = {}, $\nu$ = {}'.format(sigma, nu))
        plt.xlabel('x', fontsize=12)
        plt.ylabel('f(x)', fontsize=12)
        plt.legend(loc=1)
        plt.show()

    ========  ========================
    Support   :math:`x \in [0, \infty)`
    ========  ========================

    Parameters
    ----------
    nu : float
        Degrees of freedom, also known as normality parameter (nu > 0).
    sd : float
        Scale parameter (sd > 0). Converges to the standard deviation as nu
        increases. (only required if lam is not specified)
    lam : float
        Scale parameter (lam > 0). Converges to the precision as nu
        increases. (only required if sd is not specified)
        
    Examples
    --------
    .. code-block:: python

        # Only pass in one of lam or sd, but not both.
        with pm.Model():
            x = pm.HalfStudentT('x', sd=10, nu=10)
     
        with pm.Model():
            x = pm.HalfStudentT('x', lam=4, nu=10)
    """
    def __init__(self, nu=1, sd=None, lam=None, *args, **kwargs):
        super(HalfStudentT, self).__init__(*args, **kwargs)
        self.mode = tt.as_tensor_variable(0)
        lam, sd = get_tau_sd(lam, sd)
        self.median = tt.as_tensor_variable(sd)
        self.sd = tt.as_tensor_variable(sd)
        self.lam = tt.as_tensor_variable(lam)
        self.nu = nu = tt.as_tensor_variable(nu)

        assert_negative_support(sd, 'sd', 'HalfStudentT')
        assert_negative_support(lam, 'lam', 'HalfStudentT')
        assert_negative_support(nu, 'nu', 'HalfStudentT')

    def random(self, point=None, size=None):
        nu, sd = draw_values([self.nu, self.sd], point=point)
        return np.abs(generate_samples(stats.t.rvs, nu, loc=0, scale=sd,
                                       dist_shape=self.shape,
                                       size=size))

    def logp(self, value):
        nu = self.nu
        sd = self.sd
        lam = self.lam

        return bound(tt.log(2) + gammaln((nu + 1.0) / 2.0)
                     - gammaln(nu / 2.0)
                     - .5 * tt.log(nu * np.pi * sd**2)
                     - (nu + 1.0) / 2.0 * tt.log1p(value ** 2 / (nu * sd**2)),
                     sd > 0, lam > 0, nu > 0, value >= 0)

    def _repr_latex_(self, name=None, dist=None):
        if dist is None:
            dist = self
        nu = dist.nu
        sd = dist.sd
        name = r'\text{%s}' % name
        return r'${} \sim \text{{HalfStudentT}}(\mathit{{nu}}={},~\mathit{{sd}}={})$'.format(name,
                                                                get_variable_name(nu),
                                                                get_variable_name(sd))


class ExGaussian(Continuous):
    R"""
    Exponentially modified Gaussian log-likelihood.

    Results from the convolution of a normal distribution with an exponential
    distribution.

    The pdf of this distribution is

    .. math::

       f(x \mid \mu, \sigma, \tau) =
           \frac{1}{\nu}\;
           \exp\left\{\frac{\mu-x}{\nu}+\frac{\sigma^2}{2\nu^2}\right\}
           \Phi\left(\frac{x-\mu}{\sigma}-\frac{\sigma}{\nu}\right)

    where :math:`\Phi` is the cumulative distribution function of the
    standard normal distribution.

    .. plot::

        import matplotlib.pyplot as plt
        import numpy as np
        import scipy.stats as st
        plt.style.use('seaborn-darkgrid')
        x = np.linspace(-6, 9, 200)
        mus = [0., -2., 0., -3.]
        sds = [1., 1., 3., 1.]
        nus = [1., 1., 1., 4.]
        for mu, sd, nu in zip(mus, sds, nus):
            pdf = st.exponnorm.pdf(x, nu/sd, loc=mu, scale=sd)
            plt.plot(x, pdf, label=r'$\mu$ = {}, $\sigma$ = {}, $\nu$ = {}'.format(mu, sd, nu))
        plt.xlabel('x', fontsize=12)
        plt.ylabel('f(x)', fontsize=12)
        plt.legend(loc=1)
        plt.show()

    ========  ========================
    Support   :math:`x \in \mathbb{R}`
    Mean      :math:`\mu + \nu`
    Variance  :math:`\sigma^2 + \nu^2`
    ========  ========================

    Parameters
    ----------
    mu : float
        Mean of the normal distribution.
    sigma : float
        Standard deviation of the normal distribution (sigma > 0).
    nu : float
        Mean of the exponential distribution (nu > 0).

    References
    ----------
    .. [Rigby2005] Rigby R.A. and Stasinopoulos D.M. (2005).
        "Generalized additive models for location, scale and shape"
        Applied Statististics., 54, part 3, pp 507-554.

    .. [Lacouture2008] Lacouture, Y. and Couseanou, D. (2008).
        "How to use MATLAB to fit the ex-Gaussian and other probability
        functions to a distribution of response times".
        Tutorials in Quantitative Methods for Psychology,
        Vol. 4, No. 1, pp 35-45.
    """

    def __init__(self, mu, sigma, nu, *args, **kwargs):
        super(ExGaussian, self).__init__(*args, **kwargs)
        self.mu = mu = tt.as_tensor_variable(mu)
        self.sigma = sigma = tt.as_tensor_variable(sigma)
        self.nu = nu = tt.as_tensor_variable(nu)
        self.mean = mu + nu
        self.variance = (sigma**2) + (nu**2)

        assert_negative_support(sigma, 'sigma', 'ExGaussian')
        assert_negative_support(nu, 'nu', 'ExGaussian')

    def random(self, point=None, size=None):
        mu, sigma, nu = draw_values([self.mu, self.sigma, self.nu],
                                    point=point)

        def _random(mu, sigma, nu, size=None):
            return (np.random.normal(mu, sigma, size=size)
                    + np.random.exponential(scale=nu, size=size))

        return generate_samples(_random, mu, sigma, nu,
                                dist_shape=self.shape,
                                size=size)

    def logp(self, value):
        mu = self.mu
        sigma = self.sigma
        nu = self.nu

        # This condition suggested by exGAUS.R from gamlss
        lp = tt.switch(tt.gt(nu,  0.05 * sigma),
                       - tt.log(nu) + (mu - value) / nu + 0.5 * (sigma / nu)**2
                       + logpow(std_cdf((value - mu) / sigma - sigma / nu), 1.),
                       - tt.log(sigma * tt.sqrt(2 * np.pi))
                       - 0.5 * ((value - mu) / sigma)**2)
        return bound(lp, sigma > 0., nu > 0.)

    def _repr_latex_(self, name=None, dist=None):
        if dist is None:
            dist = self
        sigma = dist.sigma
        mu = dist.mu
        nu = dist.nu
        name = r'\text{%s}' % name
        return r'${} \sim \text{{ExGaussian}}(\mathit{{mu}}={},~\mathit{{sigma}}={},~\mathit{{nu}}={})$'.format(name,
                                                                get_variable_name(mu),
                                                                get_variable_name(sigma),
                                                                get_variable_name(nu))


class VonMises(Continuous):
    R"""
    Univariate VonMises log-likelihood.

    The pdf of this distribution is

    .. math::

        f(x \mid \mu, \kappa) =
            \frac{e^{\kappa\cos(x-\mu)}}{2\pi I_0(\kappa)}

    where :math:`I_0` is the modified Bessel function of order 0.

    .. plot::

        import matplotlib.pyplot as plt
        import numpy as np
        import scipy.stats as st
        plt.style.use('seaborn-darkgrid')
        x = np.linspace(-np.pi, np.pi, 200)
        mus = [0., 0., 0.,  -2.5]
        kappas = [.01, 0.5,  4., 2.]
        for mu, kappa in zip(mus, kappas):
            pdf = st.vonmises.pdf(x, kappa, loc=mu)
            plt.plot(x, pdf, label=r'$\mu$ = {}, $\kappa$ = {}'.format(mu, kappa))
        plt.xlabel('x', fontsize=12)
        plt.ylabel('f(x)', fontsize=12)
        plt.legend(loc=1)
        plt.show()

    ========  ==========================================
    Support   :math:`x \in [-\pi, \pi]`
    Mean      :math:`\mu`
    Variance  :math:`1-\frac{I_1(\kappa)}{I_0(\kappa)}`
    ========  ==========================================

    Parameters
    ----------
    mu : float
        Mean.
    kappa : float
        Concentration (\frac{1}{kappa} is analogous to \sigma^2).
    """

    def __init__(self, mu=0.0, kappa=None, transform='circular',
                 *args, **kwargs):
        if transform == 'circular':
            transform = transforms.Circular()
        super(VonMises, self).__init__(transform=transform, *args, **kwargs)
        self.mean = self.median = self.mode = self.mu = mu = tt.as_tensor_variable(mu)
        self.kappa = kappa = floatX(tt.as_tensor_variable(kappa))

        assert_negative_support(kappa, 'kappa', 'VonMises')

    def random(self, point=None, size=None):
        mu, kappa = draw_values([self.mu, self.kappa],
                                point=point)
        return generate_samples(stats.vonmises.rvs, loc=mu, kappa=kappa,
                                dist_shape=self.shape,
                                size=size)

    def logp(self, value):
        mu = self.mu
        kappa = self.kappa
        return bound(kappa * tt.cos(mu - value) - (tt.log(2 * np.pi) + log_i0(kappa)),
                     kappa > 0, value >= -np.pi, value <= np.pi)

    def _repr_latex_(self, name=None, dist=None):
        if dist is None:
            dist = self
        kappa = dist.kappa
        mu = dist.mu
        name = r'\text{%s}' % name
        return r'${} \sim \text{{VonMises}}(\mathit{{mu}}={},~\mathit{{kappa}}={})$'.format(name,
                                                                get_variable_name(mu),
                                                                get_variable_name(kappa))



class SkewNormal(Continuous):
    R"""
    Univariate skew-normal log-likelihood.

     The pdf of this distribution is

    .. math::

       f(x \mid \mu, \tau, \alpha) =
       2 \Phi((x-\mu)\sqrt{\tau}\alpha) \phi(x,\mu,\tau)

    .. plot::

        import matplotlib.pyplot as plt
        import numpy as np
        import scipy.stats as st
        plt.style.use('seaborn-darkgrid')
        x = np.linspace(-4, 4, 200)
        for alpha in [-6, 0, 6]:
            pdf = st.skewnorm.pdf(x, alpha, loc=0, scale=1)
            plt.plot(x, pdf, label=r'$\mu$ = {}, $\sigma$ = {}, $\alpha$ = {}'.format(0, 1, alpha))
        plt.xlabel('x', fontsize=12)
        plt.ylabel('f(x)', fontsize=12)
        plt.legend(loc=1)
        plt.show()

    ========  ==========================================
    Support   :math:`x \in \mathbb{R}`
    Mean      :math:`\mu + \sigma \sqrt{\frac{2}{\pi}} \frac {\alpha }{{\sqrt {1+\alpha ^{2}}}}`
    Variance  :math:`\sigma^2 \left(  1-\frac{2\alpha^2}{(\alpha^2+1) \pi} \right)`
    ========  ==========================================

    Skew-normal distribution can be parameterized either in terms of precision
    or standard deviation. The link between the two parametrizations is
    given by

    .. math::
       \tau = \dfrac{1}{\sigma^2}

    Parameters
    ----------
    mu : float
        Location parameter.
    sd : float
        Scale parameter (sd > 0).
    tau : float
        Alternative scale parameter (tau > 0).
    alpha : float
        Skewness parameter.

    Notes
    -----
    When alpha=0 we recover the Normal distribution and mu becomes the mean,
    tau the precision and sd the standard deviation. In the limit of alpha
    approaching plus/minus infinite we get a half-normal distribution.

    """
    def __init__(self, mu=0.0, sd=None, tau=None, alpha=1,  *args, **kwargs):
        super(SkewNormal, self).__init__(*args, **kwargs)
        tau, sd = get_tau_sd(tau=tau, sd=sd)
        self.mu = mu = tt.as_tensor_variable(mu)
        self.tau = tt.as_tensor_variable(tau)
        self.sd = tt.as_tensor_variable(sd)

        self.alpha = alpha = tt.as_tensor_variable(alpha)

        self.mean = mu + self.sd * (2 / np.pi)**0.5 * alpha / (1 + alpha**2)**0.5
        self.variance = self.sd**2 * (1 - (2 * alpha**2) / ((1 + alpha**2) * np.pi))

        assert_negative_support(tau, 'tau', 'SkewNormal')
        assert_negative_support(sd, 'sd', 'SkewNormal')

    def random(self, point=None, size=None):
        mu, tau, _, alpha = draw_values(
            [self.mu, self.tau, self.sd, self.alpha], point=point)
        return generate_samples(stats.skewnorm.rvs,
                                a=alpha, loc=mu, scale=tau**-0.5,
                                dist_shape=self.shape,
                                size=size)

    def logp(self, value):
        tau = self.tau
        sd = self.sd
        mu = self.mu
        alpha = self.alpha
        return bound(
            tt.log(1 +
            tt.erf(((value - mu) * tt.sqrt(tau) * alpha) / tt.sqrt(2)))
            + (-tau * (value - mu)**2
            + tt.log(tau / np.pi / 2.)) / 2.,
            tau > 0, sd > 0)

    def _repr_latex_(self, name=None, dist=None):
        if dist is None:
            dist = self
        sd = dist.sd
        mu = dist.mu
        alpha = dist.alpha
        name = r'\text{%s}' % name
        return r'${} \sim \text{{Skew-Normal}}(\mathit{{mu}}={},~\mathit{{sd}}={},~\mathit{{alpha}}={})$'.format(name,
                                                                get_variable_name(mu),
                                                                get_variable_name(sd),
                                                                get_variable_name(alpha))


class Triangular(Continuous):
    R"""
    Continuous Triangular log-likelihood

    The pdf of this distribution is

    .. math::

       \begin{cases}
         0 & \text{for } x < a, \\
         \frac{2(x-a)}{(b-a)(c-a)} & \text{for } a \le x < c, \\[4pt]
         \frac{2}{b-a}             & \text{for } x = c, \\[4pt]
         \frac{2(b-x)}{(b-a)(b-c)} & \text{for } c < x \le b, \\[4pt]
         0 & \text{for } b < x.
        \end{cases}

    .. plot::

        import matplotlib.pyplot as plt
        import numpy as np
        import scipy.stats as st
        plt.style.use('seaborn-darkgrid')
        x = np.linspace(-2, 10, 500)
        lowers = [0., -1, 2]
        cs = [0.5, 0.5, 0.75]
        uppers = [4., 2, 6]
        for lower, c_, upper_ in zip(lowers, cs, uppers):
            pdf = st.triang.pdf(x, loc=lower, c=c_, scale=upper_)
            plt.plot(x, pdf, label='lower = {}, c = {}, upper = {}'.format(lower,
                                                                           lower + upper_ * c_,
                                                                           lower + upper_))
        plt.xlabel('x', fontsize=12)
        plt.ylabel('f(x)', fontsize=12)
        plt.legend(loc=1)
        plt.show()

    ========  ============================================================================
    Support   :math:`x \in [lower, upper]`
    Mean      :math:`\dfrac{lower + upper + c}{3}`
    Variance  :math:`\dfrac{upper^2 + lower^2 +c^2 - lower*upper - lower*c - upper*c}{18}`
    ========  ============================================================================

    Parameters
    ----------
    lower : float
        Lower limit.
    c: float
        mode
    upper : float
        Upper limit.
    """

    def __init__(self, lower=0, upper=1, c=0.5,
                 *args, **kwargs):
        super(Triangular, self).__init__(*args, **kwargs)

        self.median = self.mean = self.c = c  = tt.as_tensor_variable(c)
        self.lower = lower = tt.as_tensor_variable(lower)
        self.upper = upper = tt.as_tensor_variable(upper)

    def random(self, point=None, size=None):
        c, lower, upper = draw_values([self.c, self.lower, self.upper],
                                      point=point)
        return generate_samples(stats.triang.rvs, c=c-lower, loc=lower, scale=upper-lower,
                                size=size, dist_shape=self.shape, random_state=None)

    def logp(self, value):
        c = self.c
        lower = self.lower
        upper = self.upper
        return tt.switch(alltrue_elemwise([lower <= value, value < c]),
                         tt.log(2 * (value - lower) / ((upper - lower) * (c - lower))),
                         tt.switch(tt.eq(value, c), tt.log(2 / (upper - lower)),
                         tt.switch(alltrue_elemwise([c < value, value <= upper]),
                         tt.log(2 * (upper - value) / ((upper - lower) * (upper - c))),np.inf)))

    def _repr_latex_(self, name=None, dist=None):
        if dist is None:
            dist = self
        lower = dist.lower
        upper = dist.upper
        c = dist.c
        name = r'\text{%s}' % name
        return r'${} \sim \text{{Triangular}}(\mathit{{c}}={},~\mathit{{lower}}={},~\mathit{{upper}}={})$'.format(name,
                                                                get_variable_name(c),
                                                                get_variable_name(lower),
                                                                get_variable_name(upper))


class Gumbel(Continuous):
    R"""
        Univariate Gumbel log-likelihood

    The pdf of this distribution is

    .. math::

       f(x \mid \mu, \beta) = -\frac{x - \mu}{\beta} - \exp \left(-\frac{x - \mu}{\beta} \right) - \log(\beta)

    .. plot::

        import matplotlib.pyplot as plt
        import numpy as np
        import scipy.stats as st
        plt.style.use('seaborn-darkgrid')
        x = np.linspace(-10, 20, 200)
        mus = [0., 4., -1.]
        betas = [2., 2., 4.]
        for mu, beta in zip(mus, betas):
            pdf = st.gumbel_r.pdf(x, loc=mu, scale=beta)
            plt.plot(x, pdf, label=r'$\mu$ = {}, $\beta$ = {}'.format(mu, beta))
        plt.xlabel('x', fontsize=12)
        plt.ylabel('f(x)', fontsize=12)
        plt.legend(loc=1)
        plt.show()


    ========  ==========================================
    Support   :math:`x \in \mathbb{R}`
    Mean      :math:`\mu + \beta\gamma`, where \gamma is the Euler-Mascheroni constant
    Variance  :math:`\frac{\pi^2}{6} \beta^2)`
    ========  ==========================================

    Parameters
    ----------
    mu : float
        Location parameter.
    beta : float
        Scale parameter (beta > 0).
    """

    def __init__(self, mu=0, beta=1.0, **kwargs):
        self.mu = tt.as_tensor_variable(mu)
        self.beta = tt.as_tensor_variable(beta)

        assert_negative_support(beta, 'beta', 'Gumbel')

        self.mean = self.mu + self.beta * np.euler_gamma
        self.median = self.mu - self.beta * tt.log(tt.log(2))
        self.mode = self.mu
        self.variance = (np.pi ** 2 / 6.0) * self.beta ** 2

        super(Gumbel, self).__init__(**kwargs)

    def random(self, point=None, size=None):
        mu, sd = draw_values([self.mu, self.beta], point=point)
        return generate_samples(stats.gumbel_r.rvs, loc=mu, scale=sd,
                                dist_shape=self.shape,
                                size=size)

    def logp(self, value):
        scaled = (value - self.mu) / self.beta
        return bound(-scaled - tt.exp(-scaled) - tt.log(self.beta), self.beta > 0)

    def _repr_latex_(self, name=None, dist=None):
        if dist is None:
            dist = self
        beta = dist.beta
        mu = dist.mu
        name = r'\text{%s}' % name
        return r'${} \sim \text{{Gumbel}}(\mathit{{mu}}={},~\mathit{{beta}}={})$'.format(name,
                                                                get_variable_name(mu),
                                                                get_variable_name(beta))


class Logistic(Continuous):
    R"""
    Logistic log-likelihood.

    The pdf of this distribution is

    .. math::

       f(x \mid \mu, s) =
           \frac{\exp\left(-\frac{x - \mu}{s}\right)}{s \left(1 + \exp\left(-\frac{x - \mu}{s}\right)\right)^2}

    .. plot::

        import matplotlib.pyplot as plt
        import numpy as np
        import scipy.stats as st
        plt.style.use('seaborn-darkgrid')
        x = np.linspace(-5, 5, 200)
        mus = [0., 0., 0., -2.]
        ss = [.4, 1., 2., .4]
        for mu, s in zip(mus, ss):
            pdf = st.logistic.pdf(x, loc=mu, scale=s)
            plt.plot(x, pdf, label=r'$\mu$ = {}, $s$ = {}'.format(mu, s))
        plt.xlabel('x', fontsize=12)
        plt.ylabel('f(x)', fontsize=12)
        plt.legend(loc=1)
        plt.show()

    ========  ==========================================
    Support   :math:`x \in \mathbb{R}`
    Mean      :math:`\mu`
    Variance  :math:`\frac{s^2 \pi^2}{3}`
    ========  ==========================================


    Parameters
    ----------
    mu : float
        Mean.
    s : float
        Scale (s > 0).
    """
    def __init__(self, mu=0., s=1., *args, **kwargs):
        super(Logistic, self).__init__(*args, **kwargs)

        self.mu = tt.as_tensor_variable(mu)
        self.s = tt.as_tensor_variable(s)

        self.mean = self.mode = mu
        self.variance = s**2 * np.pi**2 / 3.

    def logp(self, value):
        mu = self.mu
        s = self.s

        return bound(
            -(value - mu) / s - tt.log(s) - 2 * tt.log1p(tt.exp(-(value - mu) / s)), s > 0)

    def random(self, point=None, size=None):
        mu, s = draw_values([self.mu, self.s], point=point)

        return generate_samples(
            stats.logistic.rvs,
            loc=mu, scale=s,
            dist_shape=self.shape,
            size=size)

    def _repr_latex_(self, name=None, dist=None):
        if dist is None:
            dist = self
        mu = dist.mu
        s = dist.s
        name = r'\text{%s}' % name
        return r'${} \sim \text{{Logistic}}(\mathit{{mu}}={},~\mathit{{s}}={})$'.format(name,
                                                                get_variable_name(mu),
                                                                get_variable_name(s))


class LogitNormal(UnitContinuous):
    R"""
    Logit-Normal log-likelihood.

    The pdf of this distribution is

    .. math::
       f(x \mid \mu, \tau) =
           \frac{1}{x(1-x)} \sqrt{\frac{\tau}{2\pi}}
           \exp\left\{ -\frac{\tau}{2} (logit(x)-\mu)^2 \right\}


    .. plot::

        import matplotlib.pyplot as plt
        import numpy as np
        import scipy.stats as st
        from scipy.special import logit
        plt.style.use('seaborn-darkgrid')
        x = np.linspace(0.0001, 0.9999, 500)
        mus = [0., 0., 0., 1.]
        sds = [0.3, 1., 2., 1.]
        for mu, sd in  zip(mus, sds):
            pdf = st.norm.pdf(logit(x), loc=mu, scale=sd) * 1/(x * (1-x))
            plt.plot(x, pdf, label=r'$\mu$ = {}, $\sigma$ = {}'.format(mu, sd))
            plt.legend(loc=1)
        plt.show()

    ========  ==========================================
    Support   :math:`x \in (0, 1)`
    Mean      no analytical solution
    Variance  no analytical solution
    ========  ==========================================

    Parameters
    ----------
    mu : float
        Location parameter.
    sd : float
        Scale parameter (sd > 0).
    tau : float
        Scale parameter (tau > 0).
    """
<<<<<<< HEAD

    def __init__(self, mu=0, sd=None, tau=None, **kwargs):
        self.mu = mu = tt.as_tensor_variable(mu)
        tau, sd = get_tau_sd(tau=tau, sd=sd)
        self.sd = tt.as_tensor_variable(sd)
        self.tau = tau = tt.as_tensor_variable(tau)

        self.median = invlogit(mu)
        assert_negative_support(sd, 'sd', 'LogitNormal')
        assert_negative_support(tau, 'tau', 'LogitNormal')

        super(LogitNormal, self).__init__(**kwargs)

    def random(self, point=None, size=None):
        mu, _, sd = draw_values([self.mu, self.tau, self.sd], point=point)
        return expit(generate_samples(stats.norm.rvs, loc=mu, scale=sd, dist_shape=self.shape,
                                      size=size))
=======
    def __init__(self, nu=None, sd=None, *args, **kwargs):
        super(Rice, self).__init__(*args, **kwargs)
        self.nu = nu = tt.as_tensor_variable(nu)
        self.sd = sd = tt.as_tensor_variable(sd)
        self.mean = sd * np.sqrt(np.pi / 2) * tt.exp((-nu**2 / (2 * sd**2)) / 2) * ((1 - (-nu**2 / (2 * sd**2)))
                                 * i0(-(-nu**2 / (2 * sd**2)) / 2) - (-nu**2 / (2 * sd**2)) * i1(-(-nu**2 / (2 * sd**2)) / 2))
        self.variance = 2 * sd**2 + nu**2 - (np.pi * sd**2 / 2) * (tt.exp((-nu**2 / (2 * sd**2)) / 2) * ((1 - (-nu**2 / (
            2 * sd**2))) * i0(-(-nu**2 / (2 * sd**2)) / 2) - (-nu**2 / (2 * sd**2)) * i1(-(-nu**2 / (2 * sd**2)) / 2)))**2


    def random(self, point=None, size=None, repeat=None):
        nu, sd = draw_values([self.nu, self.sd],
                                  point=point)
        return generate_samples(stats.rice.rvs, b=nu, scale=sd, loc=0,
                                dist_shape=self.shape, size=size)
>>>>>>> 31b2c927

    def logp(self, value):
        sd = self.sd
<<<<<<< HEAD
        mu = self.mu
        tau = self.tau
        return bound(-0.5 * tau * (logit(value) - mu) ** 2
                     + 0.5 * tt.log(tau / (2. * np.pi))
                     - tt.log(value * (1 - value)), value > 0, value < 1, tau > 0)

    def _repr_latex_(self, name=None, dist=None):
        if dist is None:
            dist = self
        sd = dist.sd
        mu = dist.mu
        name = r'\text{%s}' % name
        return r'${} \sim \text{{LogitNormal}}(\mathit{{mu}}={},~\mathit{{sd}}={})$'.format(name,
                                                                get_variable_name(mu),
                                                                get_variable_name(sd))


class Interpolated(Continuous):
    R"""
    Univariate probability distribution defined as a linear interpolation
    of probability density function evaluated on some lattice of points.

    The lattice can be uneven, so the steps between different points can have
    different size and it is possible to vary the precision between regions
    of the support.

    The probability density function values don not have to be normalized, as the
    interpolated density is any way normalized to make the total probability
    equal to $1$.

    Both parameters `x_points` and values `pdf_points` are not variables, but
    plain array-like objects, so they are constant and cannot be sampled.

    ========  ===========================================
    Support   :math:`x \in [x\_points[0], x\_points[-1]]`
    ========  ===========================================

    Parameters
    ----------
    x_points : array-like
        A monotonically growing list of values
    pdf_points : array-like
        Probability density function evaluated on lattice `x_points`
    """

    def __init__(self, x_points, pdf_points, transform='interval',
                 *args, **kwargs):
        if transform == 'interval':
            transform = transforms.interval(x_points[0], x_points[-1])
        super(Interpolated, self).__init__(transform=transform,
                                           *args, **kwargs)

        interp = InterpolatedUnivariateSpline(x_points, pdf_points, k=1, ext='zeros')
        Z = interp.integral(x_points[0], x_points[-1])

        self.Z = tt.as_tensor_variable(Z)
        self.interp_op = SplineWrapper(interp)
        self.x_points = x_points
        self.pdf_points = pdf_points / Z
        self.cdf_points = interp.antiderivative()(x_points) / Z

        self.median = self._argcdf(0.5)

    def _argcdf(self, p):
        pdf = self.pdf_points
        cdf = self.cdf_points
        x = self.x_points

        index = np.searchsorted(cdf, p) - 1
        slope = (pdf[index + 1] - pdf[index]) / (x[index + 1] - x[index])

        return x[index] + np.where(
            np.abs(slope) <= 1e-8,
            np.where(
                np.abs(pdf[index]) <= 1e-8,
                np.zeros(index.shape),
                (p - cdf[index]) / pdf[index]
            ),
            (-pdf[index] + np.sqrt(pdf[index] ** 2 + 2 * slope * (p - cdf[index]))) / slope
        )

    def _random(self, size=None):
        return self._argcdf(np.random.uniform(size=size))

    def random(self, point=None, size=None):
        return generate_samples(self._random,
                                dist_shape=self.shape,
                                size=size)

    def logp(self, value):
        return tt.log(self.interp_op(value) / self.Z)
=======
        return bound(tt.log(value / (sd**2) * tt.exp(-(value**2 + nu**2) / (2 * sd**2)) * i0(value * nu / (sd**2))),
                     sd >= 0,
                     nu >= 0,
                     value > 0,
        )
>>>>>>> 31b2c927
<|MERGE_RESOLUTION|>--- conflicted
+++ resolved
@@ -26,7 +26,7 @@
            'Laplace', 'StudentT', 'Cauchy', 'HalfCauchy', 'Gamma', 'Weibull',
            'HalfStudentT', 'Lognormal', 'ChiSquared', 'HalfNormal', 'Wald',
            'Pareto', 'InverseGamma', 'ExGaussian', 'VonMises', 'SkewNormal',
-           'Triangular', 'Gumbel', 'Logistic', 'LogitNormal', 'Interpolated']
+           'Triangular', 'Gumbel', 'Logistic', 'LogitNormal', 'Interpolated', 'Rice']
 
 
 class PositiveContinuous(Continuous):
@@ -68,7 +68,7 @@
 
 def get_tau_sd(tau=None, sd=None):
     """
-    Find precision and standard deviation. The link between the two 
+    Find precision and standard deviation. The link between the two
     parameterizations is given by the inverse relationship:
 
     .. math::
@@ -275,14 +275,14 @@
         Standard deviation (sd > 0) (only required if tau is not specified).
     tau : float
         Precision (tau > 0) (only required if sd is not specified).
-        
+
     Examples
     --------
     .. code-block:: python
 
         with pm.Model():
             x = pm.Normal('x', mu=0, sd=10)
-            
+
         with pm.Model():
             x = pm.Normal('x', mu=0, tau=1/23)
     """
@@ -887,7 +887,7 @@
         Standard deviation. (sd > 0). (only required if tau is not specified).
     tau : float
         Scale parameter (tau > 0). (only required if sd is not specified).
-        
+
     Example
     -------
     .. code-block:: python
@@ -994,14 +994,14 @@
         Standard deviation (sd > 0) (only required if lam is not specified)
     lam : float
         Precision (lam > 0) (only required if sd is not specified)
-        
+
     Examples
     --------
     .. code-block:: python
 
         with pm.Model():
             x = pm.StudentT('x', nu=15, mu=0, sd=10)
-            
+
         with pm.Model():
             x = pm.StudentT('x', nu=15, mu=0, lam=1/23)
     """
@@ -1601,8 +1601,8 @@
         self.median = beta * tt.exp(gammaln(tt.log(2)))**(1. / alpha)
         self.variance = (beta**2) * \
             tt.exp(gammaln(1 + 2. / alpha - self.mean**2))
-        self.mode = tt.switch(alpha >= 1, 
-                              beta * ((alpha - 1)/alpha) ** (1 / alpha), 
+        self.mode = tt.switch(alpha >= 1,
+                              beta * ((alpha - 1)/alpha) ** (1 / alpha),
                               0)  # Reference: https://en.wikipedia.org/wiki/Weibull_distribution
 
         assert_negative_support(alpha, 'alpha', 'Weibull')
@@ -1682,7 +1682,7 @@
     lam : float
         Scale parameter (lam > 0). Converges to the precision as nu
         increases. (only required if sd is not specified)
-        
+
     Examples
     --------
     .. code-block:: python
@@ -1690,7 +1690,7 @@
         # Only pass in one of lam or sd, but not both.
         with pm.Model():
             x = pm.HalfStudentT('x', sd=10, nu=10)
-     
+
         with pm.Model():
             x = pm.HalfStudentT('x', lam=4, nu=10)
     """
@@ -2319,7 +2319,6 @@
     tau : float
         Scale parameter (tau > 0).
     """
-<<<<<<< HEAD
 
     def __init__(self, mu=0, sd=None, tau=None, **kwargs):
         self.mu = mu = tt.as_tensor_variable(mu)
@@ -2337,27 +2336,9 @@
         mu, _, sd = draw_values([self.mu, self.tau, self.sd], point=point)
         return expit(generate_samples(stats.norm.rvs, loc=mu, scale=sd, dist_shape=self.shape,
                                       size=size))
-=======
-    def __init__(self, nu=None, sd=None, *args, **kwargs):
-        super(Rice, self).__init__(*args, **kwargs)
-        self.nu = nu = tt.as_tensor_variable(nu)
-        self.sd = sd = tt.as_tensor_variable(sd)
-        self.mean = sd * np.sqrt(np.pi / 2) * tt.exp((-nu**2 / (2 * sd**2)) / 2) * ((1 - (-nu**2 / (2 * sd**2)))
-                                 * i0(-(-nu**2 / (2 * sd**2)) / 2) - (-nu**2 / (2 * sd**2)) * i1(-(-nu**2 / (2 * sd**2)) / 2))
-        self.variance = 2 * sd**2 + nu**2 - (np.pi * sd**2 / 2) * (tt.exp((-nu**2 / (2 * sd**2)) / 2) * ((1 - (-nu**2 / (
-            2 * sd**2))) * i0(-(-nu**2 / (2 * sd**2)) / 2) - (-nu**2 / (2 * sd**2)) * i1(-(-nu**2 / (2 * sd**2)) / 2)))**2
-
-
-    def random(self, point=None, size=None, repeat=None):
-        nu, sd = draw_values([self.nu, self.sd],
-                                  point=point)
-        return generate_samples(stats.rice.rvs, b=nu, scale=sd, loc=0,
-                                dist_shape=self.shape, size=size)
->>>>>>> 31b2c927
 
     def logp(self, value):
         sd = self.sd
-<<<<<<< HEAD
         mu = self.mu
         tau = self.tau
         return bound(-0.5 * tau * (logit(value) - mu) ** 2
@@ -2449,10 +2430,55 @@
 
     def logp(self, value):
         return tt.log(self.interp_op(value) / self.Z)
-=======
+
+
+class Rice(Continuous):
+    R"""
+    Rice distribution.
+
+    .. math::
+
+       f(x\mid \nu ,\sigma )=
+       {\frac  {x}{\sigma ^{2}}}\exp
+       \left({\frac  {-(x^{2}+\nu ^{2})}{2\sigma ^{2}}}\right)I_{0}\left({\frac  {x\nu }{\sigma ^{2}}}\right),
+
+    ========  ==============================================================
+    Support   :math:`x \in (0, +\infinity)`
+    Mean      :math:`\sigma {\sqrt  {\pi /2}}\,\,L_{{1/2}}(-\nu ^{2}/2\sigma ^{2})`
+    Variance  :math:`2\sigma ^{2}+\nu ^{2}-{\frac  {\pi \sigma ^{2}}{2}}L_{{1/2}}^{2}
+                        \left({\frac  {-\nu ^{2}}{2\sigma ^{2}}}\right)`
+    ========  ==============================================================
+
+
+    Parameters
+    ----------
+    nu : float
+        shape parameter.
+    sd : float
+        standard deviation.
+
+    """
+    def __init__(self, nu=None, sd=None, *args, **kwargs):
+        super(Rice, self).__init__(*args, **kwargs)
+        self.nu = nu = tt.as_tensor_variable(nu)
+        self.sd = sd = tt.as_tensor_variable(sd)
+        self.mean = sd * np.sqrt(np.pi / 2) * tt.exp((-nu**2 / (2 * sd**2)) / 2) * ((1 - (-nu**2 / (2 * sd**2)))
+                                 * i0(-(-nu**2 / (2 * sd**2)) / 2) - (-nu**2 / (2 * sd**2)) * i1(-(-nu**2 / (2 * sd**2)) / 2))
+        self.variance = 2 * sd**2 + nu**2 - (np.pi * sd**2 / 2) * (tt.exp((-nu**2 / (2 * sd**2)) / 2) * ((1 - (-nu**2 / (
+            2 * sd**2))) * i0(-(-nu**2 / (2 * sd**2)) / 2) - (-nu**2 / (2 * sd**2)) * i1(-(-nu**2 / (2 * sd**2)) / 2)))**2
+
+
+    def random(self, point=None, size=None, repeat=None):
+        nu, sd = draw_values([self.nu, self.sd],
+                                  point=point)
+        return generate_samples(stats.rice.rvs, b=nu, scale=sd, loc=0,
+                                dist_shape=self.shape, size=size)
+
+    def logp(self, value):
+        nu = self.nu
+        sd = self.sd
         return bound(tt.log(value / (sd**2) * tt.exp(-(value**2 + nu**2) / (2 * sd**2)) * i0(value * nu / (sd**2))),
                      sd >= 0,
                      nu >= 0,
                      value > 0,
-        )
->>>>>>> 31b2c927
+        )