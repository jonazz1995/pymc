--- conflicted
+++ resolved
@@ -10,14 +10,10 @@
 
 from .special import gammaln, multigammaln
 
-<<<<<<< HEAD
 c = - 0.5 * np.log(2 * np.pi)
 
 
-def bound(logp, *conditions):
-=======
 def bound(logp, *conditions, **kwargs):
->>>>>>> f8bce587
     """
     Bounds a log probability density with several conditions.
 
