--- conflicted
+++ resolved
@@ -33,14 +33,11 @@
     Asserts truth of all elements in vals, across the lowest axis. This maintains
     element-wise evaluations for multivariate inputs.
     """
-<<<<<<< HEAD
     try:
         return tt.all(tt.stack([1*val for val in vals]), axis=0)
     except TypeError:
         return tt.all([tt.all(1 * val) for val in vals])
-=======
-    return tt.all(tt.stack([1*v for v in vals]), axis=0)
->>>>>>> cfbdf343
+
     
 
 def logpow(x, m):
