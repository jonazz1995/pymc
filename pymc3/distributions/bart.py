--- conflicted
+++ resolved
@@ -14,15 +14,11 @@
 
 import numpy as np
 
-<<<<<<< HEAD
 from pandas import DataFrame, Series
 
-from .distribution import NoDistribution
-from .tree import LeafNode, SplitNode, Tree
-=======
 from pymc3.distributions.distribution import NoDistribution
 from pymc3.distributions.tree import LeafNode, SplitNode, Tree
->>>>>>> 04312924
+
 
 __all__ = ["BART"]
 
