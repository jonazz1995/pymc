import theano
import theano.tensor as tt

from ..model import FreeRV
from ..theanof import gradient, floatX
from . import distribution
from ..math import logit, invlogit
from .distribution import draw_values
import numpy as np
from scipy.special import logit as nplogit

__all__ = ['transform', 'stick_breaking', 'logodds', 'interval', 'log_exp_m1',
           'lowerbound', 'upperbound', 'ordered', 'log', 'sum_to_1',
           't_stick_breaking']


class Transform(object):
    """A transformation of a random variable from one space into another.

    Attributes
    ----------
    name : str
    """
    name = ""

    def forward(self, x):
        raise NotImplementedError

    def forward_val(self, x, point):
        raise NotImplementedError

    def backward(self, z):
        raise NotImplementedError

    def jacobian_det(self, x):
        raise NotImplementedError

    def apply(self, dist):
        # avoid circular import
        return TransformedDistribution.dist(dist, self)

    def __str__(self):
        return self.name + " transform"


class ElemwiseTransform(Transform):

    def jacobian_det(self, x):
        grad = tt.reshape(gradient(tt.sum(self.backward(x)), [x]), x.shape)
        return tt.log(tt.abs_(grad))


class TransformedDistribution(distribution.Distribution):
    """A distribution that has been transformed from one space into another."""

    def __init__(self, dist, transform, *args, **kwargs):
        """
        Parameters
        ----------
        dist : Distribution
        transform : Transform
        args, kwargs
            arguments to Distribution"""
        forward = transform.forward
        testval = forward(dist.default())
        forward_val = transform.forward_val

        self.dist = dist
        self.transform_used = transform
        v = forward(FreeRV(name='v', distribution=dist))
        self.type = v.type

        super(TransformedDistribution, self).__init__(
            v.shape.tag.test_value, v.dtype,
            testval, dist.defaults, *args, **kwargs)

        if transform.name == 'stickbreaking':
            b = np.hstack(((np.atleast_1d(self.shape) == 1)[:-1], False))
            # force the last dim not broadcastable
            self.type = tt.TensorType(v.dtype, b)

    def logp(self, x):
        return (self.dist.logp(self.transform_used.backward(x)) +
                self.transform_used.jacobian_det(x))

    def logp_nojac(self, x):
        return self.dist.logp(self.transform_used.backward(x))

transform = Transform


class Log(ElemwiseTransform):
    name = "log"

    def backward(self, x):
        return tt.exp(x)

    def forward(self, x):
        return tt.log(x)

    def forward_val(self, x, point=None):
        return np.log(x)

    def jacobian_det(self, x):
        return x

log = Log()


class LogExpM1(ElemwiseTransform):
    name = "log_exp_m1"

    def backward(self, x):
        return tt.nnet.softplus(x)

    def forward(self, x):
        """Inverse operation of softplus
        y = Log(Exp(x) - 1)
          = Log(1 - Exp(-x)) + x
        """
        return tt.log(1.-tt.exp(-x)) + x

    def forward_val(self, x, point=None):
<<<<<<< HEAD
        return self.forward(x)

=======
        return np.log(1.-np.exp(-x)) + x
    
>>>>>>> c1af916b
    def jacobian_det(self, x):
        return -tt.nnet.softplus(-x)

log_exp_m1 = LogExpM1()


class LogOdds(ElemwiseTransform):
    name = "logodds"

    def backward(self, x):
        return invlogit(x, 0.0)

    def forward(self, x):
        return logit(x)

    def forward_val(self, x, point=None):
        return nplogit(x)

logodds = LogOdds()


class Interval(ElemwiseTransform):
    """Transform from real line interval [a,b] to whole real line."""

    name = "interval"

    def __init__(self, a, b):
        self.a = tt.as_tensor_variable(a)
        self.b = tt.as_tensor_variable(b)

    def backward(self, x):
        a, b = self.a, self.b
        r = (b - a) * tt.nnet.sigmoid(x) + a
        return r

    def forward(self, x):
        a, b = self.a, self.b
        return tt.log(x - a) - tt.log(b - x)

    def forward_val(self, x, point=None):
        # 2017-06-19
        # the `self.a-0.` below is important for the testval to propagates
        # For an explanation see pull/2328#issuecomment-309303811
        a, b = draw_values([self.a-0., self.b-0.],
                            point=point)
        return floatX(np.log(x - a) - np.log(b - x))

    def jacobian_det(self, x):
        s = tt.nnet.softplus(-x)
        return tt.log(self.b - self.a) - 2 * s - x

interval = Interval


class LowerBound(ElemwiseTransform):
    """Transform from real line interval [a,inf] to whole real line."""

    name = "lowerbound"

    def __init__(self, a):
        self.a = tt.as_tensor_variable(a)

    def backward(self, x):
        a = self.a
        r = tt.exp(x) + a
        return r

    def forward(self, x):
        a = self.a
        return tt.log(x - a)

    def forward_val(self, x, point=None):
        # 2017-06-19
        # the `self.a-0.` below is important for the testval to propagates
        # For an explanation see pull/2328#issuecomment-309303811
        a = draw_values([self.a-0.],
                        point=point)[0]
        return floatX(np.log(x - a))

    def jacobian_det(self, x):
        return x

lowerbound = LowerBound


class UpperBound(ElemwiseTransform):
    """Transform from real line interval [-inf,b] to whole real line."""

    name = "upperbound"

    def __init__(self, b):
        self.b = tt.as_tensor_variable(b)

    def backward(self, x):
        b = self.b
        r = b - tt.exp(x)
        return r

    def forward(self, x):
        b = self.b
        return tt.log(b - x)

    def forward_val(self, x, point=None):
        # 2017-06-19
        # the `self.b-0.` below is important for the testval to propagates
        # For an explanation see pull/2328#issuecomment-309303811
        b = draw_values([self.b-0.],
                        point=point)[0]
        return floatX(np.log(b - x))

    def jacobian_det(self, x):
        return x

upperbound = UpperBound


class Ordered(ElemwiseTransform):
    name = "ordered"

    def backward(self, y):
        out = tt.zeros(y.shape)
        out = tt.inc_subtensor(out[0], y[0])
        out = tt.inc_subtensor(out[1:], tt.exp(y[1:]))
        return tt.cumsum(out)

    def forward(self, x):
        out = tt.zeros(x.shape)
        out = tt.inc_subtensor(out[0], x[0])
        out = tt.inc_subtensor(out[1:], tt.log(x[1:] - x[:-1]))
        return out

    def forward_val(self, x, point=None):
        x, = draw_values([x], point=point)
        return self.forward(x)

    def jacobian_det(self, y):
        return tt.sum(y[1:])

ordered = Ordered()


class Composed(Transform):
    def __init__(self, transform1, transform2):
        self._transform1 = transform1
        self._transform2 = transform2
        self.name = '_'.join([transform1.name, transform2.name])

    def forward(self, x):
        return self._transform2.forward(self._transform1.forward(x))

    def forward_val(self, x, point=None):
        return self.forward(x)

    def backward(self, y):
        return self._transform1.backward(self._transform2.backward(y))

    def jacobian_det(self, y):
        y2 = self._transform2.backward(y)
        det1 = self._transform1.jacobian_det(y2)
        det2 = self._transform2.jacobian_det(y)
        return det1 + det2


class SumTo1(Transform):
    """Transforms K dimensional simplex space (values in [0,1] and sum to 1) to K - 1 vector of values in [0,1]
    """
    name = "sumto1"

    def backward(self, y):
        return tt.concatenate([y, 1 - tt.sum(y, keepdims=True)])

    def forward(self, x):
        return x[:-1]

    def forward_val(self, x, point=None):
        return x[:-1]

    def jacobian_det(self, x):
        return 0

sum_to_1 = SumTo1()


class StickBreaking(Transform):
    """Transforms K dimensional simplex space (values in [0,1] and sum to 1) to K - 1 vector of real values.
    Primarily borrowed from the STAN implementation.

    Parameters
    ----------
    eps : float, positive value
        A small value for numerical stability in invlogit.
    """

    name = "stickbreaking"

    def __init__(self, eps=floatX(np.finfo(theano.config.floatX).eps)):
        self.eps = eps

    def forward(self, x_):
        x = x_.T
        # reverse cumsum
        x0 = x[:-1]
        s = tt.extra_ops.cumsum(x0[::-1], 0)[::-1] + x[-1]
        z = x0 / s
        Km1 = x.shape[0] - 1
        k = tt.arange(Km1)[(slice(None), ) + (None, ) * (x.ndim - 1)]
        eq_share = logit(1. / (Km1 + 1 - k).astype(str(x_.dtype)))
        y = logit(z) - eq_share
        return floatX(y.T)

    def forward_val(self, x_, point=None):
        x = x_.T
        # reverse cumsum
        x0 = x[:-1]
        s = np.cumsum(x0[::-1], 0)[::-1] + x[-1]
        z = x0 / s
        Km1 = x.shape[0] - 1
        k = np.arange(Km1)[(slice(None),) + (None,) * (x.ndim - 1)]
        eq_share = nplogit(1. / (Km1 + 1 - k).astype(str(x_.dtype)))
        y = nplogit(z) - eq_share
        return floatX(y.T)

    def backward(self, y_):
        y = y_.T
        Km1 = y.shape[0]
        k = tt.arange(Km1)[(slice(None), ) + (None, ) * (y.ndim - 1)]
        eq_share = logit(1. / (Km1 + 1 - k).astype(str(y_.dtype)))
        z = invlogit(y + eq_share, self.eps)
        yl = tt.concatenate([z, tt.ones(y[:1].shape)])
        yu = tt.concatenate([tt.ones(y[:1].shape), 1 - z])
        S = tt.extra_ops.cumprod(yu, 0)
        x = S * yl
        return floatX(x.T)

    def jacobian_det(self, y_):
        y = y_.T
        Km1 = y.shape[0]
        k = tt.arange(Km1)[(slice(None), ) + (None, ) * (y.ndim - 1)]
        eq_share = logit(1. / (Km1 + 1 - k).astype(str(y_.dtype)))
        yl = y + eq_share
        yu = tt.concatenate([tt.ones(y[:1].shape), 1 - invlogit(yl, self.eps)])
        S = tt.extra_ops.cumprod(yu, 0)
        return tt.sum(tt.log(S[:-1]) - tt.log1p(tt.exp(yl)) - tt.log1p(tt.exp(-yl)), 0).T

stick_breaking = StickBreaking()

t_stick_breaking = lambda eps: StickBreaking(eps)


class Circular(Transform):
    """Transforms a linear space into a circular one.
    """
    name = "circular"

    def backward(self, y):
        return tt.arctan2(tt.sin(y), tt.cos(y))

    def forward(self, x):
        return tt.as_tensor_variable(x)

    def forward_val(self, x, point=None):
        return x

    def jacobian_det(self, x):
        return 0

circular = Circular()


class CholeskyCovPacked(Transform):
    name = "cholesky_cov_packed"

    def __init__(self, n):
        self.diag_idxs = np.arange(1, n + 1).cumsum() - 1

    def backward(self, x):
        return tt.advanced_set_subtensor1(x, tt.exp(x[self.diag_idxs]), self.diag_idxs)

    def forward(self, y):
        return tt.advanced_set_subtensor1(y, tt.log(y[self.diag_idxs]), self.diag_idxs)

    def forward_val(self, y, point=None):
        y[self.diag_idxs] = np.log(y[self.diag_idxs])
        return y

    def jacobian_det(self, y):
        return tt.sum(y[self.diag_idxs])<|MERGE_RESOLUTION|>--- conflicted
+++ resolved
@@ -121,13 +121,8 @@
         return tt.log(1.-tt.exp(-x)) + x
 
     def forward_val(self, x, point=None):
-<<<<<<< HEAD
-        return self.forward(x)
-
-=======
         return np.log(1.-np.exp(-x)) + x
     
->>>>>>> c1af916b
     def jacobian_det(self, x):
         return -tt.nnet.softplus(-x)
 
