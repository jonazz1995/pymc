--- conflicted
+++ resolved
@@ -47,11 +47,7 @@
 from pymc3.distributions.continuous import ChiSquared, Normal, assert_negative_support
 from pymc3.distributions.dist_math import bound, factln, logpow, multigammaln
 from pymc3.distributions.distribution import Continuous, Discrete
-<<<<<<< HEAD
-from pymc3.math import kron_diag, kron_dot, kron_solve_lower, kronecker, sigmoid
-=======
 from pymc3.math import kron_diag, kron_dot
->>>>>>> c405c8d5
 
 __all__ = [
     "MvNormal",
