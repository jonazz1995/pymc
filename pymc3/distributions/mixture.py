import numpy as np
import theano.tensor as tt

from pymc3.util import get_variable_name
from ..math import logsumexp
from .dist_math import bound, random_choice
from .distribution import (Discrete, Distribution, draw_values,
<<<<<<< HEAD
                           generate_samples, _DrawValuesContext,
                           _DrawValuesContextBlocker, to_tuple)
from .continuous import get_tau_sd, Normal
=======
                           generate_samples, _DrawValuesContext)
from .continuous import get_tau_sigma, Normal
>>>>>>> ee331c0c


def all_discrete(comp_dists):
    """
    Determine if all distributions in comp_dists are discrete
    """
    if isinstance(comp_dists, Distribution):
        return isinstance(comp_dists, Discrete)
    else:
        return all(isinstance(comp_dist, Discrete) for comp_dist in comp_dists)


class Mixture(Distribution):
    R"""
    Mixture log-likelihood

    Often used to model subpopulation heterogeneity

    .. math:: f(x \mid w, \theta) = \sum_{i = 1}^n w_i f_i(x \mid \theta_i)

    ========  ============================================
    Support   :math:`\cap_{i = 1}^n \textrm{support}(f_i)`
    Mean      :math:`\sum_{i = 1}^n w_i \mu_i`
    ========  ============================================

    Parameters
    ----------
    w : array of floats
        w >= 0 and w <= 1
        the mixture weights
    comp_dists : multidimensional PyMC3 distribution (e.g. `pm.Poisson.dist(...)`)
        or iterable of one-dimensional PyMC3 distributions the
        component distributions :math:`f_1, \ldots, f_n`

    Example
    -------
    .. code-block:: python

        # 2-Mixture Poisson distribution
        with pm.Model() as model:
            lam = pm.Exponential('lam', lam=1, shape=(2,))  # `shape=(2,)` indicates two mixtures.

            # As we just need the logp, rather than add a RV to the model, we need to call .dist()
            components = pm.Poisson.dist(mu=lam, shape=(2,))

            w = pm.Dirichlet('w', a=np.array([1, 1]))  # two mixture component weights.

            like = pm.Mixture('like', w=w, comp_dists=components, observed=data)

        # 2-Mixture Poisson using iterable of distributions.
        with pm.Model() as model:
            lam1 = pm.Exponential('lam1', lam=1)
            lam2 = pm.Exponential('lam2', lam=1)

            pois1 = pm.Poisson.dist(mu=lam1)
            pois2 = pm.Poisson.dist(mu=lam2)

            w = pm.Dirichlet('w', a=np.array([1, 1]))

            like = pm.Mixture('like', w=w, comp_dists = [pois1, pois2], observed=data)
    """

    def __init__(self, w, comp_dists, *args, **kwargs):
        shape = kwargs.pop('shape', ())

        self.w = w = tt.as_tensor_variable(w)
        self.comp_dists = comp_dists

        defaults = kwargs.pop('defaults', [])

        if all_discrete(comp_dists):
            dtype = kwargs.pop('dtype', 'int64')
        else:
            dtype = kwargs.pop('dtype', 'float64')

            try:
                self.mean = (w * self._comp_means()).sum(axis=-1)

                if 'mean' not in defaults:
                    defaults.append('mean')
            except AttributeError:
                pass

        try:
            comp_modes = self._comp_modes()
            comp_mode_logps = self.logp(comp_modes)
            self.mode = comp_modes[tt.argmax(w * comp_mode_logps, axis=-1)]

            if 'mode' not in defaults:
                defaults.append('mode')
        except (AttributeError, ValueError, IndexError):
            pass

        super().__init__(shape, dtype, defaults=defaults, *args, **kwargs)

    @property
    def comp_dists(self):
        return self._comp_dists

    @comp_dists.setter
    def comp_dists(self, _comp_dists):
        self._comp_dists = _comp_dists
        # Tests if the comp_dists can call random with non None size
        with _DrawValuesContextBlocker():
            if isinstance(self.comp_dists, (list, tuple)):
                try:
                    [comp_dist.random(size=23)
                     for comp_dist in self.comp_dists]
                    self._comp_dists_vect = True
                except Exception:
                    # The comp_dists cannot call random with non None size or
                    # without knowledge of the point so we assume that we will
                    # have to iterate calls to random to get the correct size
                    self._comp_dists_vect = False
            else:
                try:
                    self.comp_dists.random(size=23)
                    self._comp_dists_vect = True
                except Exception:
                    # The comp_dists cannot call random with non None size or
                    # without knowledge of the point so we assume that we will
                    # have to iterate calls to random to get the correct size
                    self._comp_dists_vect = False

    def _comp_logp(self, value):
        comp_dists = self.comp_dists

        try:
            value_ = value if value.ndim > 1 else tt.shape_padright(value)

            return comp_dists.logp(value_)
        except AttributeError:
            return tt.squeeze(tt.stack([comp_dist.logp(value)
                                        for comp_dist in comp_dists],
                                       axis=1))

    def _comp_means(self):
        try:
            return tt.as_tensor_variable(self.comp_dists.mean)
        except AttributeError:
            return tt.squeeze(tt.stack([comp_dist.mean
                                        for comp_dist in self.comp_dists],
                                       axis=1))

    def _comp_modes(self):
        try:
            return tt.as_tensor_variable(self.comp_dists.mode)
        except AttributeError:
            return tt.squeeze(tt.stack([comp_dist.mode
                                        for comp_dist in self.comp_dists],
                                       axis=1))

    def _comp_samples(self, point=None, size=None):
        if self._comp_dists_vect or size is None:
            try:
                return self.comp_dists.random(point=point, size=size)
            except AttributeError:
                samples = np.array([comp_dist.random(point=point, size=size)
                                    for comp_dist in self.comp_dists])
                samples = np.moveaxis(samples, 0, samples.ndim - 1)
        else:
            # We must iterate the calls to random manually
            size = to_tuple(size)
            _size = int(np.prod(size))
            try:
                samples = np.array([self.comp_dists.random(point=point,
                                                           size=None)
                                    for _ in range(_size)])
                samples = np.reshape(samples, size + samples.shape[1:])
            except AttributeError:
                samples = np.array([[comp_dist.random(point=point, size=None)
                                     for _ in range(_size)]
                                    for comp_dist in self.comp_dists])
                samples = np.moveaxis(samples, 0, samples.ndim - 1)
                samples = np.reshape(samples, size + samples[1:])

        if samples.shape[-1] == 1:
            return samples[..., 0]
        else:
            return samples

    def logp(self, value):
        w = self.w

        return bound(logsumexp(tt.log(w) + self._comp_logp(value), axis=-1),
                     w >= 0, w <= 1, tt.allclose(w.sum(axis=-1), 1),
                     broadcast_conditions=False)

    def random(self, point=None, size=None):
        # Convert size to tuple
        size = to_tuple(size)
        # Draw mixture weights and a sample from each mixture to infer shape
        with _DrawValuesContext() as draw_context:
            # We first need to check w and comp_tmp shapes and re compute size
            w = draw_values([self.w], point=point, size=size)[0]
        with _DrawValuesContextBlocker():
            # We don't want to store the values drawn here in the context
            # because they wont have the correct size
            comp_tmp = self._comp_samples(point=point, size=None)

        # When size is not None, it's hard to tell the w parameter shape
        if size is not None and w.shape[:len(size)] == size:
            w_shape = w.shape[len(size):]
        else:
            w_shape = w.shape

        # Try to determine parameter shape and dist_shape
        param_shape = np.broadcast(np.empty(w_shape),
                                   comp_tmp).shape
        if np.asarray(self.shape).size != 0:
            dist_shape = np.broadcast(np.empty(self.shape),
                                      np.empty(param_shape[:-1])).shape
        else:
            dist_shape = param_shape[:-1]

        # When size is not None, maybe dist_shape partially overlaps with size
        if size is not None:
            if size == dist_shape:
                size = None
            elif size[-len(dist_shape):] == dist_shape:
                size = size[:len(size) - len(dist_shape)]

        # We get an integer _size instead of a tuple size for drawing the
        # mixture, then we just reshape the output
        if size is None:
            _size = None
        else:
            _size = int(np.prod(size))

        # Now we must broadcast w to the shape that considers size, dist_shape
        # and param_shape. However, we must take care with the cases in which
        # dist_shape and param_shape overlap
        if size is not None and w.shape[:len(size)] == size:
            if w.shape[:len(size + dist_shape)] != (size + dist_shape):
                # To allow w to broadcast, we insert new axis in between the
                # "size" axis and the "mixture" axis
                _w = w[(slice(None),) * len(size) +  # Index the size axis
                       (np.newaxis,) * len(dist_shape) +  # Add new axis for the dist_shape
                       (slice(None),)]  # Close with the slice of mixture components
                w = np.broadcast_to(_w, size + dist_shape + (param_shape[-1],))
        elif size is not None:
            w = np.broadcast_to(w, size + dist_shape + (param_shape[-1],))
        else:
            w = np.broadcast_to(w, dist_shape + (param_shape[-1],))

        # Compute the total size of the mixture's random call with size
        if _size is not None:
            output_size = int(_size * np.prod(dist_shape) * param_shape[-1])
        else:
            output_size = int(np.prod(dist_shape) * param_shape[-1])
        # Get the size we need for the mixture's random call
        mixture_size = int(output_size // np.prod(comp_tmp.shape))
        if mixture_size == 1 and _size is None:
            mixture_size = None

        # Semiflatten the mixture weights. The last axis is the number of
        # mixture mixture components, and the rest is all about size,
        # dist_shape and broadcasting
        w = np.reshape(w, (-1, w.shape[-1]))
        # Normalize mixture weights
        w = w / w.sum(axis=-1, keepdims=True)

        w_samples = generate_samples(random_choice,
                                     p=w,
                                     broadcast_shape=w.shape[:-1] or (1,),
                                     dist_shape=w.shape[:-1] or (1,),
                                     size=size)
        # Sample from the mixture
        with draw_context:
            mixed_samples = self._comp_samples(point=point,
                                               size=mixture_size)
        w_samples = w_samples.flatten()
        # Semiflatten the mixture to be able to zip it with w_samples
        mixed_samples = np.reshape(mixed_samples, (-1, comp_tmp.shape[-1]))
        # Select the samples from the mixture
        samples = np.array([mixed[choice] for choice, mixed in
                            zip(w_samples, mixed_samples)])
        # Reshape the samples to the correct output shape
        if size is None:
            samples = np.reshape(samples, dist_shape)
        else:
            samples = np.reshape(samples, size + dist_shape)
        return samples


class NormalMixture(Mixture):
    R"""
    Normal mixture log-likelihood

    .. math::

        f(x \mid w, \mu, \sigma^2) = \sum_{i = 1}^n w_i N(x \mid \mu_i, \sigma^2_i)

    ========  =======================================
    Support   :math:`x \in \mathbb{R}`
    Mean      :math:`\sum_{i = 1}^n w_i \mu_i`
    Variance  :math:`\sum_{i = 1}^n w_i^2 \sigma^2_i`
    ========  =======================================

    Parameters
    ----------
    w : array of floats
        w >= 0 and w <= 1
        the mixture weights
    mu : array of floats
        the component means
    sigma : array of floats
        the component standard deviations
    tau : array of floats
        the component precisions
    comp_shape : shape of the Normal component
        notice that it should be different than the shape
        of the mixture distribution, with one axis being
        the number of components.

    Note: You only have to pass in sigma or tau, but not both.
    """

    def __init__(self, w, mu, comp_shape=(), *args, **kwargs):
        if 'sd' in kwargs.keys():
            kwargs['sigma'] = kwargs.pop('sd')

        _, sigma = get_tau_sigma(tau=kwargs.pop('tau', None),
                           sigma=kwargs.pop('sigma', None))

        self.mu = mu = tt.as_tensor_variable(mu)
        self.sigma = self.sd = sigma = tt.as_tensor_variable(sigma)

        super().__init__(w, Normal.dist(mu, sigma=sigma, shape=comp_shape),
                                            *args, **kwargs)

    def _repr_latex_(self, name=None, dist=None):
        if dist is None:
            dist = self
        mu = dist.mu
        w = dist.w
        sigma = dist.sigma
        name = r'\text{%s}' % name
        return r'${} \sim \text{{NormalMixture}}(\mathit{{w}}={},~\mathit{{mu}}={},~\mathit{{sigma}}={})$'.format(name,
                                                get_variable_name(w),
                                                get_variable_name(mu),
                                                get_variable_name(sigma))<|MERGE_RESOLUTION|>--- conflicted
+++ resolved
@@ -5,14 +5,9 @@
 from ..math import logsumexp
 from .dist_math import bound, random_choice
 from .distribution import (Discrete, Distribution, draw_values,
-<<<<<<< HEAD
                            generate_samples, _DrawValuesContext,
                            _DrawValuesContextBlocker, to_tuple)
-from .continuous import get_tau_sd, Normal
-=======
-                           generate_samples, _DrawValuesContext)
 from .continuous import get_tau_sigma, Normal
->>>>>>> ee331c0c
 
 
 def all_discrete(comp_dists):
