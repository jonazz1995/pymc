#   Copyright 2020 The PyMC Developers
#
#   Licensed under the Apache License, Version 2.0 (the "License");
#   you may not use this file except in compliance with the License.
#   You may obtain a copy of the License at
#
#       http://www.apache.org/licenses/LICENSE-2.0
#
#   Unless required by applicable law or agreed to in writing, software
#   distributed under the License is distributed on an "AS IS" BASIS,
#   WITHOUT WARRANTIES OR CONDITIONS OF ANY KIND, either express or implied.
#   See the License for the specific language governing permissions and
#   limitations under the License.

import warnings

import numpy as np
import theano.tensor as tt

<<<<<<< HEAD
from .dist_math import (
    bound,
    factln,
    binomln,
    betaln,
    logpow,
    random_choice,
    normal_lcdf,
    normal_lccdf,
    log_diff_normal_cdf,
)
from .distribution import Discrete, draw_values, generate_samples
from .shape_utils import broadcast_distribution_samples
from pymc3.math import tround, sigmoid, logaddexp, logit, log1pexp
from ..theanof import floatX, intX, take_along_axis
=======
from scipy import stats
>>>>>>> 04312924

from pymc3.distributions.dist_math import (
    betaln,
    binomln,
    bound,
    factln,
    logpow,
    random_choice,
)
from pymc3.distributions.distribution import Discrete, draw_values, generate_samples
from pymc3.distributions.shape_utils import broadcast_distribution_samples
from pymc3.math import log1pexp, logaddexp, logit, sigmoid, tround
from pymc3.theanof import floatX, intX, take_along_axis

__all__ = [
    "Binomial",
    "BetaBinomial",
    "Bernoulli",
    "DiscreteWeibull",
    "Poisson",
    "NegativeBinomial",
    "ConstantDist",
    "Constant",
    "ZeroInflatedPoisson",
    "ZeroInflatedBinomial",
    "ZeroInflatedNegativeBinomial",
    "DiscreteUniform",
    "Geometric",
    "HyperGeometric",
    "Categorical",
    "OrderedLogistic",
]


class Binomial(Discrete):
    R"""
    Binomial log-likelihood.

    The discrete probability distribution of the number of successes
    in a sequence of n independent yes/no experiments, each of which
    yields success with probability p.
    The pmf of this distribution is

    .. math:: f(x \mid n, p) = \binom{n}{x} p^x (1-p)^{n-x}

    .. plot::

        import matplotlib.pyplot as plt
        import numpy as np
        import scipy.stats as st
        plt.style.use('seaborn-darkgrid')
        x = np.arange(0, 22)
        ns = [10, 17]
        ps = [0.5, 0.7]
        for n, p in zip(ns, ps):
            pmf = st.binom.pmf(x, n, p)
            plt.plot(x, pmf, '-o', label='n = {}, p = {}'.format(n, p))
        plt.xlabel('x', fontsize=14)
        plt.ylabel('f(x)', fontsize=14)
        plt.legend(loc=1)
        plt.show()

    ========  ==========================================
    Support   :math:`x \in \{0, 1, \ldots, n\}`
    Mean      :math:`n p`
    Variance  :math:`n p (1 - p)`
    ========  ==========================================

    Parameters
    ----------
    n: int
        Number of Bernoulli trials (n >= 0).
    p: float
        Probability of success in each trial (0 < p < 1).
    """

    def __init__(self, n, p, *args, **kwargs):
        super().__init__(*args, **kwargs)
        self.n = n = tt.as_tensor_variable(intX(n))
        self.p = p = tt.as_tensor_variable(floatX(p))
        self.mode = tt.cast(tround(n * p), self.dtype)

    def random(self, point=None, size=None):
        r"""
        Draw random values from Binomial distribution.

        Parameters
        ----------
        point: dict, optional
            Dict of variable values on which random values are to be
            conditioned (uses default point if not specified).
        size: int, optional
            Desired size of random sample (returns one sample if not
            specified).

        Returns
        -------
        array
        """
        n, p = draw_values([self.n, self.p], point=point, size=size)
        return generate_samples(stats.binom.rvs, n=n, p=p, dist_shape=self.shape, size=size)

    def logp(self, value):
        r"""
        Calculate log-probability of Binomial distribution at specified value.

        Parameters
        ----------
        value: numeric
            Value(s) for which log-probability is calculated. If the log probabilities for multiple
            values are desired the values must be provided in a numpy array or theano tensor

        Returns
        -------
        TensorVariable
        """
        n = self.n
        p = self.p

        return bound(
            binomln(n, value) + logpow(p, value) + logpow(1 - p, n - value),
            0 <= value,
            value <= n,
            0 <= p,
            p <= 1,
        )


class BetaBinomial(Discrete):
    R"""
    Beta-binomial log-likelihood.

    Equivalent to binomial random variable with success probability
    drawn from a beta distribution.
    The pmf of this distribution is

    .. math::

       f(x \mid \alpha, \beta, n) =
           \binom{n}{x}
           \frac{B(x + \alpha, n - x + \beta)}{B(\alpha, \beta)}

    .. plot::

        import matplotlib.pyplot as plt
        import numpy as np
        import scipy.stats as st
        from scipy import special
        plt.style.use('seaborn-darkgrid')

        def BetaBinom(a, b, n, x):
            pmf = special.binom(n, x) * (special.beta(x+a, n-x+b) / special.beta(a, b))
            return pmf

        x = np.arange(0, 11)
        alphas = [0.5, 1, 2.3]
        betas = [0.5, 1, 2]
        n = 10
        for a, b in zip(alphas, betas):
            pmf = BetaBinom(a, b, n, x)
            plt.plot(x, pmf, '-o', label=r'$\alpha$ = {}, $\beta$ = {}, n = {}'.format(a, b, n))
        plt.xlabel('x', fontsize=12)
        plt.ylabel('f(x)', fontsize=12)
        plt.ylim(0)
        plt.legend(loc=9)
        plt.show()

    ========  =================================================================
    Support   :math:`x \in \{0, 1, \ldots, n\}`
    Mean      :math:`n \dfrac{\alpha}{\alpha + \beta}`
    Variance  :math:`n \dfrac{\alpha \beta}{(\alpha+\beta)^2 (\alpha+\beta+1)}`
    ========  =================================================================

    Parameters
    ----------
    n: int
        Number of Bernoulli trials (n >= 0).
    alpha: float
        alpha > 0.
    beta: float
        beta > 0.
    """

    def __init__(self, alpha, beta, n, *args, **kwargs):
        super().__init__(*args, **kwargs)
        self.alpha = alpha = tt.as_tensor_variable(floatX(alpha))
        self.beta = beta = tt.as_tensor_variable(floatX(beta))
        self.n = n = tt.as_tensor_variable(intX(n))
        self.mode = tt.cast(tround(alpha / (alpha + beta)), "int8")

    def _random(self, alpha, beta, n, size=None):
        size = size or 1
        p = stats.beta.rvs(a=alpha, b=beta, size=size).flatten()
        # Sometimes scipy.beta returns nan. Ugh.
        while np.any(np.isnan(p)):
            i = np.isnan(p)
            p[i] = stats.beta.rvs(a=alpha, b=beta, size=np.sum(i))
        # Sigh...
        _n, _p, _size = np.atleast_1d(n).flatten(), p.flatten(), p.shape[0]

        quotient, remainder = divmod(_p.shape[0], _n.shape[0])
        if remainder != 0:
            raise TypeError(
                "n has a bad size! Was cast to {}, must evenly divide {}".format(
                    _n.shape[0], _p.shape[0]
                )
            )
        if quotient != 1:
            _n = np.tile(_n, quotient)
        samples = np.reshape(stats.binom.rvs(n=_n, p=_p, size=_size), size)
        return samples

    def random(self, point=None, size=None):
        r"""
        Draw random values from BetaBinomial distribution.

        Parameters
        ----------
        point: dict, optional
            Dict of variable values on which random values are to be
            conditioned (uses default point if not specified).
        size: int, optional
            Desired size of random sample (returns one sample if not
            specified).

        Returns
        -------
        array
        """
        alpha, beta, n = draw_values([self.alpha, self.beta, self.n], point=point, size=size)
        return generate_samples(
            self._random, alpha=alpha, beta=beta, n=n, dist_shape=self.shape, size=size
        )

    def logp(self, value):
        r"""
        Calculate log-probability of BetaBinomial distribution at specified value.

        Parameters
        ----------
        value: numeric
            Value(s) for which log-probability is calculated. If the log probabilities for multiple
            values are desired the values must be provided in a numpy array or theano tensor

        Returns
        -------
        TensorVariable
        """
        alpha = self.alpha
        beta = self.beta
        return bound(
            binomln(self.n, value)
            + betaln(value + alpha, self.n - value + beta)
            - betaln(alpha, beta),
            value >= 0,
            value <= self.n,
            alpha > 0,
            beta > 0,
        )


class Bernoulli(Discrete):
    R"""Bernoulli log-likelihood

    The Bernoulli distribution describes the probability of successes
    (x=1) and failures (x=0).
    The pmf of this distribution is

    .. math:: f(x \mid p) = p^{x} (1-p)^{1-x}

    .. plot::

        import matplotlib.pyplot as plt
        import numpy as np
        import scipy.stats as st
        plt.style.use('seaborn-darkgrid')
        x = [0, 1]
        for p in [0, 0.5, 0.8]:
            pmf = st.bernoulli.pmf(x, p)
            plt.plot(x, pmf, '-o', label='p = {}'.format(p))
        plt.xlabel('x', fontsize=12)
        plt.ylabel('f(x)', fontsize=12)
        plt.ylim(0)
        plt.legend(loc=9)
        plt.show()

    ========  ======================
    Support   :math:`x \in \{0, 1\}`
    Mean      :math:`p`
    Variance  :math:`p (1 - p)`
    ========  ======================

    Parameters
    ----------
    p: float
        Probability of success (0 < p < 1).
    logit_p: float
        Logit of success probability. Only one of `p` and `logit_p`
        can be specified.
    """

    def __init__(self, p=None, logit_p=None, *args, **kwargs):
        super().__init__(*args, **kwargs)
        if sum(int(var is None) for var in [p, logit_p]) != 1:
            raise ValueError("Specify one of p and logit_p")
        if p is not None:
            self._is_logit = False
            self.p = p = tt.as_tensor_variable(floatX(p))
            self._logit_p = logit(p)
        else:
            self._is_logit = True
            self.p = tt.nnet.sigmoid(floatX(logit_p))
            self._logit_p = tt.as_tensor_variable(logit_p)

        self.mode = tt.cast(tround(self.p), "int8")

    def random(self, point=None, size=None):
        r"""
        Draw random values from Bernoulli distribution.

        Parameters
        ----------
        point: dict, optional
            Dict of variable values on which random values are to be
            conditioned (uses default point if not specified).
        size: int, optional
            Desired size of random sample (returns one sample if not
            specified).

        Returns
        -------
        array
        """
        p = draw_values([self.p], point=point, size=size)[0]
        return generate_samples(stats.bernoulli.rvs, p, dist_shape=self.shape, size=size)

    def logp(self, value):
        r"""
        Calculate log-probability of Bernoulli distribution at specified value.

        Parameters
        ----------
        value: numeric
            Value(s) for which log-probability is calculated. If the log probabilities for multiple
            values are desired the values must be provided in a numpy array or theano tensor

        Returns
        -------
        TensorVariable
        """
        if self._is_logit:
            lp = tt.switch(value, self._logit_p, -self._logit_p)
            return -log1pexp(-lp)
        else:
            p = self.p
            return bound(
                tt.switch(value, tt.log(p), tt.log(1 - p)), value >= 0, value <= 1, p >= 0, p <= 1
            )

    def _distr_parameters_for_repr(self):
        return ["p"]


class DiscreteWeibull(Discrete):
    R"""Discrete Weibull log-likelihood

    The discrete Weibull distribution is a flexible model of count data that
    can handle both over- and under-dispersion.
    The pmf of this distribution is

    .. math:: f(x \mid q, \beta) = q^{x^{\beta}} - q^{(x + 1)^{\beta}}

    .. plot::

        import matplotlib.pyplot as plt
        import numpy as np
        import scipy.stats as st
        from scipy import special
        plt.style.use('seaborn-darkgrid')

        def DiscreteWeibull(q, b, x):
            return q**(x**b) - q**((x + 1)**b)

        x = np.arange(0, 10)
        qs = [0.1, 0.9, 0.9]
        betas = [0.3, 1.3, 3]
        for q, b in zip(qs, betas):
            pmf = DiscreteWeibull(q, b, x)
            plt.plot(x, pmf, '-o', label=r'q = {}, $\beta$ = {}'.format(q, b))
        plt.xlabel('x', fontsize=12)
        plt.ylabel('f(x)', fontsize=12)
        plt.ylim(0)
        plt.legend(loc=1)
        plt.show()

    ========  ======================
    Support   :math:`x \in \mathbb{N}_0`
    Mean      :math:`\mu = \sum_{x = 1}^{\infty} q^{x^{\beta}}`
    Variance  :math:`2 \sum_{x = 1}^{\infty} x q^{x^{\beta}} - \mu - \mu^2`
    ========  ======================
    """

    def __init__(self, q, beta, *args, **kwargs):
        super().__init__(*args, defaults=("median",), **kwargs)

        self.q = q = tt.as_tensor_variable(floatX(q))
        self.beta = beta = tt.as_tensor_variable(floatX(beta))

        self.median = self._ppf(0.5)

    def logp(self, value):
        r"""
        Calculate log-probability of DiscreteWeibull distribution at specified value.

        Parameters
        ----------
        value: numeric
            Value(s) for which log-probability is calculated. If the log probabilities for multiple
            values are desired the values must be provided in a numpy array or theano tensor

        Returns
        -------
        TensorVariable
        """
        q = self.q
        beta = self.beta

        return bound(
            tt.log(tt.power(q, tt.power(value, beta)) - tt.power(q, tt.power(value + 1, beta))),
            0 <= value,
            0 < q,
            q < 1,
            0 < beta,
        )

    def _ppf(self, p):
        r"""
        The percentile point function (the inverse of the cumulative
        distribution function) of the discrete Weibull distribution.
        """
        q = self.q
        beta = self.beta

        return (tt.ceil(tt.power(tt.log(1 - p) / tt.log(q), 1.0 / beta)) - 1).astype("int64")

    def _random(self, q, beta, size=None):
        p = np.random.uniform(size=size)

        return np.ceil(np.power(np.log(1 - p) / np.log(q), 1.0 / beta)) - 1

    def random(self, point=None, size=None):
        r"""
        Draw random values from DiscreteWeibull distribution.

        Parameters
        ----------
        point: dict, optional
            Dict of variable values on which random values are to be
            conditioned (uses default point if not specified).
        size: int, optional
            Desired size of random sample (returns one sample if not
            specified).

        Returns
        -------
        array
        """
        q, beta = draw_values([self.q, self.beta], point=point, size=size)

        return generate_samples(self._random, q, beta, dist_shape=self.shape, size=size)


class Poisson(Discrete):
    R"""
    Poisson log-likelihood.

    Often used to model the number of events occurring in a fixed period
    of time when the times at which events occur are independent.
    The pmf of this distribution is

    .. math:: f(x \mid \mu) = \frac{e^{-\mu}\mu^x}{x!}

    .. plot::

        import matplotlib.pyplot as plt
        import numpy as np
        import scipy.stats as st
        plt.style.use('seaborn-darkgrid')
        x = np.arange(0, 15)
        for m in [0.5, 3, 8]:
            pmf = st.poisson.pmf(x, m)
            plt.plot(x, pmf, '-o', label='$\mu$ = {}'.format(m))
        plt.xlabel('x', fontsize=12)
        plt.ylabel('f(x)', fontsize=12)
        plt.ylim(0)
        plt.legend(loc=1)
        plt.show()

    ========  ==========================
    Support   :math:`x \in \mathbb{N}_0`
    Mean      :math:`\mu`
    Variance  :math:`\mu`
    ========  ==========================

    Parameters
    ----------
    mu: float
        Expected number of occurrences during the given interval
        (mu >= 0).

    Notes
    -----
    The Poisson distribution can be derived as a limiting case of the
    binomial distribution.
    """

    def __init__(self, mu, *args, **kwargs):
        super().__init__(*args, **kwargs)
        self.mu = mu = tt.as_tensor_variable(floatX(mu))
        self.mode = intX(tt.floor(mu))

    def random(self, point=None, size=None):
        r"""
        Draw random values from Poisson distribution.

        Parameters
        ----------
        point: dict, optional
            Dict of variable values on which random values are to be
            conditioned (uses default point if not specified).
        size: int, optional
            Desired size of random sample (returns one sample if not
            specified).

        Returns
        -------
        array
        """
        mu = draw_values([self.mu], point=point, size=size)[0]
        return generate_samples(stats.poisson.rvs, mu, dist_shape=self.shape, size=size)

    def logp(self, value):
        r"""
        Calculate log-probability of Poisson distribution at specified value.

        Parameters
        ----------
        value: numeric
            Value(s) for which log-probability is calculated. If the log probabilities for multiple
            values are desired the values must be provided in a numpy array or theano tensor

        Returns
        -------
        TensorVariable
        """
        mu = self.mu
        log_prob = bound(logpow(mu, value) - factln(value) - mu, mu >= 0, value >= 0)
        # Return zero when mu and value are both zero
        return tt.switch(tt.eq(mu, 0) * tt.eq(value, 0), 0, log_prob)


class NegativeBinomial(Discrete):
    R"""
    Negative binomial log-likelihood.

    The negative binomial distribution describes a Poisson random variable
    whose rate parameter is gamma distributed.
    The pmf of this distribution is

    .. math::

       f(x \mid \mu, \alpha) =
           \binom{x + \alpha - 1}{x}
           (\alpha/(\mu+\alpha))^\alpha (\mu/(\mu+\alpha))^x

    .. plot::

        import matplotlib.pyplot as plt
        import numpy as np
        import scipy.stats as st
        from scipy import special
        plt.style.use('seaborn-darkgrid')

        def NegBinom(a, m, x):
            pmf = special.binom(x + a - 1, x) * (a / (m + a))**a * (m / (m + a))**x
            return pmf

        x = np.arange(0, 22)
        alphas = [0.9, 2, 4]
        mus = [1, 2, 8]
        for a, m in zip(alphas, mus):
            pmf = NegBinom(a, m, x)
            plt.plot(x, pmf, '-o', label=r'$\alpha$ = {}, $\mu$ = {}'.format(a, m))
        plt.xlabel('x', fontsize=12)
        plt.ylabel('f(x)', fontsize=12)
        plt.legend(loc=1)
        plt.show()

    ========  ==========================
    Support   :math:`x \in \mathbb{N}_0`
    Mean      :math:`\mu`
    ========  ==========================

    The negative binomial distribution can be parametrized either in terms of mu or p,
    and either in terms of alpha or n. The link between the parametrizations is given by

    .. math::

        \mu &= \frac{n(1-p)}{p} \\
        \alpha &= n

    Parameters
    ----------
    mu: float
        Poission distribution parameter (mu > 0).
    alpha: float
        Gamma distribution parameter (alpha > 0).
    p: float
        Alternative probability of success in each trial (0 < p < 1).
    n: float
        Alternative number of target success trials (n > 0)
    """

    def __init__(self, mu=None, alpha=None, p=None, n=None, *args, **kwargs):
        super().__init__(*args, **kwargs)
        mu, alpha = self.get_mu_alpha(mu, alpha, p, n)
        self.mu = mu = tt.as_tensor_variable(floatX(mu))
        self.alpha = alpha = tt.as_tensor_variable(floatX(alpha))
        self.mode = intX(tt.floor(mu))

    def get_mu_alpha(self, mu=None, alpha=None, p=None, n=None):
        self._param_type = ["mu", "alpha"]
        if alpha is None:
            if n is not None:
                self._param_type[1] = "n"
                self.n = tt.as_tensor_variable(intX(n))
                alpha = n
            else:
                raise ValueError("Incompatible parametrization. Must specify either alpha or n.")
        elif n is not None:
            raise ValueError("Incompatible parametrization. Can't specify both alpha and n.")

        if mu is None:
            if p is not None:
                self._param_type[0] = "p"
                self.p = tt.as_tensor_variable(floatX(p))
                mu = alpha * (1 - p) / p
            else:
                raise ValueError("Incompatible parametrization. Must specify either mu or p.")
        elif p is not None:
            raise ValueError("Incompatible parametrization. Can't specify both mu and p.")

        return mu, alpha

    def random(self, point=None, size=None):
        r"""
        Draw random values from NegativeBinomial distribution.

        Parameters
        ----------
        point: dict, optional
            Dict of variable values on which random values are to be
            conditioned (uses default point if not specified).
        size: int, optional
            Desired size of random sample (returns one sample if not
            specified).

        Returns
        -------
        array
        """
        mu, alpha = draw_values([self.mu, self.alpha], point=point, size=size)
        g = generate_samples(self._random, mu=mu, alpha=alpha, dist_shape=self.shape, size=size)
        g[g == 0] = np.finfo(float).eps  # Just in case
        return np.asarray(stats.poisson.rvs(g)).reshape(g.shape)

    def _random(self, mu, alpha, size):
        r"""Wrapper around stats.gamma.rvs that converts NegativeBinomial's
        parametrization to scipy.gamma. All parameter arrays should have
        been broadcasted properly by generate_samples at this point and size is
        the scipy.rvs representation.
        """
        return stats.gamma.rvs(
            a=alpha,
            scale=mu / alpha,
            size=size,
        )

    def logp(self, value):
        r"""
        Calculate log-probability of NegativeBinomial distribution at specified value.

        Parameters
        ----------
        value: numeric
            Value(s) for which log-probability is calculated. If the log probabilities for multiple
            values are desired the values must be provided in a numpy array or theano tensor

        Returns
        -------
        TensorVariable
        """
        mu = self.mu
        alpha = self.alpha
        negbinom = bound(
            binomln(value + alpha - 1, value)
            + logpow(mu / (mu + alpha), value)
            + logpow(alpha / (mu + alpha), alpha),
            value >= 0,
            mu > 0,
            alpha > 0,
        )

        # Return Poisson when alpha gets very large.
        return tt.switch(tt.gt(alpha, 1e10), Poisson.dist(self.mu).logp(value), negbinom)

    def _distr_parameters_for_repr(self):
        return self._param_type


class Geometric(Discrete):
    R"""
    Geometric log-likelihood.

    The probability that the first success in a sequence of Bernoulli
    trials occurs on the x'th trial.
    The pmf of this distribution is

    .. math:: f(x \mid p) = p(1-p)^{x-1}

    .. plot::

        import matplotlib.pyplot as plt
        import numpy as np
        import scipy.stats as st
        plt.style.use('seaborn-darkgrid')
        x = np.arange(1, 11)
        for p in [0.1, 0.25, 0.75]:
            pmf = st.geom.pmf(x, p)
            plt.plot(x, pmf, '-o', label='p = {}'.format(p))
        plt.xlabel('x', fontsize=12)
        plt.ylabel('f(x)', fontsize=12)
        plt.legend(loc=1)
        plt.show()

    ========  =============================
    Support   :math:`x \in \mathbb{N}_{>0}`
    Mean      :math:`\dfrac{1}{p}`
    Variance  :math:`\dfrac{1 - p}{p^2}`
    ========  =============================

    Parameters
    ----------
    p: float
        Probability of success on an individual trial (0 < p <= 1).
    """

    def __init__(self, p, *args, **kwargs):
        super().__init__(*args, **kwargs)
        self.p = p = tt.as_tensor_variable(floatX(p))
        self.mode = 1

    def random(self, point=None, size=None):
        r"""
        Draw random values from Geometric distribution.

        Parameters
        ----------
        point: dict, optional
            Dict of variable values on which random values are to be
            conditioned (uses default point if not specified).
        size: int, optional
            Desired size of random sample (returns one sample if not
            specified).

        Returns
        -------
        array
        """
        p = draw_values([self.p], point=point, size=size)[0]
        return generate_samples(np.random.geometric, p, dist_shape=self.shape, size=size)

    def logp(self, value):
        r"""
        Calculate log-probability of Geometric distribution at specified value.

        Parameters
        ----------
        value: numeric
            Value(s) for which log-probability is calculated. If the log probabilities for multiple
            values are desired the values must be provided in a numpy array or theano tensor

        Returns
        -------
        TensorVariable
        """
        p = self.p
        return bound(tt.log(p) + logpow(1 - p, value - 1), 0 <= p, p <= 1, value >= 1)


class HyperGeometric(Discrete):
    R"""
    Discrete hypergeometric distribution.

    The probability of :math:`x` successes in a sequence of :math:`n` bernoulli
    trials taken without replacement from a population of :math:`N` objects,
    containing :math:`k` good (or successful or Type I) objects.
    The pmf of this distribution is

    .. math:: f(x \mid N, n, k) = \frac{\binom{k}{x}\binom{N-k}{n-x}}{\binom{N}{n}}

    .. plot::

        import matplotlib.pyplot as plt
        import numpy as np
        import scipy.stats as st
        plt.style.use('seaborn-darkgrid')
        x = np.arange(1, 15)
        N = 50
        k = 10
        for n in [20, 25]:
            pmf = st.hypergeom.pmf(x, N, k, n)
            plt.plot(x, pmf, '-o', label='n = {}'.format(n))
        plt.plot(x, pmf, '-o', label='N = {}'.format(N))
        plt.plot(x, pmf, '-o', label='k = {}'.format(k))
        plt.xlabel('x', fontsize=12)
        plt.ylabel('f(x)', fontsize=12)
        plt.legend(loc=1)
        plt.show()

    ========  =============================
    Support   :math:`x \in \left[\max(0, n - N + k), \min(k, n)\right]`
    Mean      :math:`\dfrac{nk}{N}`
    Variance  :math:`\dfrac{(N-n)nk(N-k)}{(N-1)N^2}`
    ========  =============================

    Parameters
    ----------
    N : integer
        Total size of the population
    k : integer
        Number of successful individuals in the population
    n : integer
        Number of samples drawn from the population
    """

    def __init__(self, N, k, n, *args, **kwargs):
        super().__init__(*args, **kwargs)
        self.N = intX(N)
        self.k = intX(k)
        self.n = intX(n)
        self.mode = intX(tt.floor((n + 1) * (k + 1) / (N + 2)))

    def random(self, point=None, size=None):
        r"""
        Draw random values from HyperGeometric distribution.

        Parameters
        ----------
        point : dict, optional
            Dict of variable values on which random values are to be
            conditioned (uses default point if not specified).
        size : int, optional
            Desired size of random sample (returns one sample if not
            specified).

        Returns
        -------
        array
        """

        N, k, n = draw_values([self.N, self.k, self.n], point=point, size=size)
        return generate_samples(self._random, N, k, n, dist_shape=self.shape, size=size)

    def _random(self, M, n, N, size=None):
        r"""Wrapper around scipy stat's hypergeom.rvs"""
        try:
            samples = stats.hypergeom.rvs(M=M, n=n, N=N, size=size)
            return samples
        except ValueError:
            raise ValueError("Domain error in arguments")

    def logp(self, value):
        r"""
        Calculate log-probability of HyperGeometric distribution at specified value.

        Parameters
        ----------
        value : numeric
            Value(s) for which log-probability is calculated. If the log probabilities for multiple
            values are desired the values must be provided in a numpy array or theano tensor

        Returns
        -------
        TensorVariable
        """
        N = self.N
        k = self.k
        n = self.n
        tot, good = N, k
        bad = tot - good
        result = (
            betaln(good + 1, 1)
            + betaln(bad + 1, 1)
            + betaln(tot - n + 1, n + 1)
            - betaln(value + 1, good - value + 1)
            - betaln(n - value + 1, bad - n + value + 1)
            - betaln(tot + 1, 1)
        )
        return result


class DiscreteUniform(Discrete):
    R"""
    Discrete uniform distribution.
    The pmf of this distribution is

    .. math:: f(x \mid lower, upper) = \frac{1}{upper-lower+1}

    .. plot::

        import matplotlib.pyplot as plt
        import numpy as np
        import scipy.stats as st
        plt.style.use('seaborn-darkgrid')
        ls = [1, -2]
        us = [6, 2]
        for l, u in zip(ls, us):
            x = np.arange(l, u+1)
            pmf = [1.0 / (u - l + 1)] * len(x)
            plt.plot(x, pmf, '-o', label='lower = {}, upper = {}'.format(l, u))
        plt.xlabel('x', fontsize=12)
        plt.ylabel('f(x)', fontsize=12)
        plt.ylim(0, 0.4)
        plt.legend(loc=1)
        plt.show()

    ========  ===============================================
    Support   :math:`x \in {lower, lower + 1, \ldots, upper}`
    Mean      :math:`\dfrac{lower + upper}{2}`
    Variance  :math:`\dfrac{(upper - lower)^2}{12}`
    ========  ===============================================

    Parameters
    ----------
    lower: int
        Lower limit.
    upper: int
        Upper limit (upper > lower).
    """

    def __init__(self, lower, upper, *args, **kwargs):
        super().__init__(*args, **kwargs)
        self.lower = intX(tt.floor(lower))
        self.upper = intX(tt.floor(upper))
        self.mode = tt.maximum(intX(tt.floor((upper + lower) / 2.0)), self.lower)

    def _random(self, lower, upper, size=None):
        # This way seems to be the only to deal with lower and upper
        # as array-like.
        samples = stats.randint.rvs(lower, upper + 1, size=size)
        return samples

    def random(self, point=None, size=None):
        r"""
        Draw random values from DiscreteUniform distribution.

        Parameters
        ----------
        point: dict, optional
            Dict of variable values on which random values are to be
            conditioned (uses default point if not specified).
        size: int, optional
            Desired size of random sample (returns one sample if not
            specified).

        Returns
        -------
        array
        """
        lower, upper = draw_values([self.lower, self.upper], point=point, size=size)
        return generate_samples(self._random, lower, upper, dist_shape=self.shape, size=size)

    def logp(self, value):
        r"""
        Calculate log-probability of DiscreteUniform distribution at specified value.

        Parameters
        ----------
        value: numeric
            Value(s) for which log-probability is calculated. If the log probabilities for multiple
            values are desired the values must be provided in a numpy array or theano tensor

        Returns
        -------
        TensorVariable
        """
        upper = self.upper
        lower = self.lower
        return bound(-tt.log(upper - lower + 1), lower <= value, value <= upper)


class Categorical(Discrete):
    R"""
    Categorical log-likelihood.

    The most general discrete distribution. The pmf of this distribution is

    .. math:: f(x \mid p) = p_x

    .. plot::

        import matplotlib.pyplot as plt
        import numpy as np
        import scipy.stats as st
        plt.style.use('seaborn-darkgrid')
        ps = [[0.1, 0.6, 0.3], [0.3, 0.1, 0.1, 0.5]]
        for p in ps:
            x = range(len(p))
            plt.plot(x, p, '-o', label='p = {}'.format(p))
        plt.xlabel('x', fontsize=12)
        plt.ylabel('f(x)', fontsize=12)
        plt.ylim(0)
        plt.legend(loc=1)
        plt.show()

    ========  ===================================
    Support   :math:`x \in \{0, 1, \ldots, |p|-1\}`
    ========  ===================================

    Parameters
    ----------
    p: array of floats
        p > 0 and the elements of p must sum to 1. They will be automatically
        rescaled otherwise.
    """

    def __init__(self, p, *args, **kwargs):
        super().__init__(*args, **kwargs)
        try:
            self.k = tt.shape(p)[-1].tag.test_value
        except AttributeError:
            self.k = tt.shape(p)[-1]
        p = tt.as_tensor_variable(floatX(p))

        # From #2082, it may be dangerous to automatically rescale p at this
        # point without checking for positiveness
        self.p = p
        self.mode = tt.argmax(p, axis=-1)
        if self.mode.ndim == 1:
            self.mode = tt.squeeze(self.mode)

    def random(self, point=None, size=None):
        r"""
        Draw random values from Categorical distribution.

        Parameters
        ----------
        point: dict, optional
            Dict of variable values on which random values are to be
            conditioned (uses default point if not specified).
        size: int, optional
            Desired size of random sample (returns one sample if not
            specified).

        Returns
        -------
        array
        """
        p, k = draw_values([self.p, self.k], point=point, size=size)
        p = p / np.sum(p, axis=-1, keepdims=True)

        return generate_samples(
            random_choice,
            p=p,
            broadcast_shape=p.shape[:-1] or (1,),
            dist_shape=self.shape,
            size=size,
        )

    def logp(self, value):
        r"""
        Calculate log-probability of Categorical distribution at specified value.

        Parameters
        ----------
        value: numeric
            Value(s) for which log-probability is calculated. If the log probabilities for multiple
            values are desired the values must be provided in a numpy array or theano tensor

        Returns
        -------
        TensorVariable
        """
        p_ = self.p
        k = self.k

        # Clip values before using them for indexing
        value_clip = tt.clip(value, 0, k - 1)

        p = p_ / tt.sum(p_, axis=-1, keepdims=True)

        if p.ndim > 1:
            if p.ndim > value_clip.ndim:
                value_clip = tt.shape_padleft(value_clip, p_.ndim - value_clip.ndim)
            elif p.ndim < value_clip.ndim:
                p = tt.shape_padleft(p, value_clip.ndim - p_.ndim)
            pattern = (p.ndim - 1,) + tuple(range(p.ndim - 1))
            a = tt.log(
                take_along_axis(
                    p.dimshuffle(pattern),
                    value_clip,
                )
            )
        else:
            a = tt.log(p[value_clip])

        return bound(
            a, value >= 0, value <= (k - 1), tt.all(p_ >= 0, axis=-1), tt.all(p <= 1, axis=-1)
        )


class Constant(Discrete):
    r"""
    Constant log-likelihood.

    Parameters
    ----------
    value: float or int
        Constant parameter.
    """

    def __init__(self, c, *args, **kwargs):
        warnings.warn(
            "Constant has been deprecated. We recommend using a Deterministic object instead.",
            DeprecationWarning,
        )
        super().__init__(*args, **kwargs)
        self.mean = self.median = self.mode = self.c = c = tt.as_tensor_variable(c)

    def random(self, point=None, size=None):
        r"""
        Draw random values from Constant distribution.

        Parameters
        ----------
        point: dict, optional
            Dict of variable values on which random values are to be
            conditioned (uses default point if not specified).
        size: int, optional
            Desired size of random sample (returns one sample if not
            specified).

        Returns
        -------
        array
        """
        c = draw_values([self.c], point=point, size=size)[0]
        dtype = np.array(c).dtype

        def _random(c, dtype=dtype, size=None):
            return np.full(size, fill_value=c, dtype=dtype)

        return generate_samples(_random, c=c, dist_shape=self.shape, size=size).astype(dtype)

    def logp(self, value):
        r"""
        Calculate log-probability of Constant distribution at specified value.

        Parameters
        ----------
        value: numeric
            Value(s) for which log-probability is calculated. If the log probabilities for multiple
            values are desired the values must be provided in a numpy array or theano tensor

        Returns
        -------
        TensorVariable
        """
        c = self.c
        return bound(0, tt.eq(value, c))


ConstantDist = Constant


class ZeroInflatedPoisson(Discrete):
    R"""
    Zero-inflated Poisson log-likelihood.

    Often used to model the number of events occurring in a fixed period
    of time when the times at which events occur are independent.
    The pmf of this distribution is

    .. math::

        f(x \mid \psi, \theta) = \left\{ \begin{array}{l}
            (1-\psi) + \psi e^{-\theta}, \text{if } x = 0 \\
            \psi \frac{e^{-\theta}\theta^x}{x!}, \text{if } x=1,2,3,\ldots
            \end{array} \right.

    .. plot::

        import matplotlib.pyplot as plt
        import numpy as np
        import scipy.stats as st
        plt.style.use('seaborn-darkgrid')
        x = np.arange(0, 22)
        psis = [0.7, 0.4]
        thetas = [8, 4]
        for psi, theta in zip(psis, thetas):
            pmf = st.poisson.pmf(x, theta)
            pmf[0] = (1 - psi) + pmf[0]
            pmf[1:] =  psi * pmf[1:]
            pmf /= pmf.sum()
            plt.plot(x, pmf, '-o', label='$\\psi$ = {}, $\\theta$ = {}'.format(psi, theta))
        plt.xlabel('x', fontsize=12)
        plt.ylabel('f(x)', fontsize=12)
        plt.legend(loc=1)
        plt.show()

    ========  ==========================
    Support   :math:`x \in \mathbb{N}_0`
    Mean      :math:`\psi\theta`
    Variance  :math:`\theta + \frac{1-\psi}{\psi}\theta^2`
    ========  ==========================

    Parameters
    ----------
    psi: float
        Expected proportion of Poisson variates (0 < psi < 1)
    theta: float
        Expected number of occurrences during the given interval
        (theta >= 0).
    """

    def __init__(self, psi, theta, *args, **kwargs):
        super().__init__(*args, **kwargs)
        self.theta = theta = tt.as_tensor_variable(floatX(theta))
        self.psi = psi = tt.as_tensor_variable(floatX(psi))
        self.pois = Poisson.dist(theta)
        self.mode = self.pois.mode

    def random(self, point=None, size=None):
        r"""
        Draw random values from ZeroInflatedPoisson distribution.

        Parameters
        ----------
        point: dict, optional
            Dict of variable values on which random values are to be
            conditioned (uses default point if not specified).
        size: int, optional
            Desired size of random sample (returns one sample if not
            specified).

        Returns
        -------
        array
        """
        theta, psi = draw_values([self.theta, self.psi], point=point, size=size)
        g = generate_samples(stats.poisson.rvs, theta, dist_shape=self.shape, size=size)
        g, psi = broadcast_distribution_samples([g, psi], size=size)
        return g * (np.random.random(g.shape) < psi)

    def logp(self, value):
        r"""
        Calculate log-probability of ZeroInflatedPoisson distribution at specified value.

        Parameters
        ----------
        value: numeric
            Value(s) for which log-probability is calculated. If the log probabilities for multiple
            values are desired the values must be provided in a numpy array or theano tensor

        Returns
        -------
        TensorVariable
        """
        psi = self.psi
        theta = self.theta

        logp_val = tt.switch(
            tt.gt(value, 0),
            tt.log(psi) + self.pois.logp(value),
            logaddexp(tt.log1p(-psi), tt.log(psi) - theta),
        )

        return bound(logp_val, 0 <= value, 0 <= psi, psi <= 1, 0 <= theta)


class ZeroInflatedBinomial(Discrete):
    R"""
    Zero-inflated Binomial log-likelihood.

    The pmf of this distribution is

    .. math::

        f(x \mid \psi, n, p) = \left\{ \begin{array}{l}
            (1-\psi) + \psi (1-p)^{n}, \text{if } x = 0 \\
            \psi {n \choose x} p^x (1-p)^{n-x}, \text{if } x=1,2,3,\ldots,n
            \end{array} \right.

    .. plot::

        import matplotlib.pyplot as plt
        import numpy as np
        import scipy.stats as st
        plt.style.use('seaborn-darkgrid')
        x = np.arange(0, 25)
        ns = [10, 20]
        ps = [0.5, 0.7]
        psis = [0.7, 0.4]
        for n, p, psi in zip(ns, ps, psis):
            pmf = st.binom.pmf(x, n, p)
            pmf[0] = (1 - psi) + pmf[0]
            pmf[1:] =  psi * pmf[1:]
            pmf /= pmf.sum()
            plt.plot(x, pmf, '-o', label='n = {}, p = {}, $\\psi$ = {}'.format(n, p, psi))
        plt.xlabel('x', fontsize=12)
        plt.ylabel('f(x)', fontsize=12)
        plt.legend(loc=1)
        plt.show()

    ========  ==========================
    Support   :math:`x \in \mathbb{N}_0`
    Mean      :math:`(1 - \psi) n p`
    Variance  :math:`(1-\psi) n p [1 - p(1 - \psi n)].`
    ========  ==========================

    Parameters
    ----------
    psi: float
        Expected proportion of Binomial variates (0 < psi < 1)
    n: int
        Number of Bernoulli trials (n >= 0).
    p: float
        Probability of success in each trial (0 < p < 1).

    """

    def __init__(self, psi, n, p, *args, **kwargs):
        super().__init__(*args, **kwargs)
        self.n = n = tt.as_tensor_variable(intX(n))
        self.p = p = tt.as_tensor_variable(floatX(p))
        self.psi = psi = tt.as_tensor_variable(floatX(psi))
        self.bin = Binomial.dist(n, p)
        self.mode = self.bin.mode

    def random(self, point=None, size=None):
        r"""
        Draw random values from ZeroInflatedBinomial distribution.

        Parameters
        ----------
        point: dict, optional
            Dict of variable values on which random values are to be
            conditioned (uses default point if not specified).
        size: int, optional
            Desired size of random sample (returns one sample if not
            specified).

        Returns
        -------
        array
        """
        n, p, psi = draw_values([self.n, self.p, self.psi], point=point, size=size)
        g = generate_samples(stats.binom.rvs, n, p, dist_shape=self.shape, size=size)
        g, psi = broadcast_distribution_samples([g, psi], size=size)
        return g * (np.random.random(g.shape) < psi)

    def logp(self, value):
        r"""
        Calculate log-probability of ZeroInflatedBinomial distribution at specified value.

        Parameters
        ----------
        value: numeric
            Value(s) for which log-probability is calculated. If the log probabilities for multiple
            values are desired the values must be provided in a numpy array or theano tensor

        Returns
        -------
        TensorVariable
        """
        psi = self.psi
        p = self.p
        n = self.n

        logp_val = tt.switch(
            tt.gt(value, 0),
            tt.log(psi) + self.bin.logp(value),
            logaddexp(tt.log1p(-psi), tt.log(psi) + n * tt.log1p(-p)),
        )

        return bound(logp_val, 0 <= value, value <= n, 0 <= psi, psi <= 1, 0 <= p, p <= 1)


class ZeroInflatedNegativeBinomial(Discrete):
    R"""
    Zero-Inflated Negative binomial log-likelihood.

    The Zero-inflated version of the Negative Binomial (NB).
    The NB distribution describes a Poisson random variable
    whose rate parameter is gamma distributed.
    The pmf of this distribution is

    .. math::

       f(x \mid \psi, \mu, \alpha) = \left\{
         \begin{array}{l}
           (1-\psi) + \psi \left (
             \frac{\alpha}{\alpha+\mu}
           \right) ^\alpha, \text{if } x = 0 \\
           \psi \frac{\Gamma(x+\alpha)}{x! \Gamma(\alpha)} \left (
             \frac{\alpha}{\mu+\alpha}
           \right)^\alpha \left(
             \frac{\mu}{\mu+\alpha}
           \right)^x, \text{if } x=1,2,3,\ldots
         \end{array}
       \right.

    .. plot::

        import matplotlib.pyplot as plt
        import numpy as np
        import scipy.stats as st
        from scipy import special
        plt.style.use('seaborn-darkgrid')

        def ZeroInfNegBinom(a, m, psi, x):
            pmf = special.binom(x + a - 1, x) * (a / (m + a))**a * (m / (m + a))**x
            pmf[0] = (1 - psi) + pmf[0]
            pmf[1:] =  psi * pmf[1:]
            pmf /= pmf.sum()
            return pmf

        x = np.arange(0, 25)
        alphas = [2, 4]
        mus = [2, 8]
        psis = [0.7, 0.7]
        for a, m, psi in zip(alphas, mus, psis):
            pmf = ZeroInfNegBinom(a, m, psi, x)
            plt.plot(x, pmf, '-o', label=r'$\alpha$ = {}, $\mu$ = {}, $\psi$ = {}'.format(a, m, psi))
        plt.xlabel('x', fontsize=12)
        plt.ylabel('f(x)', fontsize=12)
        plt.legend(loc=1)
        plt.show()

    ========  ==========================
    Support   :math:`x \in \mathbb{N}_0`
    Mean      :math:`\psi\mu`
    Var       :math:`\psi\mu +  \left (1 + \frac{\mu}{\alpha} + \frac{1-\psi}{\mu} \right)`
    ========  ==========================

    Parameters
    ----------
    psi: float
        Expected proportion of NegativeBinomial variates (0 < psi < 1)
    mu: float
        Poission distribution parameter (mu > 0).
    alpha: float
        Gamma distribution parameter (alpha > 0).

    """

    def __init__(self, psi, mu, alpha, *args, **kwargs):
        super().__init__(*args, **kwargs)
        self.mu = mu = tt.as_tensor_variable(floatX(mu))
        self.alpha = alpha = tt.as_tensor_variable(floatX(alpha))
        self.psi = psi = tt.as_tensor_variable(floatX(psi))
        self.nb = NegativeBinomial.dist(mu, alpha)
        self.mode = self.nb.mode

    def random(self, point=None, size=None):
        r"""
        Draw random values from ZeroInflatedNegativeBinomial distribution.

        Parameters
        ----------
        point: dict, optional
            Dict of variable values on which random values are to be
            conditioned (uses default point if not specified).
        size: int, optional
            Desired size of random sample (returns one sample if not
            specified).

        Returns
        -------
        array
        """
        mu, alpha, psi = draw_values([self.mu, self.alpha, self.psi], point=point, size=size)
        g = generate_samples(self._random, mu=mu, alpha=alpha, dist_shape=self.shape, size=size)
        g[g == 0] = np.finfo(float).eps  # Just in case
        g, psi = broadcast_distribution_samples([g, psi], size=size)
        return stats.poisson.rvs(g) * (np.random.random(g.shape) < psi)

    def _random(self, mu, alpha, size):
        r"""Wrapper around stats.gamma.rvs that converts NegativeBinomial's
        parametrization to scipy.gamma. All parameter arrays should have
        been broadcasted properly by generate_samples at this point and size is
        the scipy.rvs representation.
        """
        return stats.gamma.rvs(
            a=alpha,
            scale=mu / alpha,
            size=size,
        )

    def logp(self, value):
        r"""
        Calculate log-probability of ZeroInflatedNegativeBinomial distribution at specified value.

        Parameters
        ----------
        value: numeric
            Value(s) for which log-probability is calculated. If the log probabilities for multiple
            values are desired the values must be provided in a numpy array or theano tensor

        Returns
        -------
        TensorVariable
        """
        alpha = self.alpha
        mu = self.mu
        psi = self.psi

        logp_other = tt.log(psi) + self.nb.logp(value)
        logp_0 = logaddexp(
            tt.log1p(-psi), tt.log(psi) + alpha * (tt.log(alpha) - tt.log(alpha + mu))
        )

        logp_val = tt.switch(tt.gt(value, 0), logp_other, logp_0)

        return bound(logp_val, 0 <= value, 0 <= psi, psi <= 1, mu > 0, alpha > 0)


class OrderedLogistic(Categorical):
    R"""
    Ordered Logistic log-likelihood.

    Useful for regression on ordinal data values whose values range
    from 1 to K as a function of some predictor, :math:`\eta`. The
    cutpoints, :math:`c`, separate which ranges of :math:`\eta` are
    mapped to which of the K observed dependent variables.  The number
    of cutpoints is K - 1.  It is recommended that the cutpoints are
    constrained to be ordered.

    .. math::

       f(k \mid \eta, c) = \left\{
         \begin{array}{l}
           1 - \text{logit}^{-1}(\eta - c_1)
             \,, \text{if } k = 0 \\
           \text{logit}^{-1}(\eta - c_{k - 1}) -
           \text{logit}^{-1}(\eta - c_{k})
             \,, \text{if } 0 < k < K \\
           \text{logit}^{-1}(\eta - c_{K - 1})
             \,, \text{if } k = K \\
         \end{array}
       \right.

    Parameters
    ----------
    eta: float
        The predictor.
    c: array
        The length K - 1 array of cutpoints which break :math:`\eta` into
        ranges.  Do not explicitly set the first and last elements of
        :math:`c` to negative and positive infinity.

    Examples
    --------

    .. code-block:: python

        # Generate data for a simple 1 dimensional example problem
        n1_c = 300; n2_c = 300; n3_c = 300
        cluster1 = np.random.randn(n1_c) + -1
        cluster2 = np.random.randn(n2_c) + 0
        cluster3 = np.random.randn(n3_c) + 2

        x = np.concatenate((cluster1, cluster2, cluster3))
        y = np.concatenate((1*np.ones(n1_c),
                            2*np.ones(n2_c),
                            3*np.ones(n3_c))) - 1

        # Ordered logistic regression
        with pm.Model() as model:
            cutpoints = pm.Normal("cutpoints", mu=[-1,1], sigma=10, shape=2,
                                  transform=pm.distributions.transforms.ordered)
            y_ = pm.OrderedLogistic("y", cutpoints=cutpoints, eta=x, observed=y)
            tr = pm.sample(1000)

        # Plot the results
        plt.hist(cluster1, 30, alpha=0.5);
        plt.hist(cluster2, 30, alpha=0.5);
        plt.hist(cluster3, 30, alpha=0.5);
        plt.hist(tr["cutpoints"][:,0], 80, alpha=0.2, color='k');
        plt.hist(tr["cutpoints"][:,1], 80, alpha=0.2, color='k');

    """

    def __init__(self, eta, cutpoints, *args, **kwargs):
        self.eta = tt.as_tensor_variable(floatX(eta))
        self.cutpoints = tt.as_tensor_variable(cutpoints)

        pa = sigmoid(self.cutpoints - tt.shape_padright(self.eta))
        p_cum = tt.concatenate(
            [
                tt.zeros_like(tt.shape_padright(pa[..., 0])),
                pa,
                tt.ones_like(tt.shape_padright(pa[..., 0])),
            ],
            axis=-1,
        )
        p = p_cum[..., 1:] - p_cum[..., :-1]

        super().__init__(p=p, *args, **kwargs)


class OrderedProbit(Categorical):
    R"""
    Ordered Probit log-likelihood.

    Useful for regression on ordinal data values whose values range
    from 1 to K as a function of some predictor, :math:`\eta`. The
    cutpoints, :math:`c`, separate which ranges of :math:`\eta` are
    mapped to which of the K observed dependent variables.  The number
    of cutpoints is K - 1.  It is recommended that the cutpoints are
    constrained to be ordered.

    In order to stabilize the computation, log-likelihood is computed
    in log space using the scaled error function `erfcx`.

    .. math::

       f(k \mid \eta, c) = \left\{
         \begin{array}{l}
           1 - \text{normal_cdf}(0, \sigma, \eta - c_1)
             \,, \text{if } k = 0 \\
           \text{normal_cdf}(0, \sigma, \eta - c_{k - 1}) -
           \text{normal_cdf}(0, \sigma, \eta - c_{k})
             \,, \text{if } 0 < k < K \\
           \text{normal_cdf}(0, \sigma, \eta - c_{K - 1})
             \,, \text{if } k = K \\
         \end{array}
       \right.

    Parameters
    ----------
    eta : float
        The predictor.
    c : array
        The length K - 1 array of cutpoints which break :math:`\eta` into
        ranges.  Do not explicitly set the first and last elements of
        :math:`c` to negative and positive infinity.

    sigma: float
         The standard deviation of probit function.
    Example
    --------
    .. code:: python

        # Generate data for a simple 1 dimensional example problem
        n1_c = 300; n2_c = 300; n3_c = 300
        cluster1 = np.random.randn(n1_c) + -1
        cluster2 = np.random.randn(n2_c) + 0
        cluster3 = np.random.randn(n3_c) + 2

        x = np.concatenate((cluster1, cluster2, cluster3))
        y = np.concatenate((1*np.ones(n1_c),
                            2*np.ones(n2_c),
                            3*np.ones(n3_c))) - 1

        # Ordered logistic regression
        with pm.Model() as model:
            cutpoints = pm.Normal("cutpoints", mu=[-1,1], sigma=10, shape=2,
                                  transform=pm.distributions.transforms.ordered)
            y_ = pm.OrderedProbit("y", cutpoints=cutpoints, eta=x, observed=y)
            tr = pm.sample(1000)

        # Plot the results
        plt.hist(cluster1, 30, alpha=0.5);
        plt.hist(cluster2, 30, alpha=0.5);
        plt.hist(cluster3, 30, alpha=0.5);
        plt.hist(tr["cutpoints"][:,0], 80, alpha=0.2, color='k');
        plt.hist(tr["cutpoints"][:,1], 80, alpha=0.2, color='k');

    """

    def __init__(self, eta, cutpoints, *args, **kwargs):

        self.eta = tt.as_tensor_variable(floatX(eta))
        self.cutpoints = tt.as_tensor_variable(cutpoints)

        probits = tt.shape_padright(self.eta) - self.cutpoints
        _log_p = tt.concatenate(
            [
                tt.shape_padright(normal_lccdf(0, 1, probits[..., 0])),
                log_diff_normal_cdf(0, 1, probits[..., :-1], probits[..., 1:]),
                tt.shape_padright(normal_lcdf(0, 1, probits[..., -1])),
            ],
            axis=-1,
        )
        _log_p = tt.as_tensor_variable(floatX(_log_p))

        self._log_p = _log_p
        self.mode = tt.argmax(_log_p, axis=-1)
        p = tt.exp(_log_p)

        super().__init__(p=p, *args, **kwargs)

    def logp(self, value):
        r"""
        Calculate log-probability of Ordered Probit distribution at specified value.

        Parameters
        ----------
        value: numeric
            Value(s) for which log-probability is calculated. If the log probabilities for multiple
            values are desired the values must be provided in a numpy array or theano tensor

        Returns
        -------
        TensorVariable
        """
        logp = self._log_p
        k = self.k

        # Clip values before using them for indexing
        value_clip = tt.clip(value, 0, k - 1)

        if logp.ndim > 1:
            if logp.ndim > value_clip.ndim:
                value_clip = tt.shape_padleft(value_clip, logp.ndim - value_clip.ndim)
            elif logp.ndim < value_clip.ndim:
                logp = tt.shape_padleft(logp, value_clip.ndim - logp.ndim)
            pattern = (logp.ndim - 1,) + tuple(range(logp.ndim - 1))
            a = take_along_axis(
                logp.dimshuffle(pattern),
                value_clip,
            )
        else:
            a = logp[value_clip]

        return bound(a, value >= 0, value <= (k - 1))<|MERGE_RESOLUTION|>--- conflicted
+++ resolved
@@ -17,32 +17,17 @@
 import numpy as np
 import theano.tensor as tt
 
-<<<<<<< HEAD
-from .dist_math import (
-    bound,
-    factln,
-    binomln,
-    betaln,
-    logpow,
-    random_choice,
-    normal_lcdf,
-    normal_lccdf,
-    log_diff_normal_cdf,
-)
-from .distribution import Discrete, draw_values, generate_samples
-from .shape_utils import broadcast_distribution_samples
-from pymc3.math import tround, sigmoid, logaddexp, logit, log1pexp
-from ..theanof import floatX, intX, take_along_axis
-=======
 from scipy import stats
->>>>>>> 04312924
 
 from pymc3.distributions.dist_math import (
     betaln,
     binomln,
     bound,
     factln,
+    log_diff_normal_cdf,
     logpow,
+    normal_lcdf,
+    normal_lccdf,
     random_choice,
 )
 from pymc3.distributions.distribution import Discrete, draw_values, generate_samples
