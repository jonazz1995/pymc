from itertools import combinations
import numpy as np

try:
    import unittest.mock as mock  # py3
except ImportError:
    import mock

import numpy.testing as npt
import pymc3 as pm
import theano.tensor as tt
from theano import shared
import theano
from .models import simple_init
from .helpers import SeededTest
from scipy import stats
import pytest


@pytest.mark.xfail(condition=(theano.config.floatX == "float32"), reason="Fails on float32")
class TestSample(SeededTest):
    def setup_method(self):
        super().setup_method()
        self.model, self.start, self.step, _ = simple_init()

    def test_sample_does_not_set_seed(self):
        random_numbers = []
        for _ in range(2):
            np.random.seed(1)
            with self.model:
                pm.sample(1, tune=0, chains=1)
                random_numbers.append(np.random.random())
        assert random_numbers[0] == random_numbers[1]

    def test_parallel_sample_does_not_reuse_seed(self):
        cores = 4
        random_numbers = []
        draws = []
        for _ in range(2):
            np.random.seed(1)  # seeds in other processes don't effect main process
            with self.model:
                trace = pm.sample(100, tune=0, cores=cores)
            # numpy thread mentioned race condition.  might as well check none are equal
            for first, second in combinations(range(cores), 2):
                first_chain = trace.get_values('x', chains=first)
                second_chain = trace.get_values('x', chains=second)
                assert not (first_chain == second_chain).all()
            draws.append(trace.get_values('x'))
            random_numbers.append(np.random.random())

        # Make sure future random processes aren't effected by this
        assert random_numbers[0] == random_numbers[1]
        assert (draws[0] == draws[1]).all()

    def test_sample(self):
        test_cores = [1]
        with self.model:
            for cores in test_cores:
                for steps in [1, 10, 300]:
                    pm.sample(steps, tune=0, step=self.step, cores=cores,
                              random_seed=self.random_seed)

    def test_sample_init(self):
        with self.model:
            for init in ('advi', 'advi_map', 'map', 'nuts'):
                pm.sample(init=init, tune=0,
                          n_init=1000, draws=50,
                          random_seed=self.random_seed)

    def test_sample_args(self):
        with self.model:
            with pytest.raises(ValueError) as excinfo:
                pm.sample(50, tune=0, init=None, foo=1)
            assert "'foo'" in str(excinfo.value)

            with pytest.raises(ValueError) as excinfo:
                pm.sample(50, tune=0, init=None, step_kwargs={'foo': {}})
            assert 'foo' in str(excinfo.value)

            with pytest.raises(ValueError) as excinfo:
                pm.sample(10, tune=0, init=None, target_accept=0.9)
            assert 'target_accept' in str(excinfo.value)

    def test_iter_sample(self):
        with self.model:
            samps = pm.sampling.iter_sample(draws=5, step=self.step,
                                            start=self.start, tune=0,
                                            random_seed=self.random_seed)
            for i, trace in enumerate(samps):
                assert i == len(trace) - 1, "Trace does not have correct length."

    def test_parallel_start(self):
        with self.model:
            tr = pm.sample(0, tune=5, cores=2,
                           discard_tuned_samples=False,
                           start=[{'x': [10, 10]}, {'x': [-10, -10]}],
                           random_seed=self.random_seed)
        assert tr.get_values('x', chains=0)[0][0] > 0
        assert tr.get_values('x', chains=1)[0][0] < 0

    def test_sample_tune_len(self):
        with self.model:
            trace = pm.sample(draws=100, tune=50, cores=1)
            assert len(trace) == 100
            trace = pm.sample(draws=100, tune=50, cores=1,
                              discard_tuned_samples=False)
            assert len(trace) == 150
            trace = pm.sample(draws=100, tune=50, cores=4)
            assert len(trace) == 100

    @pytest.mark.parametrize(
        'start, error', [
            ([1, 2], TypeError),
            ({'x': 1}, ValueError),
            ({'x': [1, 2, 3]}, ValueError),
            ({'x': np.array([[1, 1], [1, 1]])}, ValueError)
        ]
    )
    def test_sample_start_bad_shape(self, start, error):
        with pytest.raises(error):
            pm.sampling._check_start_shape(self.model, start)

    @pytest.mark.parametrize(
        'start', [
            {'x': np.array([1, 1])},
            {'x': [10, 10]},
            {'x': [-10, -10]},
        ]
    )
    def test_sample_start_good_shape(self, start):
        pm.sampling._check_start_shape(self.model, start)


def test_empty_model():
    with pm.Model():
        pm.Normal('a', observed=1)
        with pytest.raises(ValueError) as error:
            pm.sample()
        error.match('any free variables')


def test_partial_trace_sample():
    with pm.Model() as model:
        a = pm.Normal('a', mu=0, sigma=1)
        b = pm.Normal('b', mu=0, sigma=1)
        trace = pm.sample(trace=[a])


@pytest.mark.xfail(condition=(theano.config.floatX == "float32"), reason="Fails on float32")
class TestNamedSampling(SeededTest):
    def test_shared_named(self):
        G_var = shared(value=np.atleast_2d(1.), broadcastable=(True, False),
                       name="G")

        with pm.Model():
            theta0 = pm.Normal('theta0', mu=np.atleast_2d(0),
                               tau=np.atleast_2d(1e20), shape=(1, 1),
                               testval=np.atleast_2d(0))
            theta = pm.Normal('theta', mu=tt.dot(G_var, theta0),
                              tau=np.atleast_2d(1e20), shape=(1, 1))
            res = theta.random()
            assert np.isclose(res, 0.)

    def test_shared_unnamed(self):
        G_var = shared(value=np.atleast_2d(1.), broadcastable=(True, False))
        with pm.Model():
            theta0 = pm.Normal('theta0', mu=np.atleast_2d(0),
                               tau=np.atleast_2d(1e20), shape=(1, 1),
                               testval=np.atleast_2d(0))
            theta = pm.Normal('theta', mu=tt.dot(G_var, theta0),
                              tau=np.atleast_2d(1e20), shape=(1, 1))
            res = theta.random()
            assert np.isclose(res, 0.)

    def test_constant_named(self):
        G_var = tt.constant(np.atleast_2d(1.), name="G")
        with pm.Model():
            theta0 = pm.Normal('theta0', mu=np.atleast_2d(0),
                               tau=np.atleast_2d(1e20), shape=(1, 1),
                               testval=np.atleast_2d(0))
            theta = pm.Normal('theta', mu=tt.dot(G_var, theta0),
                              tau=np.atleast_2d(1e20), shape=(1, 1))

            res = theta.random()
            assert np.isclose(res, 0.)


class TestChooseBackend:
    def test_choose_backend_none(self):
        with mock.patch('pymc3.sampling.NDArray') as nd:
            pm.sampling._choose_backend(None, 'chain')
        assert nd.called

    def test_choose_backend_list_of_variables(self):
        with mock.patch('pymc3.sampling.NDArray') as nd:
            pm.sampling._choose_backend(['var1', 'var2'], 'chain')
        nd.assert_called_with(vars=['var1', 'var2'])

    def test_choose_backend_invalid(self):
        with pytest.raises(ValueError):
            pm.sampling._choose_backend('invalid', 'chain')

    def test_choose_backend_shortcut(self):
        backend = mock.Mock()
        shortcuts = {'test_backend': {'backend': backend,
                                      'name': None}}
        pm.sampling._choose_backend('test_backend', 'chain', shortcuts=shortcuts)
        assert backend.called


class TestSamplePPC(SeededTest):
    def test_normal_scalar(self):
        with pm.Model() as model:
            mu = pm.Normal('mu', 0., 1.)
            a = pm.Normal('a', mu=mu, sigma=1, observed=0.)
            trace = pm.sample()

        with model:
            # test list input
            ppc0 = pm.sample_posterior_predictive([model.test_point], samples=10)
            ppc = pm.sample_posterior_predictive(trace, samples=1000, vars=[])
            assert len(ppc) == 0
            ppc = pm.sample_posterior_predictive(trace, samples=1000, vars=[a])
            assert 'a' in ppc
            assert ppc['a'].shape == (1000,)
        _, pval = stats.kstest(ppc['a'],
                               stats.norm(loc=0, scale=np.sqrt(2)).cdf)
        assert pval > 0.001

        with model:
            ppc = pm.sample_posterior_predictive(trace, samples=10, size=5, vars=[a])
            assert ppc['a'].shape == (10, 5)

    def test_normal_vector(self):
        with pm.Model() as model:
            mu = pm.Normal('mu', 0., 1.)
            a = pm.Normal('a', mu=mu, sigma=1,
                          observed=np.array([.5, .2]))
            trace = pm.sample()

        with model:
            # test list input
            ppc0 = pm.sample_posterior_predictive([model.test_point], samples=10)
            ppc = pm.sample_posterior_predictive(trace, samples=10, vars=[])
            assert len(ppc) == 0
            ppc = pm.sample_posterior_predictive(trace, samples=10, vars=[a])
            assert 'a' in ppc
            assert ppc['a'].shape == (10, 2)

            ppc = pm.sample_posterior_predictive(trace, samples=10, vars=[a], size=4)
            assert 'a' in ppc
            assert ppc['a'].shape == (10, 4, 2)

    def test_vector_observed(self):
        with pm.Model() as model:
            mu = pm.Normal('mu', mu=0, sigma=1)
            a = pm.Normal('a', mu=mu, sigma=1,
                          observed=np.array([0., 1.]))
            trace = pm.sample()

        with model:
            # test list input
            ppc0 = pm.sample_posterior_predictive([model.test_point], samples=10)
            ppc = pm.sample_posterior_predictive(trace, samples=10, vars=[])
            assert len(ppc) == 0
            ppc = pm.sample_posterior_predictive(trace, samples=10, vars=[a])
            assert 'a' in ppc
            assert ppc['a'].shape == (10, 2)

            ppc = pm.sample_posterior_predictive(trace, samples=10, vars=[a], size=4)
            assert 'a' in ppc
            assert ppc['a'].shape == (10, 4, 2)

    def test_sum_normal(self):
        with pm.Model() as model:
            a = pm.Normal('a', sigma=0.2)
            b = pm.Normal('b', mu=a)
            trace = pm.sample()

        with model:
            # test list input
            ppc0 = pm.sample_posterior_predictive([model.test_point], samples=10)
            ppc = pm.sample_posterior_predictive(trace, samples=1000, vars=[b])
            assert len(ppc) == 1
            assert ppc['b'].shape == (1000,)
            scale = np.sqrt(1 + 0.2 ** 2)
            _, pval = stats.kstest(ppc['b'], stats.norm(scale=scale).cdf)
            assert pval > 0.001

    def test_model_not_drawable_prior(self):
        data = np.random.poisson(lam=10, size=200)
        model = pm.Model()
        with model:
            mu = pm.HalfFlat('sigma')
            pm.Poisson('foo', mu=mu, observed=data)
            trace = pm.sample(tune=1000)

        with model:
            with pytest.raises(ValueError) as excinfo:
                pm.sample_prior_predictive(50)
            assert "Cannot sample" in str(excinfo.value)
            samples = pm.sample_posterior_predictive(trace, 50)
            assert samples['foo'].shape == (50, 200)

<<<<<<< HEAD
    def test_model_shared_variable(self):
        x = np.random.randn(100)
        y = x > 0
        x_shared = theano.shared(x)
        y_shared = theano.shared(y)
        with pm.Model() as model:
            coeff = pm.Normal('x', mu=0, sd=1)
            logistic = pm.Deterministic('p', pm.math.sigmoid(coeff * x_shared))

            obs = pm.Bernoulli('obs', p=logistic, observed=y_shared)
            trace = pm.sample(100)

        x_shared.set_value([-1, 0, 1.])
        y_shared.set_value([0, 0, 0])

        samples = 100
        with model:
            post_pred = pm.sample_posterior_predictive(trace,
                                                       samples=samples,
                                                       vars=[logistic, obs])

        expected_p = np.array([logistic.eval({coeff: val})
                               for val in trace['x'][:samples]])
        assert post_pred['obs'].shape == (samples, 3)
        assert np.allclose(post_pred['p'], expected_p)
=======
    def test_deterministic_of_observed(self):
        meas_in_1 = pm.theanof.floatX(2 + 4 * np.random.randn(100))
        meas_in_2 = pm.theanof.floatX(5 + 4 * np.random.randn(100))
        with pm.Model() as model:
            mu_in_1 = pm.Normal('mu_in_1', 0, 1)
            sigma_in_1 = pm.HalfNormal('sd_in_1', 1)
            mu_in_2 = pm.Normal('mu_in_2', 0, 1)
            sigma_in_2 = pm.HalfNormal('sd__in_2', 1)

            in_1 = pm.Normal('in_1', mu_in_1, sigma_in_1, observed=meas_in_1)
            in_2 = pm.Normal('in_2', mu_in_2, sigma_in_2, observed=meas_in_2)
            out_diff = in_1 + in_2
            pm.Deterministic('out', out_diff)

            trace = pm.sample(100)
            ppc_trace = pm.trace_to_dataframe(
                trace,
                varnames=[n for n in trace.varnames
                          if n != 'out']
            ).to_dict('records')
            ppc = pm.sample_posterior_predictive(model=model,
                                                 trace=ppc_trace,
                                                 samples=len(ppc_trace),
                                                 vars=(model.deterministics +
                                                       model.basic_RVs))

            rtol = 1e-5 if theano.config.floatX == 'float64' else 1e-3
            assert np.allclose(ppc['in_1'] + ppc['in_2'],
                               ppc['out'],
                               rtol=rtol)
>>>>>>> 254c5746


class TestSamplePPCW(SeededTest):
    def test_sample_posterior_predictive_w(self):
        data0 = np.random.normal(0, 1, size=500)

        with pm.Model() as model_0:
            mu = pm.Normal('mu', mu=0, sigma=1)
            y = pm.Normal('y', mu=mu, sigma=1, observed=data0)
            trace_0 = pm.sample()

        with pm.Model() as model_1:
            mu = pm.Normal('mu', mu=0, sigma=1, shape=len(data0))
            y = pm.Normal('y', mu=mu, sigma=1, observed=data0)
            trace_1 = pm.sample()

        traces = [trace_0, trace_0]
        models = [model_0, model_0]
        ppc = pm.sample_posterior_predictive_w(traces, 100, models)
        assert ppc['y'].shape == (100, 500)

        traces = [trace_0, trace_1]
        models = [model_0, model_1]
        ppc = pm.sample_posterior_predictive_w(traces, 100, models)
        assert ppc['y'].shape == (100, 500)


@pytest.mark.parametrize('method', [
    'jitter+adapt_diag', 'adapt_diag', 'advi', 'ADVI+adapt_diag',
    'advi+adapt_diag_grad', 'map', 'advi_map', 'nuts'
])
def test_exec_nuts_init(method):
    with pm.Model() as model:
        pm.Normal('a', mu=0, sigma=1, shape=2)
        pm.HalfNormal('b', sigma=1)
    with model:
        start, _ = pm.init_nuts(init=method, n_init=10)
        assert isinstance(start, list)
        assert len(start) == 1
        assert isinstance(start[0], dict)
        assert 'a' in start[0] and 'b_log__' in start[0]
        start, _ = pm.init_nuts(init=method, n_init=10, chains=2)
        assert isinstance(start, list)
        assert len(start) == 2
        assert isinstance(start[0], dict)
        assert 'a' in start[0] and 'b_log__' in start[0]

class TestSamplePriorPredictive(SeededTest):
    def test_ignores_observed(self):
        observed = np.random.normal(10, 1, size=200)
        with pm.Model():
            # Use a prior that's way off to show we're ignoring the observed variables
            mu = pm.Normal('mu', mu=-100, sigma=1)
            positive_mu = pm.Deterministic('positive_mu', np.abs(mu))
            z = -1 - positive_mu
            pm.Normal('x_obs', mu=z, sigma=1, observed=observed)
            prior = pm.sample_prior_predictive()

        assert (prior['mu'] < 90).all()
        assert (prior['positive_mu'] > 90).all()
        assert (prior['x_obs'] < 90).all()
        assert prior['x_obs'].shape == (500, 200)
        npt.assert_array_almost_equal(prior['positive_mu'], np.abs(prior['mu']), decimal=4)

    def test_respects_shape(self):
        for shape in (2, (2,), (10, 2), (10, 10)):
            with pm.Model():
                mu = pm.Gamma('mu', 3, 1, shape=1)
                goals = pm.Poisson('goals', mu, shape=shape)
                trace = pm.sample_prior_predictive(10)
            if shape == 2:  # want to test shape as an int
                shape = (2,)
            assert trace['goals'].shape == (10,) + shape

    def test_multivariate(self):
        with pm.Model():
            m = pm.Multinomial('m', n=5, p=np.array([0.25, 0.25, 0.25, 0.25]), shape=4)
            trace = pm.sample_prior_predictive(10)

        assert m.random(size=10).shape == (10, 4)
        assert trace['m'].shape == (10, 4)

    def test_multivariate2(self):
        # Added test for issue #3271
        mn_data = np.random.multinomial(n=100, pvals=[1/6.]*6, size=10)
        with pm.Model() as dm_model:
            probs = pm.Dirichlet('probs', a=np.ones(6), shape=6)
            obs = pm.Multinomial('obs', n=100, p=probs, observed=mn_data)
            burned_trace = pm.sample(20, tune=10, cores=1)
        sim_priors = pm.sample_prior_predictive(samples=20,
                                                model=dm_model)
        sim_ppc = pm.sample_posterior_predictive(burned_trace,
                                                 samples=20,
                                                 model=dm_model)
        assert sim_priors['probs'].shape == (20, 6)
        assert sim_priors['obs'].shape == (20, 6)
        assert sim_ppc['obs'].shape == (20,) + obs.distribution.shape

    def test_layers(self):
        with pm.Model() as model:
            a = pm.Uniform('a', lower=0, upper=1, shape=10)
            b = pm.Binomial('b', n=1, p=a, shape=10)

        avg = b.random(size=10000).mean(axis=0)
        npt.assert_array_almost_equal(avg, 0.5 * np.ones_like(b), decimal=2)

    def test_transformed(self):
        n = 18
        at_bats = 45 * np.ones(n, dtype=int)
        hits = np.random.randint(1, 40, size=n, dtype=int)
        draws = 50

        with pm.Model() as model:
            phi = pm.Beta('phi', alpha=1., beta=1.)

            kappa_log = pm.Exponential('logkappa', lam=5.)
            kappa = pm.Deterministic('kappa', tt.exp(kappa_log))

            thetas = pm.Beta('thetas', alpha=phi*kappa, beta=(1.0-phi)*kappa, shape=n)

            y = pm.Binomial('y', n=at_bats, p=thetas, observed=hits)
            gen = pm.sample_prior_predictive(draws)

        assert gen['phi'].shape == (draws,)
        assert gen['y'].shape == (draws, n)
        assert 'thetas_logodds__' in gen

    def test_shared(self):
        n1 = 10
        obs = shared(np.random.rand(n1) < .5)
        draws = 50

        with pm.Model() as m:
            p = pm.Beta('p', 1., 1.)
            y = pm.Bernoulli('y', p, observed=obs)
            gen1 = pm.sample_prior_predictive(draws)

        assert gen1['y'].shape == (draws, n1)

        n2 = 20
        obs.set_value(np.random.rand(n2) < .5)
        with m:
            gen2 = pm.sample_prior_predictive(draws)

        assert gen2['y'].shape == (draws, n2)

    def test_density_dist(self):

        obs = np.random.normal(-1, 0.1, size=10)
        with pm.Model():
            mu = pm.Normal('mu', 0, 1)
            sd = pm.Gamma('sd', 1, 2)
            a = pm.DensityDist('a', pm.Normal.dist(mu, sd).logp, random=pm.Normal.dist(mu, sd).random, observed=obs)
            prior = pm.sample_prior_predictive()

        npt.assert_almost_equal(prior['a'].mean(), 0, decimal=1)

    def test_shape_edgecase(self):
        with pm.Model():
            mu = pm.Normal('mu', shape=5)
            sd = pm.Uniform('sd', lower=2, upper=3)
            x = pm.Normal('x', mu=mu, sigma=sd, shape=5)
            prior = pm.sample_prior_predictive(10)
        assert prior['mu'].shape == (10, 5)

    def test_zeroinflatedpoisson(self):
        with pm.Model():
            theta = pm.Beta('theta', alpha=1, beta=1)
            psi = pm.HalfNormal('psi', sd=1)
            pm.ZeroInflatedPoisson('suppliers', psi=psi, theta=theta, shape=20)
            gen_data = pm.sample_prior_predictive(samples=5000)
            assert gen_data['theta'].shape == (5000,)
            assert gen_data['psi'].shape == (5000,)
            assert gen_data['suppliers'].shape == (5000, 20)<|MERGE_RESOLUTION|>--- conflicted
+++ resolved
@@ -302,7 +302,6 @@
             samples = pm.sample_posterior_predictive(trace, 50)
             assert samples['foo'].shape == (50, 200)
 
-<<<<<<< HEAD
     def test_model_shared_variable(self):
         x = np.random.randn(100)
         y = x > 0
@@ -328,7 +327,7 @@
                                for val in trace['x'][:samples]])
         assert post_pred['obs'].shape == (samples, 3)
         assert np.allclose(post_pred['p'], expected_p)
-=======
+
     def test_deterministic_of_observed(self):
         meas_in_1 = pm.theanof.floatX(2 + 4 * np.random.randn(100))
         meas_in_2 = pm.theanof.floatX(5 + 4 * np.random.randn(100))
@@ -359,7 +358,6 @@
             assert np.allclose(ppc['in_1'] + ppc['in_2'],
                                ppc['out'],
                                rtol=rtol)
->>>>>>> 254c5746
 
 
 class TestSamplePPCW(SeededTest):
