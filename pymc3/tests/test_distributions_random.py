--- conflicted
+++ resolved
@@ -278,14 +278,6 @@
 
 
 @pytest.mark.xfail(reason="This distribution has not been refactored for v4")
-<<<<<<< HEAD
-class TestStudentT(BaseTestCases.BaseTestCase):
-    distribution = pm.StudentT
-    params = {"nu": 5.0, "mu": 0.0, "lam": 1.0}
-
-
-=======
->>>>>>> 79245ce6
 class TestChiSquared(BaseTestCases.BaseTestCase):
     distribution = pm.ChiSquared
     params = {"nu": 2.0}
