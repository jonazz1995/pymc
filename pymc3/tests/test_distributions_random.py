#   Copyright 2020 The PyMC Developers
#
#   Licensed under the Apache License, Version 2.0 (the "License");
#   you may not use this file except in compliance with the License.
#   You may obtain a copy of the License at
#
#       http://www.apache.org/licenses/LICENSE-2.0
#
#   Unless required by applicable law or agreed to in writing, software
#   distributed under the License is distributed on an "AS IS" BASIS,
#   WITHOUT WARRANTIES OR CONDITIONS OF ANY KIND, either express or implied.
#   See the License for the specific language governing permissions and
#   limitations under the License.
import functools
import itertools

from contextlib import ExitStack as does_not_raise
from typing import Callable, List, Optional

import aesara
import numpy as np
import numpy.random as nr
import numpy.testing as npt
import pytest
import scipy.stats as st

from numpy.testing import assert_almost_equal, assert_array_almost_equal
from packaging.version import parse
from scipy import __version__ as scipy_version
from scipy.special import expit

import pymc3 as pm

from pymc3.aesaraf import change_rv_size, floatX, intX
from pymc3.distributions.continuous import get_tau_sigma, interpolated
from pymc3.distributions.dist_math import clipped_beta_rvs
from pymc3.distributions.multivariate import quaddist_matrix
from pymc3.distributions.shape_utils import to_tuple
from pymc3.exceptions import ShapeError
from pymc3.tests.helpers import SeededTest, select_by_precision
from pymc3.tests.test_distributions import (
    Domain,
    Nat,
    R,
    RandomPdMatrix,
    Rplus,
    Simplex,
    Vector,
    build_model,
    product,
)

SCIPY_VERSION = parse(scipy_version)


def pymc3_random(
    dist,
    paramdomains,
    ref_rand,
    valuedomain=Domain([0]),
    size=10000,
    alpha=0.05,
    fails=10,
    extra_args=None,
    model_args=None,
):
    if model_args is None:
        model_args = {}

    model, param_vars = build_model(dist, valuedomain, paramdomains, extra_args)
    model_dist = change_rv_size(model.named_vars["value"], size, expand=True)
    pymc_rand = aesara.function([], model_dist)

    domains = paramdomains.copy()
    for pt in product(domains, n_samples=100):
        pt = pm.Point(pt, model=model)
        pt.update(model_args)

        # Update the shared parameter variables in `param_vars`
        for k, v in pt.items():
            nv = param_vars.get(k, model.named_vars.get(k))
            if nv.name in param_vars:
                param_vars[nv.name].set_value(v)

        p = alpha
        # Allow KS test to fail (i.e., the samples be different)
        # a certain number of times. Crude, but necessary.
        f = fails
        while p <= alpha and f > 0:
            s0 = pymc_rand()
            s1 = floatX(ref_rand(size=size, **pt))
            _, p = st.ks_2samp(np.atleast_1d(s0).flatten(), np.atleast_1d(s1).flatten())
            f -= 1
        assert p > alpha, str(pt)


def pymc3_random_discrete(
    dist,
    paramdomains,
    valuedomain=Domain([0]),
    ref_rand=None,
    size=100000,
    alpha=0.05,
    fails=20,
):
    model, param_vars = build_model(dist, valuedomain, paramdomains)
    model_dist = change_rv_size(model.named_vars["value"], size, expand=True)
    pymc_rand = aesara.function([], model_dist)

    domains = paramdomains.copy()
    for pt in product(domains, n_samples=100):
        pt = pm.Point(pt, model=model)
        p = alpha

        # Update the shared parameter variables in `param_vars`
        for k, v in pt.items():
            nv = param_vars.get(k, model.named_vars.get(k))
            if nv.name in param_vars:
                param_vars[nv.name].set_value(v)

        # Allow Chisq test to fail (i.e., the samples be different)
        # a certain number of times.
        f = fails
        while p <= alpha and f > 0:
            o = pymc_rand()
            e = intX(ref_rand(size=size, **pt))
            o = np.atleast_1d(o).flatten()
            e = np.atleast_1d(e).flatten()
            observed = dict(zip(*np.unique(o, return_counts=True)))
            expected = dict(zip(*np.unique(e, return_counts=True)))
            for e in expected.keys():
                expected[e] = (observed.get(e, 0), expected[e])
            k = np.array([v for v in expected.values()])
            if np.all(k[:, 0] == k[:, 1]):
                p = 1.0
            else:
                _, p = st.chisquare(k[:, 0], k[:, 1])
            f -= 1
        assert p > alpha, str(pt)


class BaseTestCases:
    class BaseTestCase(SeededTest):
        shape = 5
        # the following are the default values of the distribution that take effect
        # when the parametrized shape/size in the test case is None.
        # For every distribution that defaults to non-scalar shapes they must be
        # specified by the inheriting Test class. example: TestGaussianRandomWalk
        default_shape = ()
        default_size = ()

        def setup_method(self, *args, **kwargs):
            super().setup_method(*args, **kwargs)
            self.model = pm.Model()

        def get_random_variable(self, shape, with_vector_params=False, name=None):
            """Creates a RandomVariable of the parametrized distribution."""
            if with_vector_params:
                params = {
                    key: value * np.ones(self.shape, dtype=np.dtype(type(value)))
                    for key, value in self.params.items()
                }
            else:
                params = self.params
            if name is None:
                name = self.distribution.__name__
            with self.model:
                try:
                    if shape is None:
                        # in the test case parametrization "None" means "no specified (default)"
                        return self.distribution(name, transform=None, **params)
                    else:
                        ndim_supp = self.distribution.rv_op.ndim_supp
                        if ndim_supp == 0:
                            size = shape
                        else:
                            size = shape[:-ndim_supp]
                        return self.distribution(name, size=size, transform=None, **params)
                except TypeError:
                    if np.sum(np.atleast_1d(shape)) == 0:
                        pytest.skip("Timeseries must have positive shape")
                    raise

        @staticmethod
        def sample_random_variable(random_variable, size):
            """Draws samples from a RandomVariable."""
            if size:
                random_variable = change_rv_size(random_variable, size, expand=True)
            return random_variable.eval()

        @pytest.mark.parametrize("size", [None, (), 1, (1,), 5, (4, 5)], ids=str)
        @pytest.mark.parametrize("shape", [None, ()], ids=str)
        def test_scalar_distribution_shape(self, shape, size):
            """Draws samples of different [size] from a scalar [shape] RV."""
            rv = self.get_random_variable(shape)
            exp_shape = self.default_shape if shape is None else tuple(np.atleast_1d(shape))
            exp_size = self.default_size if size is None else tuple(np.atleast_1d(size))
            expected = exp_size + exp_shape
            actual = np.shape(self.sample_random_variable(rv, size))
            assert (
                expected == actual
            ), f"Sample size {size} from {shape}-shaped RV had shape {actual}. Expected: {expected}"
            # check that negative size raises an error
            with pytest.raises(ValueError):
                self.sample_random_variable(rv, size=-2)
            with pytest.raises(ValueError):
                self.sample_random_variable(rv, size=(3, -2))

        @pytest.mark.parametrize("size", [None, ()], ids=str)
        @pytest.mark.parametrize(
            "shape", [None, (), (1,), (1, 1), (1, 2), (10, 11, 1), (9, 10, 2)], ids=str
        )
        def test_scalar_sample_shape(self, shape, size):
            """Draws samples of scalar [size] from a [shape] RV."""
            rv = self.get_random_variable(shape)
            exp_shape = self.default_shape if shape is None else tuple(np.atleast_1d(shape))
            exp_size = self.default_size if size is None else tuple(np.atleast_1d(size))
            expected = exp_size + exp_shape
            actual = np.shape(self.sample_random_variable(rv, size))
            assert (
                expected == actual
            ), f"Sample size {size} from {shape}-shaped RV had shape {actual}. Expected: {expected}"

        @pytest.mark.parametrize("size", [None, 3, (4, 5)], ids=str)
        @pytest.mark.parametrize("shape", [None, 1, (10, 11, 1)], ids=str)
        def test_vector_params(self, shape, size):
            shape = self.shape
            rv = self.get_random_variable(shape, with_vector_params=True)
            exp_shape = self.default_shape if shape is None else tuple(np.atleast_1d(shape))
            exp_size = self.default_size if size is None else tuple(np.atleast_1d(size))
            expected = exp_size + exp_shape
            actual = np.shape(self.sample_random_variable(rv, size))
            assert (
                expected == actual
            ), f"Sample size {size} from {shape}-shaped RV had shape {actual}. Expected: {expected}"


@pytest.mark.xfail(reason="This distribution has not been refactored for v4")
class TestGaussianRandomWalk(BaseTestCases.BaseTestCase):
    distribution = pm.GaussianRandomWalk
    params = {"mu": 1.0, "sigma": 1.0}
    default_shape = (1,)


@pytest.mark.xfail(reason="This distribution has not been refactored for v4")
class TestZeroInflatedNegativeBinomial(BaseTestCases.BaseTestCase):
    distribution = pm.ZeroInflatedNegativeBinomial
    params = {"mu": 1.0, "alpha": 1.0, "psi": 0.3}


@pytest.mark.xfail(reason="This distribution has not been refactored for v4")
class TestZeroInflatedBinomial(BaseTestCases.BaseTestCase):
    distribution = pm.ZeroInflatedBinomial
    params = {"n": 10, "p": 0.6, "psi": 0.3}


class BaseTestDistribution(SeededTest):
    """
    This class provides a base for tests that new RandomVariables are correctly
    implemented, and that the mapping of parameters between the PyMC3
    Distribution and the respective RandomVariable is correct.

    Three default tests are provided which check:
    1. Expected inputs are passed to the `rv_op` by the `dist` `classmethod`,
    via `check_pymc_params_match_rv_op`
    2. Expected (exact) draws are being returned, via
    `check_pymc_draws_match_reference`
    3. Shape variable inference is correct, via `check_rv_size`

    Each desired test must be referenced by name in `tests_to_run`, when
    subclassing this distribution. Custom tests can be added to each class as
    well. See `TestFlat` for an example.

    Additional tests should be added for each optional parametrization of the
    distribution. In this case it's enough to include the test
    `check_pymc_params_match_rv_op` since only this differs.

    Note on `check_rv_size` test:
        Custom input sizes (and expected output shapes) can be defined for the
        `check_rv_size` test, by adding the optional class attributes
        `sizes_to_check` and `sizes_expected`:

        ```python
        sizes_to_check = [None, (1), (2, 3)]
        sizes_expected = [(3,), (1, 3), (2, 3, 3)]
        tests_to_run = ["check_rv_size"]
        ```

        This is usually needed for Multivariate distributions. You can see an
        example in `TestDirichlet`


    Notes on `check_pymcs_draws_match_reference` test:

        The `check_pymcs_draws_match_reference` is a very simple test for the
        equality of draws from the `RandomVariable` and the exact same python
        function, given the  same inputs and random seed. A small number
        (`size=15`) is checked. This is not supposed to be a test for the
        correctness of the random generator. The latter kind of test
        (if warranted) can be performed with the aid of `pymc3_random` and
        `pymc3_random_discrete` methods in this file, which will perform an
        expensive statistical comparison between the RandomVariable `rng_fn`
        and a reference Python function. This kind of test only makes sense if
        there is a good independent generator reference (i.e., not just the same
        composition of numpy / scipy python calls that is done inside `rng_fn`).

        Finally, when your `rng_fn` is doing something more than just calling a
        `numpy` or `scipy` method, you will need to setup an equivalent seeded
        function with which to compare for the exact draws (instead of relying on
        `seeded_[scipy|numpy]_distribution_builder`). You can find an example
        in the `TestWeibull`, whose `rng_fn` returns
        `beta * np.random.weibull(alpha, size=size)`.

    """

    pymc_dist: Optional[Callable] = None
    pymc_dist_params = dict()
    reference_dist: Optional[Callable] = None
    reference_dist_params = dict()
    expected_rv_op_params = dict()
    tests_to_run = []
    size = 15
    decimal = select_by_precision(float64=6, float32=3)

    sizes_to_check: Optional[List] = None
    sizes_expected: Optional[List] = None
    repeated_params_shape = 5

    def test_distribution(self):
        self.validate_tests_list()
        self._instantiate_pymc_rv()
        if self.reference_dist is not None:
            self.reference_dist_draws = self.reference_dist()(
                size=self.size, **self.reference_dist_params
            )
        for check_name in self.tests_to_run:
            getattr(self, check_name)()

    def _instantiate_pymc_rv(self, dist_params=None):
        params = dist_params if dist_params else self.pymc_dist_params
        self.pymc_rv = self.pymc_dist.dist(
            **params, size=self.size, rng=aesara.shared(self.get_random_state(reset=True))
        )

    def check_pymc_draws_match_reference(self):
        # need to re-instantiate it to make sure that the order of drawings match the reference distribution one
        # self._instantiate_pymc_rv()
        assert_array_almost_equal(
            self.pymc_rv.eval(), self.reference_dist_draws, decimal=self.decimal
        )

    def check_pymc_params_match_rv_op(self):
        aesera_dist_inputs = self.pymc_rv.get_parents()[0].inputs[3:]
        assert len(self.expected_rv_op_params) == len(aesera_dist_inputs)
        for (expected_name, expected_value), actual_variable in zip(
            self.expected_rv_op_params.items(), aesera_dist_inputs
        ):
            assert_almost_equal(expected_value, actual_variable.eval(), decimal=self.decimal)

    def check_rv_size(self):
        # test sizes
        sizes_to_check = self.sizes_to_check or [None, (), 1, (1,), 5, (4, 5), (2, 4, 2)]
        sizes_expected = self.sizes_expected or [(), (), (1,), (1,), (5,), (4, 5), (2, 4, 2)]
        for size, expected in zip(sizes_to_check, sizes_expected):
            pymc_rv = self.pymc_dist.dist(**self.pymc_dist_params, size=size)
            actual = tuple(pymc_rv.shape.eval())
            assert actual == expected, f"size={size}, expected={expected}, actual={actual}"

        # test multi-parameters sampling for univariate distributions (with univariate inputs)
        if (
            self.pymc_dist.rv_op.ndim_supp == 0
            and self.pymc_dist.rv_op.ndims_params
            and sum(self.pymc_dist.rv_op.ndims_params) == 0
        ):
            params = {
                k: p * np.ones(self.repeated_params_shape) for k, p in self.pymc_dist_params.items()
            }
            self._instantiate_pymc_rv(params)
            sizes_to_check = [None, self.repeated_params_shape, (5, self.repeated_params_shape)]
            sizes_expected = [
                (self.repeated_params_shape,),
                (self.repeated_params_shape,),
                (5, self.repeated_params_shape),
            ]
            for size, expected in zip(sizes_to_check, sizes_expected):
                pymc_rv = self.pymc_dist.dist(**params, size=size)
                actual = tuple(pymc_rv.shape.eval())
                assert actual == expected

    def validate_tests_list(self):
        assert len(self.tests_to_run) == len(
            set(self.tests_to_run)
        ), "There are duplicates in the list of tests_to_run"


def seeded_scipy_distribution_builder(dist_name: str) -> Callable:
    return lambda self: functools.partial(
        getattr(st, dist_name).rvs, random_state=self.get_random_state()
    )


def seeded_numpy_distribution_builder(dist_name: str) -> Callable:
    return lambda self: functools.partial(
        getattr(np.random.RandomState, dist_name), self.get_random_state()
    )


class TestFlat(BaseTestDistribution):
    pymc_dist = pm.Flat
    pymc_dist_params = {}
    expected_rv_op_params = {}
    tests_to_run = [
        "check_pymc_params_match_rv_op",
        "check_rv_size",
        "check_not_implemented",
    ]

    def check_not_implemented(self):
        with pytest.raises(NotImplementedError):
            self.pymc_rv.eval()


class TestHalfFlat(BaseTestDistribution):
    pymc_dist = pm.HalfFlat
    pymc_dist_params = {}
    expected_rv_op_params = {}
    tests_to_run = [
        "check_pymc_params_match_rv_op",
        "check_rv_size",
        "check_not_implemented",
    ]

    def check_not_implemented(self):
        with pytest.raises(NotImplementedError):
            self.pymc_rv.eval()


class TestDiscreteWeibull(BaseTestDistribution):
    def discrete_weibul_rng_fn(self, size, q, beta, uniform_rng_fct):
        return np.ceil(np.power(np.log(1 - uniform_rng_fct(size=size)) / np.log(q), 1.0 / beta)) - 1

    def seeded_discrete_weibul_rng_fn(self):
        uniform_rng_fct = functools.partial(
            getattr(np.random.RandomState, "uniform"), self.get_random_state()
        )
        return functools.partial(self.discrete_weibul_rng_fn, uniform_rng_fct=uniform_rng_fct)

    pymc_dist = pm.DiscreteWeibull
    pymc_dist_params = {"q": 0.25, "beta": 2.0}
    expected_rv_op_params = {"q": 0.25, "beta": 2.0}
    reference_dist_params = {"q": 0.25, "beta": 2.0}
    reference_dist = seeded_discrete_weibul_rng_fn
    tests_to_run = [
        "check_pymc_params_match_rv_op",
        "check_pymc_draws_match_reference",
        "check_rv_size",
    ]


class TestPareto(BaseTestDistribution):
    pymc_dist = pm.Pareto
    pymc_dist_params = {"alpha": 3.0, "m": 2.0}
    expected_rv_op_params = {"alpha": 3.0, "m": 2.0}
    reference_dist_params = {"b": 3.0, "scale": 2.0}
    reference_dist = seeded_scipy_distribution_builder("pareto")
    tests_to_run = [
        "check_pymc_params_match_rv_op",
        "check_pymc_draws_match_reference",
        "check_rv_size",
    ]


class TestLaplace(BaseTestDistribution):
    pymc_dist = pm.Laplace
    pymc_dist_params = {"mu": 0.0, "b": 1.0}
    expected_rv_op_params = {"mu": 0.0, "b": 1.0}
    reference_dist_params = {"loc": 0.0, "scale": 1.0}
    reference_dist = seeded_scipy_distribution_builder("laplace")
    tests_to_run = [
        "check_pymc_params_match_rv_op",
        "check_pymc_draws_match_reference",
        "check_rv_size",
    ]


class TestAsymmetricLaplace(BaseTestDistribution):
    def asymmetriclaplace_rng_fn(self, b, kappa, mu, size, uniform_rng_fct):
        u = uniform_rng_fct(size=size)
        switch = kappa ** 2 / (1 + kappa ** 2)
        non_positive_x = mu + kappa * np.log(u * (1 / switch)) / b
        positive_x = mu - np.log((1 - u) * (1 + kappa ** 2)) / (kappa * b)
        draws = non_positive_x * (u <= switch) + positive_x * (u > switch)
        return draws

    def seeded_asymmetriclaplace_rng_fn(self):
        uniform_rng_fct = functools.partial(
            getattr(np.random.RandomState, "uniform"), self.get_random_state()
        )
        return functools.partial(self.asymmetriclaplace_rng_fn, uniform_rng_fct=uniform_rng_fct)

    pymc_dist = pm.AsymmetricLaplace

    pymc_dist_params = {"b": 1.0, "kappa": 1.0, "mu": 0.0}
    expected_rv_op_params = {"b": 1.0, "kappa": 1.0, "mu": 0.0}
    reference_dist_params = {"b": 1.0, "kappa": 1.0, "mu": 0.0}
    reference_dist = seeded_asymmetriclaplace_rng_fn
    tests_to_run = [
        "check_pymc_params_match_rv_op",
        "check_pymc_draws_match_reference",
        "check_rv_size",
    ]


class TestExGaussian(BaseTestDistribution):
    def exgaussian_rng_fn(self, mu, sigma, nu, size, normal_rng_fct, exponential_rng_fct):
        return normal_rng_fct(mu, sigma, size=size) + exponential_rng_fct(scale=nu, size=size)

    def seeded_exgaussian_rng_fn(self):
        normal_rng_fct = functools.partial(
            getattr(np.random.RandomState, "normal"), self.get_random_state()
        )
        exponential_rng_fct = functools.partial(
            getattr(np.random.RandomState, "exponential"), self.get_random_state()
        )
        return functools.partial(
            self.exgaussian_rng_fn,
            normal_rng_fct=normal_rng_fct,
            exponential_rng_fct=exponential_rng_fct,
        )

    pymc_dist = pm.ExGaussian

    pymc_dist_params = {"mu": 1.0, "sigma": 1.0, "nu": 1.0}
    expected_rv_op_params = {"mu": 1.0, "sigma": 1.0, "nu": 1.0}
    reference_dist_params = {"mu": 1.0, "sigma": 1.0, "nu": 1.0}
    reference_dist = seeded_exgaussian_rng_fn
    tests_to_run = [
        "check_pymc_params_match_rv_op",
        "check_pymc_draws_match_reference",
        "check_rv_size",
    ]


class TestGumbel(BaseTestDistribution):
    pymc_dist = pm.Gumbel
    pymc_dist_params = {"mu": 1.5, "beta": 3.0}
    expected_rv_op_params = {"mu": 1.5, "beta": 3.0}
    reference_dist_params = {"loc": 1.5, "scale": 3.0}
    reference_dist = seeded_scipy_distribution_builder("gumbel_r")
    tests_to_run = [
        "check_pymc_params_match_rv_op",
        "check_pymc_draws_match_reference",
    ]


class TestStudentT(BaseTestDistribution):
    pymc_dist = pm.StudentT
    pymc_dist_params = {"nu": 5.0, "mu": -1.0, "sigma": 2.0}
    expected_rv_op_params = {"nu": 5.0, "mu": -1.0, "sigma": 2.0}
    reference_dist_params = {"df": 5.0, "loc": -1.0, "scale": 2.0}
    reference_dist = seeded_scipy_distribution_builder("t")
    tests_to_run = [
        "check_pymc_params_match_rv_op",
        "check_pymc_draws_match_reference",
        "check_rv_size",
    ]


class TestMoyal(BaseTestDistribution):
    pymc_dist = pm.Moyal
    pymc_dist_params = {"mu": 0.0, "sigma": 1.0}
    expected_rv_op_params = {"mu": 0.0, "sigma": 1.0}
    reference_dist_params = {"loc": 0.0, "scale": 1.0}
    reference_dist = seeded_scipy_distribution_builder("moyal")
    tests_to_run = [
        "check_pymc_params_match_rv_op",
        "check_pymc_draws_match_reference",
        "check_rv_size",
    ]


class TestKumaraswamy(BaseTestDistribution):
    def kumaraswamy_rng_fn(self, a, b, size, uniform_rng_fct):
        return (1 - (1 - uniform_rng_fct(size=size)) ** (1 / b)) ** (1 / a)

    def seeded_kumaraswamy_rng_fn(self):
        uniform_rng_fct = functools.partial(
            getattr(np.random.RandomState, "uniform"), self.get_random_state()
        )
        return functools.partial(self.kumaraswamy_rng_fn, uniform_rng_fct=uniform_rng_fct)

    pymc_dist = pm.Kumaraswamy
    pymc_dist_params = {"a": 1.0, "b": 1.0}
    expected_rv_op_params = {"a": 1.0, "b": 1.0}
    reference_dist_params = {"a": 1.0, "b": 1.0}
    reference_dist = seeded_kumaraswamy_rng_fn
    tests_to_run = [
        "check_pymc_params_match_rv_op",
        "check_pymc_draws_match_reference",
        "check_rv_size",
    ]


class TestTruncatedNormal(BaseTestDistribution):
    pymc_dist = pm.TruncatedNormal
    lower, upper, mu, sigma = -2.0, 2.0, 0, 1.0
    pymc_dist_params = {"mu": mu, "sigma": sigma, "lower": lower, "upper": upper}
    expected_rv_op_params = {"mu": mu, "sigma": sigma, "lower": lower, "upper": upper}
    reference_dist_params = {
        "loc": mu,
        "scale": sigma,
        "a": (lower - mu) / sigma,
        "b": (upper - mu) / sigma,
    }
    reference_dist = seeded_scipy_distribution_builder("truncnorm")
    tests_to_run = [
        "check_pymc_params_match_rv_op",
        "check_pymc_draws_match_reference",
        "check_rv_size",
    ]


class TestTruncatedNormalTau(BaseTestDistribution):
    pymc_dist = pm.TruncatedNormal
    lower, upper, mu, tau = -2.0, 2.0, 0, 1.0
    tau, sigma = get_tau_sigma(tau=tau, sigma=None)
    pymc_dist_params = {"mu": mu, "tau": tau, "lower": lower, "upper": upper}
    expected_rv_op_params = {"mu": mu, "sigma": sigma, "lower": lower, "upper": upper}
    tests_to_run = [
        "check_pymc_params_match_rv_op",
    ]


class TestTruncatedNormalLowerTau(BaseTestDistribution):
    pymc_dist = pm.TruncatedNormal
    lower, upper, mu, tau = -2.0, np.inf, 0, 1.0
    tau, sigma = get_tau_sigma(tau=tau, sigma=None)
    pymc_dist_params = {"mu": mu, "tau": tau, "lower": lower}
    expected_rv_op_params = {"mu": mu, "sigma": sigma, "lower": lower, "upper": upper}
    tests_to_run = [
        "check_pymc_params_match_rv_op",
    ]


class TestTruncatedNormalUpperTau(BaseTestDistribution):
    pymc_dist = pm.TruncatedNormal
    lower, upper, mu, tau = -np.inf, 2.0, 0, 1.0
    tau, sigma = get_tau_sigma(tau=tau, sigma=None)
    pymc_dist_params = {"mu": mu, "tau": tau, "upper": upper}
    expected_rv_op_params = {"mu": mu, "sigma": sigma, "lower": lower, "upper": upper}
    tests_to_run = [
        "check_pymc_params_match_rv_op",
    ]


class TestTruncatedNormalUpperArray(BaseTestDistribution):
    pymc_dist = pm.TruncatedNormal
    lower, upper, mu, tau = (
        np.array([-np.inf, -np.inf]),
        np.array([3, 2]),
        np.array([0, 0]),
        np.array(
            [
                1,
                1,
            ]
        ),
    )
    size = (15, 2)
    tau, sigma = get_tau_sigma(tau=tau, sigma=None)
    pymc_dist_params = {"mu": mu, "tau": tau, "upper": upper}
    expected_rv_op_params = {"mu": mu, "sigma": sigma, "lower": lower, "upper": upper}
    tests_to_run = [
        "check_pymc_params_match_rv_op",
    ]


class TestWald(BaseTestDistribution):
    pymc_dist = pm.Wald
    mu, lam, alpha = 1.0, 1.0, 0.0
    mu_rv, lam_rv, phi_rv = pm.Wald.get_mu_lam_phi(mu=mu, lam=lam, phi=None)
    pymc_dist_params = {"mu": mu, "lam": lam, "alpha": alpha}
    expected_rv_op_params = {"mu": mu_rv, "lam": lam_rv, "alpha": alpha}
    reference_dist_params = [mu, lam_rv]
    reference_dist = seeded_numpy_distribution_builder("wald")
    tests_to_run = [
        "check_pymc_params_match_rv_op",
        "check_pymc_draws_match_reference",
        "check_rv_size",
    ]

    def test_distribution(self):
        self.validate_tests_list()
        self._instantiate_pymc_rv()
        if self.reference_dist is not None:
            self.reference_dist_draws = self.reference_dist()(
                *self.reference_dist_params, self.size
            )
        for check_name in self.tests_to_run:
            getattr(self, check_name)()

    def check_pymc_draws_match_reference(self):
        assert_array_almost_equal(
            self.pymc_rv.eval(), self.reference_dist_draws + self.alpha, decimal=self.decimal
        )


class TestWaldMuPhi(BaseTestDistribution):
    pymc_dist = pm.Wald
    mu, phi, alpha = 1.0, 3.0, 0.0
    mu_rv, lam_rv, phi_rv = pm.Wald.get_mu_lam_phi(mu=mu, lam=None, phi=phi)
    pymc_dist_params = {"mu": mu, "phi": phi, "alpha": alpha}
    expected_rv_op_params = {"mu": mu_rv, "lam": lam_rv, "alpha": alpha}
    tests_to_run = [
        "check_pymc_params_match_rv_op",
    ]


class TestSkewNormal(BaseTestDistribution):
    pymc_dist = pm.SkewNormal
    pymc_dist_params = {"mu": 0.0, "sigma": 1.0, "alpha": 5.0}
    expected_rv_op_params = {"mu": 0.0, "sigma": 1.0, "alpha": 5.0}
    reference_dist_params = {"loc": 0.0, "scale": 1.0, "a": 5.0}
    reference_dist = seeded_scipy_distribution_builder("skewnorm")
    tests_to_run = [
        "check_pymc_params_match_rv_op",
        "check_pymc_draws_match_reference",
        "check_rv_size",
    ]


class TestSkewNormalTau(BaseTestDistribution):
    pymc_dist = pm.SkewNormal
    tau, sigma = get_tau_sigma(tau=2.0)
    pymc_dist_params = {"mu": 0.0, "tau": tau, "alpha": 5.0}
    expected_rv_op_params = {"mu": 0.0, "sigma": sigma, "alpha": 5.0}
    tests_to_run = ["check_pymc_params_match_rv_op"]


class TestRice(BaseTestDistribution):
    pymc_dist = pm.Rice
    b, sigma = 1, 2
    pymc_dist_params = {"b": b, "sigma": sigma}
    expected_rv_op_params = {"b": b, "sigma": sigma}
    reference_dist_params = {"b": b, "scale": sigma}
    reference_dist = seeded_scipy_distribution_builder("rice")
    tests_to_run = [
        "check_pymc_params_match_rv_op",
        "check_pymc_draws_match_reference",
        "check_rv_size",
    ]


class TestRiceNu(BaseTestDistribution):
    pymc_dist = pm.Rice
    nu = sigma = 2
    pymc_dist_params = {"nu": nu, "sigma": sigma}
    expected_rv_op_params = {"b": nu / sigma, "sigma": sigma}
    tests_to_run = ["check_pymc_params_match_rv_op"]


class TestStudentTLam(BaseTestDistribution):
    pymc_dist = pm.StudentT
    lam, sigma = get_tau_sigma(tau=2.0)
    pymc_dist_params = {"nu": 5.0, "mu": -1.0, "lam": lam}
    expected_rv_op_params = {"nu": 5.0, "mu": -1.0, "lam": sigma}
    reference_dist_params = {"df": 5.0, "loc": -1.0, "scale": sigma}
    reference_dist = seeded_scipy_distribution_builder("t")
    tests_to_run = ["check_pymc_params_match_rv_op"]


class TestNormal(BaseTestDistribution):
    pymc_dist = pm.Normal
    pymc_dist_params = {"mu": 5.0, "sigma": 10.0}
    expected_rv_op_params = {"mu": 5.0, "sigma": 10.0}
    reference_dist_params = {"loc": 5.0, "scale": 10.0}
    size = 15
    reference_dist = seeded_numpy_distribution_builder("normal")
    tests_to_run = [
        "check_pymc_params_match_rv_op",
        "check_pymc_draws_match_reference",
        "check_rv_size",
    ]


class TestLogitNormal(BaseTestDistribution):
    def logit_normal_rng_fn(self, rng, size, loc, scale):
        return expit(st.norm.rvs(loc=loc, scale=scale, size=size, random_state=rng))

    pymc_dist = pm.LogitNormal
    pymc_dist_params = {"mu": 5.0, "sigma": 10.0}
    expected_rv_op_params = {"mu": 5.0, "sigma": 10.0}
    reference_dist_params = {"loc": 5.0, "scale": 10.0}
    reference_dist = lambda self: functools.partial(
        self.logit_normal_rng_fn, rng=self.get_random_state()
    )
    tests_to_run = [
        "check_pymc_params_match_rv_op",
        "check_pymc_draws_match_reference",
        "check_rv_size",
    ]


class TestLogitNormalTau(BaseTestDistribution):
    pymc_dist = pm.LogitNormal
    tau, sigma = get_tau_sigma(tau=25.0)
    pymc_dist_params = {"mu": 1.0, "tau": tau}
    expected_rv_op_params = {"mu": 1.0, "sigma": sigma}
    tests_to_run = ["check_pymc_params_match_rv_op"]


class TestNormalTau(BaseTestDistribution):
    pymc_dist = pm.Normal
    tau, sigma = get_tau_sigma(tau=25.0)
    pymc_dist_params = {"mu": 1.0, "tau": tau}
    expected_rv_op_params = {"mu": 1.0, "sigma": sigma}
    tests_to_run = ["check_pymc_params_match_rv_op"]


class TestNormalSd(BaseTestDistribution):
    pymc_dist = pm.Normal
    pymc_dist_params = {"mu": 1.0, "sd": 5.0}
    expected_rv_op_params = {"mu": 1.0, "sigma": 5.0}
    tests_to_run = ["check_pymc_params_match_rv_op"]


class TestUniform(BaseTestDistribution):
    pymc_dist = pm.Uniform
    pymc_dist_params = {"lower": 0.5, "upper": 1.5}
    expected_rv_op_params = {"lower": 0.5, "upper": 1.5}
    tests_to_run = ["check_pymc_params_match_rv_op"]


class TestHalfNormal(BaseTestDistribution):
    pymc_dist = pm.HalfNormal
    pymc_dist_params = {"sigma": 10.0}
    expected_rv_op_params = {"mean": 0, "sigma": 10.0}
    reference_dist_params = {"loc": 0, "scale": 10.0}
    reference_dist = seeded_scipy_distribution_builder("halfnorm")
    tests_to_run = [
        "check_pymc_params_match_rv_op",
        "check_pymc_draws_match_reference",
    ]


class TestHalfNormalTau(BaseTestDistribution):
    pymc_dist = pm.Normal
    tau, sigma = get_tau_sigma(tau=25.0)
    pymc_dist_params = {"tau": tau}
    expected_rv_op_params = {"mu": 0.0, "sigma": sigma}
    tests_to_run = ["check_pymc_params_match_rv_op"]


class TestHalfNormalSd(BaseTestDistribution):
    pymc_dist = pm.Normal
    pymc_dist_params = {"sd": 5.0}
    expected_rv_op_params = {"mu": 0.0, "sigma": 5.0}
    tests_to_run = ["check_pymc_params_match_rv_op"]


class TestBeta(BaseTestDistribution):
    pymc_dist = pm.Beta
    pymc_dist_params = {"alpha": 2.0, "beta": 5.0}
    expected_rv_op_params = {"alpha": 2.0, "beta": 5.0}
    reference_dist_params = {"a": 2.0, "b": 5.0}
    size = 15
    reference_dist = lambda self: functools.partial(
        clipped_beta_rvs, random_state=self.get_random_state()
    )
    tests_to_run = [
        "check_pymc_params_match_rv_op",
        "check_pymc_draws_match_reference",
        "check_rv_size",
    ]


class TestBetaMuSigma(BaseTestDistribution):
    pymc_dist = pm.Beta
    pymc_dist_params = {"mu": 0.5, "sigma": 0.25}
    expected_alpha, expected_beta = pm.Beta.get_alpha_beta(
        mu=pymc_dist_params["mu"], sigma=pymc_dist_params["sigma"]
    )
    expected_rv_op_params = {"alpha": expected_alpha, "beta": expected_beta}
    tests_to_run = ["check_pymc_params_match_rv_op"]


class TestExponential(BaseTestDistribution):
    pymc_dist = pm.Exponential
    pymc_dist_params = {"lam": 10.0}
    expected_rv_op_params = {"mu": 1.0 / pymc_dist_params["lam"]}
    reference_dist_params = {"scale": 1.0 / pymc_dist_params["lam"]}
    reference_dist = seeded_numpy_distribution_builder("exponential")
    tests_to_run = [
        "check_pymc_params_match_rv_op",
        "check_pymc_draws_match_reference",
    ]


class TestCauchy(BaseTestDistribution):
    pymc_dist = pm.Cauchy
    pymc_dist_params = {"alpha": 2.0, "beta": 5.0}
    expected_rv_op_params = {"alpha": 2.0, "beta": 5.0}
    reference_dist_params = {"loc": 2.0, "scale": 5.0}
    reference_dist = seeded_scipy_distribution_builder("cauchy")
    tests_to_run = [
        "check_pymc_params_match_rv_op",
        "check_pymc_draws_match_reference",
    ]


class TestHalfCauchy(BaseTestDistribution):
    pymc_dist = pm.HalfCauchy
    pymc_dist_params = {"beta": 5.0}
    expected_rv_op_params = {"alpha": 0.0, "beta": 5.0}
    reference_dist_params = {"loc": 0.0, "scale": 5.0}
    reference_dist = seeded_scipy_distribution_builder("halfcauchy")
    tests_to_run = [
        "check_pymc_params_match_rv_op",
        "check_pymc_draws_match_reference",
    ]


class TestGamma(BaseTestDistribution):
    pymc_dist = pm.Gamma
    pymc_dist_params = {"alpha": 2.0, "beta": 5.0}
    expected_rv_op_params = {"alpha": 2.0, "beta": 1 / 5.0}
    reference_dist_params = {"shape": 2.0, "scale": 1 / 5.0}
    reference_dist = seeded_numpy_distribution_builder("gamma")
    tests_to_run = [
        "check_pymc_params_match_rv_op",
        "check_pymc_draws_match_reference",
    ]


class TestGammaMuSigma(BaseTestDistribution):
    pymc_dist = pm.Gamma
    pymc_dist_params = {"mu": 0.5, "sigma": 0.25}
    expected_alpha, expected_beta = pm.Gamma.get_alpha_beta(
        mu=pymc_dist_params["mu"], sigma=pymc_dist_params["sigma"]
    )
    expected_rv_op_params = {"alpha": expected_alpha, "beta": 1 / expected_beta}
    tests_to_run = ["check_pymc_params_match_rv_op"]


class TestInverseGamma(BaseTestDistribution):
    pymc_dist = pm.InverseGamma
    pymc_dist_params = {"alpha": 2.0, "beta": 5.0}
    expected_rv_op_params = {"alpha": 2.0, "beta": 5.0}
    reference_dist_params = {"a": 2.0, "scale": 5.0}
    reference_dist = seeded_scipy_distribution_builder("invgamma")
    tests_to_run = [
        "check_pymc_params_match_rv_op",
        "check_pymc_draws_match_reference",
    ]


class TestInverseGammaMuSigma(BaseTestDistribution):
    pymc_dist = pm.InverseGamma
    pymc_dist_params = {"mu": 0.5, "sigma": 0.25}
    expected_alpha, expected_beta = pm.InverseGamma._get_alpha_beta(
        alpha=None,
        beta=None,
        mu=pymc_dist_params["mu"],
        sigma=pymc_dist_params["sigma"],
    )
    expected_rv_op_params = {"alpha": expected_alpha, "beta": expected_beta}
    tests_to_run = ["check_pymc_params_match_rv_op"]


class TestChiSquared(BaseTestDistribution):
    pymc_dist = pm.ChiSquared
    pymc_dist_params = {"nu": 2.0}
    expected_rv_op_params = {"nu": 2.0}
    reference_dist_params = {"df": 2.0}
    reference_dist = seeded_numpy_distribution_builder("chisquare")
    tests_to_run = [
        "check_pymc_params_match_rv_op",
        "check_pymc_draws_match_reference",
        "check_rv_size",
    ]


class TestBinomial(BaseTestDistribution):
    pymc_dist = pm.Binomial
    pymc_dist_params = {"n": 100, "p": 0.33}
    expected_rv_op_params = {"n": 100, "p": 0.33}
    tests_to_run = ["check_pymc_params_match_rv_op"]


class TestNegativeBinomial(BaseTestDistribution):
    pymc_dist = pm.NegativeBinomial
    pymc_dist_params = {"n": 100, "p": 0.33}
    expected_rv_op_params = {"n": 100, "p": 0.33}
    tests_to_run = ["check_pymc_params_match_rv_op"]


class TestNegativeBinomialMuSigma(BaseTestDistribution):
    pymc_dist = pm.NegativeBinomial
    pymc_dist_params = {"mu": 5.0, "alpha": 8.0}
    expected_n, expected_p = pm.NegativeBinomial.get_n_p(
        mu=pymc_dist_params["mu"],
        alpha=pymc_dist_params["alpha"],
        n=None,
        p=None,
    )
    expected_rv_op_params = {"n": expected_n, "p": expected_p}
    tests_to_run = ["check_pymc_params_match_rv_op"]


class TestBernoulli(BaseTestDistribution):
    pymc_dist = pm.Bernoulli
    pymc_dist_params = {"p": 0.33}
    expected_rv_op_params = {"p": 0.33}
    reference_dist_params = {"p": 0.33}
    reference_dist = seeded_scipy_distribution_builder("bernoulli")
    tests_to_run = [
        "check_pymc_params_match_rv_op",
        "check_pymc_draws_match_reference",
    ]


@pytest.mark.skip("Still not implemented")
class TestBernoulliLogitP(BaseTestDistribution):
    pymc_dist = pm.Bernoulli
    pymc_dist_params = {"logit_p": 1.0}
    expected_rv_op_params = {"mean": 0, "sigma": 10.0}
    tests_to_run = ["check_pymc_params_match_rv_op"]


class TestPoisson(BaseTestDistribution):
    pymc_dist = pm.Poisson
    pymc_dist_params = {"mu": 4.0}
    expected_rv_op_params = {"mu": 4.0}
    tests_to_run = ["check_pymc_params_match_rv_op"]


class TestMvNormalCov(BaseTestDistribution):
    pymc_dist = pm.MvNormal
    pymc_dist_params = {
        "mu": np.array([1.0, 2.0]),
        "cov": np.array([[2.0, 0.0], [0.0, 3.5]]),
    }
    expected_rv_op_params = {
        "mu": np.array([1.0, 2.0]),
        "cov": np.array([[2.0, 0.0], [0.0, 3.5]]),
    }
    sizes_to_check = [None, (1), (2, 3)]
    sizes_expected = [(2,), (1, 2), (2, 3, 2)]
    reference_dist_params = {
        "mean": np.array([1.0, 2.0]),
        "cov": np.array([[2.0, 0.0], [0.0, 3.5]]),
    }
    reference_dist = seeded_numpy_distribution_builder("multivariate_normal")
    tests_to_run = [
        "check_pymc_params_match_rv_op",
        "check_pymc_draws_match_reference",
        "check_rv_size",
    ]


class TestMvNormalChol(BaseTestDistribution):
    pymc_dist = pm.MvNormal
    pymc_dist_params = {
        "mu": np.array([1.0, 2.0]),
        "chol": np.array([[2.0, 0.0], [0.0, 3.5]]),
    }
    expected_rv_op_params = {
        "mu": np.array([1.0, 2.0]),
        "cov": quaddist_matrix(chol=pymc_dist_params["chol"]).eval(),
    }
    tests_to_run = ["check_pymc_params_match_rv_op"]


class TestMvNormalTau(BaseTestDistribution):
    pymc_dist = pm.MvNormal
    pymc_dist_params = {
        "mu": np.array([1.0, 2.0]),
        "tau": np.array([[2.0, 0.0], [0.0, 3.5]]),
    }
    expected_rv_op_params = {
        "mu": np.array([1.0, 2.0]),
        "cov": quaddist_matrix(tau=pymc_dist_params["tau"]).eval(),
    }
    tests_to_run = ["check_pymc_params_match_rv_op"]


class TestMvStudentTCov(BaseTestDistribution):
    def mvstudentt_rng_fn(self, size, nu, mu, cov, rng):
        chi2_samples = rng.chisquare(nu, size=size)
        mv_samples = rng.multivariate_normal(np.zeros_like(mu), cov, size=size)
        return (mv_samples / np.sqrt(chi2_samples[:, None] / nu)) + mu

    pymc_dist = pm.MvStudentT
    pymc_dist_params = {
        "nu": 5,
        "mu": np.array([1.0, 2.0]),
        "cov": np.array([[2.0, 0.0], [0.0, 3.5]]),
    }
    expected_rv_op_params = {
        "nu": 5,
        "mu": np.array([1.0, 2.0]),
        "cov": np.array([[2.0, 0.0], [0.0, 3.5]]),
    }
    sizes_to_check = [None, (1), (2, 3)]
    sizes_expected = [(2,), (1, 2), (2, 3, 2)]
    reference_dist_params = {
        "nu": 5,
        "mu": np.array([1.0, 2.0]),
        "cov": np.array([[2.0, 0.0], [0.0, 3.5]]),
    }
    reference_dist = lambda self: functools.partial(
        self.mvstudentt_rng_fn, rng=self.get_random_state()
    )
    tests_to_run = [
        "check_pymc_params_match_rv_op",
        "check_pymc_draws_match_reference",
        "check_rv_size",
    ]


class TestMvStudentTChol(BaseTestDistribution):
    pymc_dist = pm.MvStudentT
    pymc_dist_params = {
        "nu": 5,
        "mu": np.array([1.0, 2.0]),
        "chol": np.array([[2.0, 0.0], [0.0, 3.5]]),
    }
    expected_rv_op_params = {
        "nu": 5,
        "mu": np.array([1.0, 2.0]),
        "cov": quaddist_matrix(chol=pymc_dist_params["chol"]).eval(),
    }
    tests_to_run = ["check_pymc_params_match_rv_op"]


class TestMvStudentTTau(BaseTestDistribution):
    pymc_dist = pm.MvStudentT
    pymc_dist_params = {
        "nu": 5,
        "mu": np.array([1.0, 2.0]),
        "tau": np.array([[2.0, 0.0], [0.0, 3.5]]),
    }
    expected_rv_op_params = {
        "nu": 5,
        "mu": np.array([1.0, 2.0]),
        "cov": quaddist_matrix(tau=pymc_dist_params["tau"]).eval(),
    }
    tests_to_run = ["check_pymc_params_match_rv_op"]


class TestDirichlet(BaseTestDistribution):
    pymc_dist = pm.Dirichlet
    pymc_dist_params = {"a": np.array([1.0, 2.0])}
    expected_rv_op_params = {"a": np.array([1.0, 2.0])}
    sizes_to_check = [None, (1), (4,), (3, 4)]
    sizes_expected = [(2,), (1, 2), (4, 2), (3, 4, 2)]
    reference_dist_params = {"alpha": np.array([1.0, 2.0])}
    reference_dist = seeded_numpy_distribution_builder("dirichlet")
    tests_to_run = [
        "check_pymc_params_match_rv_op",
        "check_pymc_draws_match_reference",
        "check_rv_size",
    ]


class TestMultinomial(BaseTestDistribution):
    pymc_dist = pm.Multinomial
    pymc_dist_params = {"n": 85, "p": np.array([0.28, 0.62, 0.10])}
    expected_rv_op_params = {"n": 85, "p": np.array([0.28, 0.62, 0.10])}
    sizes_to_check = [None, (1), (4,), (3, 2)]
    sizes_expected = [(3,), (1, 3), (4, 3), (3, 2, 3)]
    reference_dist_params = {"n": 85, "pvals": np.array([0.28, 0.62, 0.10])}
    reference_dist = seeded_numpy_distribution_builder("multinomial")
    tests_to_run = [
        "check_pymc_params_match_rv_op",
        "check_pymc_draws_match_reference",
        "check_rv_size",
    ]


class TestCategorical(BaseTestDistribution):
    pymc_dist = pm.Categorical
    pymc_dist_params = {"p": np.array([0.28, 0.62, 0.10])}
    expected_rv_op_params = {"p": np.array([0.28, 0.62, 0.10])}
    tests_to_run = [
        "check_pymc_params_match_rv_op",
        "check_rv_size",
    ]


class TestGeometric(BaseTestDistribution):
    pymc_dist = pm.Geometric
    pymc_dist_params = {"p": 0.9}
    expected_rv_op_params = {"p": 0.9}
    tests_to_run = ["check_pymc_params_match_rv_op"]


class TestHyperGeometric(BaseTestDistribution):
    pymc_dist = pm.HyperGeometric
    pymc_dist_params = {"N": 20, "k": 12, "n": 5}
    expected_rv_op_params = {
        "ngood": pymc_dist_params["k"],
        "nbad": pymc_dist_params["N"] - pymc_dist_params["k"],
        "nsample": pymc_dist_params["n"],
    }
    reference_dist_params = expected_rv_op_params
    reference_dist = seeded_numpy_distribution_builder("hypergeometric")
    tests_to_run = [
        "check_pymc_params_match_rv_op",
        "check_pymc_draws_match_reference",
    ]


class TestLogistic(BaseTestDistribution):
    pymc_dist = pm.Logistic
    pymc_dist_params = {"mu": 1.0, "s": 2.0}
    expected_rv_op_params = {"mu": 1.0, "s": 2.0}
    tests_to_run = ["check_pymc_params_match_rv_op"]


class TestLognormal(BaseTestDistribution):
    pymc_dist = pm.Lognormal
    pymc_dist_params = {"mu": 1.0, "sigma": 5.0}
    expected_rv_op_params = {"mu": 1.0, "sigma": 5.0}
    tests_to_run = ["check_pymc_params_match_rv_op"]


class TestLognormalTau(BaseTestDistribution):
    pymc_dist = pm.Lognormal
    tau, sigma = get_tau_sigma(tau=25.0)
    pymc_dist_params = {"mu": 1.0, "tau": 25.0}
    expected_rv_op_params = {"mu": 1.0, "sigma": sigma}
    tests_to_run = ["check_pymc_params_match_rv_op"]


class TestLognormalSd(BaseTestDistribution):
    pymc_dist = pm.Lognormal
    pymc_dist_params = {"mu": 1.0, "sd": 5.0}
    expected_rv_op_params = {"mu": 1.0, "sigma": 5.0}
    tests_to_run = ["check_pymc_params_match_rv_op"]


class TestTriangular(BaseTestDistribution):
    pymc_dist = pm.Triangular
    pymc_dist_params = {"lower": 0, "upper": 1, "c": 0.5}
    expected_rv_op_params = {"lower": 0, "c": 0.5, "upper": 1}
    reference_dist_params = {"left": 0, "mode": 0.5, "right": 1}
    reference_dist = seeded_numpy_distribution_builder("triangular")
    tests_to_run = [
        "check_pymc_params_match_rv_op",
        "check_pymc_draws_match_reference",
    ]


class TestVonMises(BaseTestDistribution):
    pymc_dist = pm.VonMises
    pymc_dist_params = {"mu": -2.1, "kappa": 5}
    expected_rv_op_params = {"mu": -2.1, "kappa": 5}
    tests_to_run = ["check_pymc_params_match_rv_op"]


class TestWeibull(BaseTestDistribution):
    def weibull_rng_fn(self, size, alpha, beta, std_weibull_rng_fct):
        return beta * std_weibull_rng_fct(alpha, size=size)

    def seeded_weibul_rng_fn(self):
        std_weibull_rng_fct = functools.partial(
            getattr(np.random.RandomState, "weibull"), self.get_random_state()
        )
        return functools.partial(self.weibull_rng_fn, std_weibull_rng_fct=std_weibull_rng_fct)

    pymc_dist = pm.Weibull
    pymc_dist_params = {"alpha": 1.0, "beta": 2.0}
    expected_rv_op_params = {"alpha": 1.0, "beta": 2.0}
    reference_dist_params = {"alpha": 1.0, "beta": 2.0}
    reference_dist = seeded_weibul_rng_fn
    tests_to_run = [
        "check_pymc_params_match_rv_op",
        "check_pymc_draws_match_reference",
        "check_rv_size",
    ]


@pytest.mark.skipif(
    condition=(SCIPY_VERSION < parse("1.4.0")),
    reason="betabinom is new in Scipy 1.4.0",
)
class TestBetaBinomial(BaseTestDistribution):
    pymc_dist = pm.BetaBinomial
    pymc_dist_params = {"alpha": 2.0, "beta": 1.0, "n": 5}
    expected_rv_op_params = {"n": 5, "alpha": 2.0, "beta": 1.0}
    reference_dist_params = {"n": 5, "a": 2.0, "b": 1.0}
    reference_dist = seeded_scipy_distribution_builder("betabinom")
    tests_to_run = [
        "check_pymc_params_match_rv_op",
        "check_pymc_draws_match_reference",
        "check_rv_size",
    ]


class TestDiscreteUniform(BaseTestDistribution):
    def discrete_uniform_rng_fn(self, size, lower, upper, rng):
        return st.randint.rvs(lower, upper + 1, size=size, random_state=rng)

    pymc_dist = pm.DiscreteUniform
    pymc_dist_params = {"lower": -1, "upper": 9}
    expected_rv_op_params = {"lower": -1, "upper": 9}
    reference_dist_params = {"lower": -1, "upper": 9}
    reference_dist = lambda self: functools.partial(
        self.discrete_uniform_rng_fn, rng=self.get_random_state()
    )
    tests_to_run = [
        "check_pymc_params_match_rv_op",
        "check_pymc_draws_match_reference",
        "check_rv_size",
    ]


class TestConstant(BaseTestDistribution):
    def constant_rng_fn(self, size, c):
        if size is None:
            return c
        return np.full(size, c)

    pymc_dist = pm.Constant
    pymc_dist_params = {"c": 3}
    expected_rv_op_params = {"c": 3}
    reference_dist_params = {"c": 3}
    reference_dist = lambda self: self.constant_rng_fn
    tests_to_run = [
        "check_pymc_params_match_rv_op",
        "check_pymc_draws_match_reference",
        "check_rv_size",
    ]


class TestZeroInflatedPoisson(BaseTestDistribution):
    def zero_inflated_poisson_rng_fn(self, size, psi, theta, poisson_rng_fct, random_rng_fct):
        return poisson_rng_fct(theta, size=size) * (random_rng_fct(size=size) < psi)

    def seeded_zero_inflated_poisson_rng_fn(self):
        poisson_rng_fct = functools.partial(
            getattr(np.random.RandomState, "poisson"), self.get_random_state()
        )

        random_rng_fct = functools.partial(
            getattr(np.random.RandomState, "random"), self.get_random_state()
        )

        return functools.partial(
            self.zero_inflated_poisson_rng_fn,
            poisson_rng_fct=poisson_rng_fct,
            random_rng_fct=random_rng_fct,
        )

    pymc_dist = pm.ZeroInflatedPoisson
    pymc_dist_params = {"psi": 0.9, "theta": 4.0}
    expected_rv_op_params = {"psi": 0.9, "theta": 4.0}
    reference_dist_params = {"psi": 0.9, "theta": 4.0}
    reference_dist = seeded_zero_inflated_poisson_rng_fn
    tests_to_run = [
        "check_pymc_params_match_rv_op",
        "check_pymc_draws_match_reference",
        "check_rv_size",
    ]


class TestZeroInflatedBinomial(BaseTestDistribution):
    def zero_inflated_binomial_rng_fn(self, size, psi, n, p, binomial_rng_fct, random_rng_fct):
        return binomial_rng_fct(n, p, size=size) * (random_rng_fct(size=size) < psi)

    def seeded_zero_inflated_binomial_rng_fn(self):
        binomial_rng_fct = functools.partial(
            getattr(np.random.RandomState, "binomial"), self.get_random_state()
        )

        random_rng_fct = functools.partial(
            getattr(np.random.RandomState, "random"), self.get_random_state()
        )

        return functools.partial(
            self.zero_inflated_binomial_rng_fn,
            binomial_rng_fct=binomial_rng_fct,
            random_rng_fct=random_rng_fct,
        )

    pymc_dist = pm.ZeroInflatedBinomial
    pymc_dist_params = {"psi": 0.9, "n": 12, "p": 0.7}
    expected_rv_op_params = {"psi": 0.9, "n": 12, "p": 0.7}
    reference_dist_params = {"psi": 0.9, "n": 12, "p": 0.7}
    reference_dist = seeded_zero_inflated_binomial_rng_fn
    tests_to_run = [
        "check_pymc_params_match_rv_op",
        "check_pymc_draws_match_reference",
        "check_rv_size",
    ]


class TestZeroInflatedNegativeBinomial(BaseTestDistribution):
    def zero_inflated_negbinomial_rng_fn(
        self, size, psi, n, p, negbinomial_rng_fct, random_rng_fct
    ):
        return negbinomial_rng_fct(n, p, size=size) * (random_rng_fct(size=size) < psi)

    def seeded_zero_inflated_negbinomial_rng_fn(self):
        negbinomial_rng_fct = functools.partial(
            getattr(np.random.RandomState, "negative_binomial"), self.get_random_state()
        )

        random_rng_fct = functools.partial(
            getattr(np.random.RandomState, "random"), self.get_random_state()
        )

        return functools.partial(
            self.zero_inflated_negbinomial_rng_fn,
            negbinomial_rng_fct=negbinomial_rng_fct,
            random_rng_fct=random_rng_fct,
        )

    n, p = pm.NegativeBinomial.get_n_p(mu=3, alpha=5)

    pymc_dist = pm.ZeroInflatedNegativeBinomial
    pymc_dist_params = {"psi": 0.9, "mu": 3, "alpha": 5}
    expected_rv_op_params = {"psi": 0.9, "n": n, "p": p}
    reference_dist_params = {"psi": 0.9, "n": n, "p": p}
    reference_dist = seeded_zero_inflated_negbinomial_rng_fn
    tests_to_run = [
        "check_pymc_params_match_rv_op",
        "check_pymc_draws_match_reference",
        "check_rv_size",
    ]


class TestOrderedLogistic(BaseTestDistribution):
    pymc_dist = pm.OrderedLogistic
    pymc_dist_params = {"eta": 0, "cutpoints": np.array([-2, 0, 2])}
    expected_rv_op_params = {"p": np.array([0.11920292, 0.38079708, 0.38079708, 0.11920292])}
    tests_to_run = [
        "check_pymc_params_match_rv_op",
        "check_rv_size",
    ]


class TestOrderedProbit(BaseTestDistribution):
    pymc_dist = pm.OrderedProbit
    pymc_dist_params = {"eta": 0, "cutpoints": np.array([-2, 0, 2])}
    expected_rv_op_params = {"p": np.array([0.02275013, 0.47724987, 0.47724987, 0.02275013])}
    tests_to_run = [
        "check_pymc_params_match_rv_op",
        "check_rv_size",
    ]


<<<<<<< HEAD
class TestOrderedMultinomial(BaseTestDistribution):
    pymc_dist = pm.OrderedMultinomial
    pymc_dist_params = {"eta": 0, "cutpoints": np.array([-2, 0, 2]), "n": 1000}
    sizes_to_check = [None, (1), (4,), (3, 2)]
    sizes_expected = [(4,), (1, 4), (4, 4), (3, 2, 4)]
    expected_rv_op_params = {"p": np.array([0.11920292, 0.38079708, 0.38079708, 0.11920292])}
    tests_to_run = [
        "check_pymc_params_match_rv_op",
        "check_rv_size",
    ]


=======
class TestWishart(BaseTestDistribution):
    def wishart_rng_fn(self, size, nu, V, rng):
        return st.wishart.rvs(np.int(nu), V, size=size, random_state=rng)

    pymc_dist = pm.Wishart

    V = np.eye(3)
    pymc_dist_params = {"nu": 4, "V": V}
    reference_dist_params = {"nu": 4, "V": V}
    expected_rv_op_params = {"nu": 4, "V": V}
    sizes_to_check = [None, 1, (4, 5)]
    sizes_expected = [
        (3, 3),
        (1, 3, 3),
        (4, 5, 3, 3),
    ]
    reference_dist = lambda self: functools.partial(
        self.wishart_rng_fn, rng=self.get_random_state()
    )
    tests_to_run = [
        "check_rv_size",
        "check_pymc_params_match_rv_op",
        "check_pymc_draws_match_reference",
    ]


class TestMatrixNormal(BaseTestDistribution):

    pymc_dist = pm.MatrixNormal

    mu = np.random.random((3, 3))
    row_cov = np.eye(3)
    col_cov = np.eye(3)

    pymc_dist_params = {"mu": mu, "rowcov": row_cov, "colcov": col_cov}
    expected_rv_op_params = {"mu": mu, "rowcov": row_cov, "colcov": col_cov}

    sizes_to_check = [None, 1, (2, 3)]
    sizes_expected = [(3,), (1, 3), (2, 3, 3)]

    tests_to_run = ["check_rv_size", "check_pymc_params_match_rv_op", "test_matrix_normal"]

    def test_matrix_normal(self):
        delta = 0.05  # limit for KS p-value
        n_fails = 10  # Allows the KS fails a certain number of times
        size = (100,)

        def ref_rand(size, mu, rowcov, colcov):
            return st.matrix_normal.rvs(mean=mu, rowcov=rowcov, colcov=colcov, size=size)

        with pm.Model(rng_seeder=1):
            matrixnormal = pm.MatrixNormal(
                "mvnormal",
                mu=np.random.random((3, 3)),
                rowcov=np.eye(3),
                colcov=np.eye(3),
                size=size,
            )
            check = pm.sample_prior_predictive(n_fails)

        ref_smp = ref_rand(size[0], mu=np.random.random((3, 3)), rowcov=np.eye(3), colcov=np.eye(3))

        p, f = delta, n_fails
        while p <= delta and f > 0:
            matrixnormal_smp = check["mvnormal"][f - 1, :, :]
            curr_ref_smp = ref_smp[f - 1, :, :]

            p = np.min(
                [
                    st.ks_2samp(
                        np.atleast_1d(matrixnormal_smp[..., idx]).flatten(),
                        np.atleast_1d(curr_ref_smp[..., idx]).flatten(),
                    )[1]
                    for idx in range(matrixnormal_smp.shape[-1])
                ]
            )
            f -= 1

        assert p > delta


>>>>>>> 125256f4
class TestInterpolated(BaseTestDistribution):
    def interpolated_rng_fn(self, size, mu, sigma, rng):
        return st.norm.rvs(loc=mu, scale=sigma, size=size)

    pymc_dist = pm.Interpolated

    # Dummy values for RV size testing
    mu = sigma = 1
    x_points = pdf_points = np.linspace(1, 100, 100)

    pymc_dist_params = {"x_points": x_points, "pdf_points": pdf_points}
    reference_dist_params = {"mu": mu, "sigma": sigma}

    reference_dist = lambda self: functools.partial(
        self.interpolated_rng_fn, rng=self.get_random_state()
    )
    tests_to_run = ["check_rv_size", "test_interpolated"]

    def test_interpolated(self):
        for mu in R.vals:
            for sigma in Rplus.vals:
                # pylint: disable=cell-var-from-loop
                def ref_rand(size):
                    return st.norm.rvs(loc=mu, scale=sigma, size=size)

                class TestedInterpolated(pm.Interpolated):
                    rv_op = interpolated

                    @classmethod
                    def dist(cls, **kwargs):
                        x_points = np.linspace(mu - 5 * sigma, mu + 5 * sigma, 100)
                        pdf_points = st.norm.pdf(x_points, loc=mu, scale=sigma)
                        return super().dist(x_points=x_points, pdf_points=pdf_points, **kwargs)

                pymc3_random(TestedInterpolated, {}, ref_rand=ref_rand)


class TestKroneckerNormal(BaseTestDistribution):
    def kronecker_rng_fn(self, size, mu, covs=None, sigma=None, rng=None):
        cov = pm.math.kronecker(covs[0], covs[1]).eval()
        cov += sigma ** 2 * np.identity(cov.shape[0])
        return st.multivariate_normal.rvs(mean=mu, cov=cov, size=size)

    pymc_dist = pm.KroneckerNormal

    n = 3
    N = n ** 2
    covs = [RandomPdMatrix(n), RandomPdMatrix(n)]
    mu = np.random.random(N) * 0.1
    sigma = 1

    pymc_dist_params = {"mu": mu, "covs": covs, "sigma": sigma}
    expected_rv_op_params = {"mu": mu, "covs": covs, "sigma": sigma}
    reference_dist_params = {"mu": mu, "covs": covs, "sigma": sigma}
    sizes_to_check = [None, (), 1, (1,), 5, (4, 5), (2, 4, 2)]
    sizes_expected = [(N,), (N,), (1, N), (1, N), (5, N), (4, 5, N), (2, 4, 2, N)]

    reference_dist = lambda self: functools.partial(
        self.kronecker_rng_fn, rng=self.get_random_state()
    )
    tests_to_run = [
        "check_pymc_draws_match_reference",
        "check_rv_size",
    ]


class TestScalarParameterSamples(SeededTest):
    @pytest.mark.xfail(reason="This distribution has not been refactored for v4")
    def test_bounded(self):
        # A bit crude...
        BoundedNormal = pm.Bound(pm.Normal, upper=0)

        def ref_rand(size, tau):
            return -st.halfnorm.rvs(size=size, loc=0, scale=tau ** -0.5)

        pymc3_random(BoundedNormal, {"tau": Rplus}, ref_rand=ref_rand)

    def test_skew_normal(self):
        def ref_rand(size, alpha, mu, sigma):
            return st.skewnorm.rvs(size=size, a=alpha, loc=mu, scale=sigma)

        pymc3_random(pm.SkewNormal, {"mu": R, "sigma": Rplus, "alpha": R}, ref_rand=ref_rand)

    @pytest.mark.xfail(reason="This distribution has not been refactored for v4")
    def test_dirichlet_multinomial(self):
        def ref_rand(size, a, n):
            k = a.shape[-1]
            out = np.empty((size, k), dtype=int)
            for i in range(size):
                p = nr.dirichlet(a)
                x = nr.multinomial(n=n, pvals=p)
                out[i, :] = x
            return out

        for n in [2, 3]:
            pymc3_random_discrete(
                pm.DirichletMultinomial,
                {"a": Vector(Rplus, n), "n": Nat},
                valuedomain=Vector(Nat, n),
                size=1000,
                ref_rand=ref_rand,
            )

    @pytest.mark.xfail(reason="This distribution has not been refactored for v4")
    @pytest.mark.parametrize(
        "a, shape, n",
        [
            [[0.25, 0.25, 0.25, 0.25], 4, 2],
            [[0.25, 0.25, 0.25, 0.25], (1, 4), 3],
            [[0.25, 0.25, 0.25, 0.25], (10, 4), [2] * 10],
            [[0.25, 0.25, 0.25, 0.25], (10, 1, 4), 5],
            [[[0.25, 0.25, 0.25, 0.25]], (2, 4), [7, 11]],
            [[[0.25, 0.25, 0.25, 0.25], [0.25, 0.25, 0.25, 0.25]], (2, 4), 13],
            [[[0.25, 0.25, 0.25, 0.25], [0.25, 0.25, 0.25, 0.25]], (1, 2, 4), [23, 29]],
            [
                [[0.25, 0.25, 0.25, 0.25], [0.25, 0.25, 0.25, 0.25]],
                (10, 2, 4),
                [31, 37],
            ],
            [[[0.25, 0.25, 0.25, 0.25], [0.25, 0.25, 0.25, 0.25]], (2, 4), [17, 19]],
        ],
    )
    def test_dirichlet_multinomial_shape(self, a, shape, n):
        a = np.asarray(a)
        with pm.Model() as model:
            m = pm.DirichletMultinomial("m", n=n, a=a, shape=shape)
        samp0 = m.random()
        samp1 = m.random(size=1)
        samp2 = m.random(size=2)

        shape_ = to_tuple(shape)
        assert to_tuple(samp0.shape) == shape_
        assert to_tuple(samp1.shape) == (1, *shape_)
        assert to_tuple(samp2.shape) == (2, *shape_)

    @pytest.mark.xfail(reason="This distribution has not been refactored for v4")
    @pytest.mark.parametrize(
        "n, a, shape, expectation",
        [
            ([5], [[1000, 1, 1], [1, 1, 1000]], (2, 3), does_not_raise()),
            ([5, 3], [[1000, 1, 1], [1, 1, 1000]], (2, 3), does_not_raise()),
            ([[5]], [[1000, 1, 1], [1, 1, 1000]], (2, 3), pytest.raises(ShapeError)),
            ([[5], [3]], [[1000, 1, 1], [1, 1, 1000]], (2, 3), pytest.raises(ShapeError)),
        ],
    )
    def test_dirichlet_multinomial_dist_ShapeError(self, n, a, shape, expectation):
        m = pm.DirichletMultinomial.dist(n=n, a=a, shape=shape)
        with expectation:
            m.random()

    def test_logitnormal(self):
        def ref_rand(size, mu, sigma):
            return expit(st.norm.rvs(loc=mu, scale=sigma, size=size))

        pymc3_random(pm.LogitNormal, {"mu": R, "sigma": Rplus}, ref_rand=ref_rand)

    def test_moyal(self):
        def ref_rand(size, mu, sigma):
            return st.moyal.rvs(loc=mu, scale=sigma, size=size)

        pymc3_random(pm.Moyal, {"mu": R, "sigma": Rplus}, ref_rand=ref_rand)

    @pytest.mark.xfail(reason="This distribution has not been refactored for v4")
    def test_lkj(self):
        for n in [2, 10, 50]:
            # pylint: disable=cell-var-from-loop
            shape = n * (n - 1) // 2

            def ref_rand(size, eta):
                beta = eta - 1 + n / 2
                return (st.beta.rvs(size=(size, shape), a=beta, b=beta) - 0.5) * 2

            class TestedLKJCorr(pm.LKJCorr):
                def __init__(self, **kwargs):
                    kwargs.pop("shape", None)
                    super().__init__(n=n, **kwargs)

            pymc3_random(
                TestedLKJCorr,
                {"eta": Domain([1.0, 10.0, 100.0])},
                size=10000 // n,
                ref_rand=ref_rand,
            )

    @pytest.mark.xfail(reason="This distribution has not been refactored for v4")
    def test_normalmixture(self):
        def ref_rand(size, w, mu, sigma):
            component = np.random.choice(w.size, size=size, p=w)
            return np.random.normal(mu[component], sigma[component], size=size)

        pymc3_random(
            pm.NormalMixture,
            {
                "w": Simplex(2),
                "mu": Domain([[0.05, 2.5], [-5.0, 1.0]], edges=(None, None)),
                "sigma": Domain([[1, 1], [1.5, 2.0]], edges=(None, None)),
            },
            extra_args={"comp_shape": 2},
            size=1000,
            ref_rand=ref_rand,
        )
        pymc3_random(
            pm.NormalMixture,
            {
                "w": Simplex(3),
                "mu": Domain([[-5.0, 1.0, 2.5]], edges=(None, None)),
                "sigma": Domain([[1.5, 2.0, 3.0]], edges=(None, None)),
            },
            extra_args={"comp_shape": 3},
            size=1000,
            ref_rand=ref_rand,
        )


@pytest.mark.xfail(reason="This distribution has not been refactored for v4")
def test_mixture_random_shape():
    # test the shape broadcasting in mixture random
    y = np.concatenate([nr.poisson(5, size=10), nr.poisson(9, size=10)])
    with pm.Model() as m:
        comp0 = pm.Poisson.dist(mu=np.ones(2))
        w0 = pm.Dirichlet("w0", a=np.ones(2), shape=(2,))
        like0 = pm.Mixture("like0", w=w0, comp_dists=comp0, observed=y)

        comp1 = pm.Poisson.dist(mu=np.ones((20, 2)), shape=(20, 2))
        w1 = pm.Dirichlet("w1", a=np.ones(2), shape=(2,))
        like1 = pm.Mixture("like1", w=w1, comp_dists=comp1, observed=y)

        comp2 = pm.Poisson.dist(mu=np.ones(2))
        w2 = pm.Dirichlet("w2", a=np.ones(2), shape=(20, 2))
        like2 = pm.Mixture("like2", w=w2, comp_dists=comp2, observed=y)

        comp3 = pm.Poisson.dist(mu=np.ones(2), shape=(20, 2))
        w3 = pm.Dirichlet("w3", a=np.ones(2), shape=(20, 2))
        like3 = pm.Mixture("like3", w=w3, comp_dists=comp3, observed=y)

    # XXX: This needs to be refactored
    rand0, rand1, rand2, rand3 = [None] * 4  # draw_values(
    #     [like0, like1, like2, like3], point=m.initial_point, size=100
    # )
    assert rand0.shape == (100, 20)
    assert rand1.shape == (100, 20)
    assert rand2.shape == (100, 20)
    assert rand3.shape == (100, 20)

    with m:
        ppc = pm.sample_posterior_predictive([m.initial_point], samples=200)
    assert ppc["like0"].shape == (200, 20)
    assert ppc["like1"].shape == (200, 20)
    assert ppc["like2"].shape == (200, 20)
    assert ppc["like3"].shape == (200, 20)


@pytest.mark.xfail(reason="This distribution has not been refactored for v4")
def test_mixture_random_shape_fast():
    # test the shape broadcasting in mixture random
    y = np.concatenate([nr.poisson(5, size=10), nr.poisson(9, size=10)])
    with pm.Model() as m:
        comp0 = pm.Poisson.dist(mu=np.ones(2))
        w0 = pm.Dirichlet("w0", a=np.ones(2), shape=(2,))
        like0 = pm.Mixture("like0", w=w0, comp_dists=comp0, observed=y)

        comp1 = pm.Poisson.dist(mu=np.ones((20, 2)), shape=(20, 2))
        w1 = pm.Dirichlet("w1", a=np.ones(2), shape=(2,))
        like1 = pm.Mixture("like1", w=w1, comp_dists=comp1, observed=y)

        comp2 = pm.Poisson.dist(mu=np.ones(2))
        w2 = pm.Dirichlet("w2", a=np.ones(2), shape=(20, 2))
        like2 = pm.Mixture("like2", w=w2, comp_dists=comp2, observed=y)

        comp3 = pm.Poisson.dist(mu=np.ones(2), shape=(20, 2))
        w3 = pm.Dirichlet("w3", a=np.ones(2), shape=(20, 2))
        like3 = pm.Mixture("like3", w=w3, comp_dists=comp3, observed=y)

    # XXX: This needs to be refactored
    rand0, rand1, rand2, rand3 = [None] * 4  # draw_values(
    #     [like0, like1, like2, like3], point=m.initial_point, size=100
    # )
    assert rand0.shape == (100, 20)
    assert rand1.shape == (100, 20)
    assert rand2.shape == (100, 20)
    assert rand3.shape == (100, 20)


@pytest.mark.xfail(reason="This distribution has not been refactored for v4")
class TestDensityDist:
    @pytest.mark.parametrize("shape", [(), (3,), (3, 2)], ids=str)
    def test_density_dist_with_random_sampleable(self, shape):
        with pm.Model() as model:
            mu = pm.Normal("mu", 0, 1)
            normal_dist = pm.Normal.dist(mu, 1, shape=shape)
            obs = pm.DensityDist(
                "density_dist",
                normal_dist.logp,
                observed=np.random.randn(100, *shape),
                shape=shape,
                random=normal_dist.random,
            )
            idata = pm.sample(100, cores=1)

        samples = 500
        size = 100
        ppc = pm.sample_posterior_predictive(idata, samples=samples, model=model, size=size)
        assert ppc["density_dist"].shape == (samples, size) + obs.distribution.shape

    @pytest.mark.parametrize("shape", [(), (3,), (3, 2)], ids=str)
    def test_density_dist_with_random_sampleable_failure(self, shape):
        with pm.Model() as model:
            mu = pm.Normal("mu", 0, 1)
            normal_dist = pm.Normal.dist(mu, 1, shape=shape)
            pm.DensityDist(
                "density_dist",
                normal_dist.logp,
                observed=np.random.randn(100, *shape),
                shape=shape,
                random=normal_dist.random,
                wrap_random_with_dist_shape=False,
            )
            idata = pm.sample(100, cores=1)

        samples = 500
        with pytest.raises(RuntimeError):
            pm.sample_posterior_predictive(idata, samples=samples, model=model, size=100)

    @pytest.mark.parametrize("shape", [(), (3,), (3, 2)], ids=str)
    def test_density_dist_with_random_sampleable_hidden_error(self, shape):
        with pm.Model() as model:
            mu = pm.Normal("mu", 0, 1)
            normal_dist = pm.Normal.dist(mu, 1, shape=shape)
            obs = pm.DensityDist(
                "density_dist",
                normal_dist.logp,
                observed=np.random.randn(100, *shape),
                shape=shape,
                random=normal_dist.random,
                wrap_random_with_dist_shape=False,
                check_shape_in_random=False,
            )
            idata = pm.sample(100, cores=1)

        samples = 500
        ppc = pm.sample_posterior_predictive(idata, samples=samples, model=model)
        assert len(ppc["density_dist"]) == samples
        assert ((samples,) + obs.distribution.shape) != ppc["density_dist"].shape

    def test_density_dist_with_random_sampleable_handcrafted_success(self):
        with pm.Model() as model:
            mu = pm.Normal("mu", 0, 1)
            normal_dist = pm.Normal.dist(mu, 1)
            rvs = pm.Normal.dist(mu, 1, shape=100).random
            obs = pm.DensityDist(
                "density_dist",
                normal_dist.logp,
                observed=np.random.randn(100),
                random=rvs,
                wrap_random_with_dist_shape=False,
            )
            idata = pm.sample(100, cores=1)

        samples = 500
        size = 100
        ppc = pm.sample_posterior_predictive(idata, samples=samples, model=model, size=size)
        assert ppc["density_dist"].shape == (samples, size) + obs.distribution.shape

    @pytest.mark.xfail
    def test_density_dist_with_random_sampleable_handcrafted_success_fast(self):
        with pm.Model() as model:
            mu = pm.Normal("mu", 0, 1)
            normal_dist = pm.Normal.dist(mu, 1)
            rvs = pm.Normal.dist(mu, 1, shape=100).random
            obs = pm.DensityDist(
                "density_dist",
                normal_dist.logp,
                observed=np.random.randn(100),
                random=rvs,
                wrap_random_with_dist_shape=False,
            )
            pm.sample(100, cores=1)

    def test_density_dist_without_random_not_sampleable(self):
        with pm.Model() as model:
            mu = pm.Normal("mu", 0, 1)
            normal_dist = pm.Normal.dist(mu, 1)
            pm.DensityDist("density_dist", normal_dist.logp, observed=np.random.randn(100))
            idata = pm.sample(100, cores=1)

        samples = 500
        with pytest.raises(ValueError):
            pm.sample_posterior_predictive(idata, samples=samples, model=model, size=100)


class TestNestedRandom(SeededTest):
    def build_model(self, distribution, shape, nested_rvs_info):
        with pm.Model() as model:
            nested_rvs = {}
            for rv_name, info in nested_rvs_info.items():
                try:
                    value, nested_shape = info
                    loc = 0.0
                except ValueError:
                    value, nested_shape, loc = info
                if value is None:
                    nested_rvs[rv_name] = pm.Uniform(
                        rv_name,
                        0 + loc,
                        1 + loc,
                        shape=nested_shape,
                    )
                else:
                    nested_rvs[rv_name] = value * np.ones(nested_shape)
            rv = distribution(
                "target",
                shape=shape,
                **nested_rvs,
            )
        return model, rv, nested_rvs

    def sample_prior(self, distribution, shape, nested_rvs_info, prior_samples):
        model, rv, nested_rvs = self.build_model(
            distribution,
            shape,
            nested_rvs_info,
        )
        with model:
            return pm.sample_prior_predictive(prior_samples)

    @pytest.mark.parametrize(
        ["prior_samples", "shape", "mu", "alpha"],
        [
            [10, (3,), (None, tuple()), (None, (3,))],
            [10, (3,), (None, (3,)), (None, tuple())],
            [
                10,
                (
                    4,
                    3,
                ),
                (None, (3,)),
                (None, (3,)),
            ],
            [
                10,
                (
                    4,
                    3,
                ),
                (None, (3,)),
                (None, (4, 3)),
            ],
        ],
        ids=str,
    )
    def test_NegativeBinomial(
        self,
        prior_samples,
        shape,
        mu,
        alpha,
    ):
        prior = self.sample_prior(
            distribution=pm.NegativeBinomial,
            shape=shape,
            nested_rvs_info=dict(mu=mu, alpha=alpha),
            prior_samples=prior_samples,
        )
        assert prior["target"].shape == (prior_samples,) + shape

    @pytest.mark.parametrize(
        ["prior_samples", "shape", "psi", "mu", "alpha"],
        [
            [10, (3,), (0.5, tuple()), (None, tuple()), (None, (3,))],
            [10, (3,), (0.5, (3,)), (None, tuple()), (None, (3,))],
            [10, (3,), (0.5, tuple()), (None, (3,)), (None, tuple())],
            [10, (3,), (0.5, (3,)), (None, (3,)), (None, tuple())],
            [
                10,
                (
                    4,
                    3,
                ),
                (0.5, (3,)),
                (None, (3,)),
                (None, (3,)),
            ],
            [
                10,
                (
                    4,
                    3,
                ),
                (0.5, (3,)),
                (None, (3,)),
                (None, (4, 3)),
            ],
        ],
        ids=str,
    )
    def test_ZeroInflatedNegativeBinomial(
        self,
        prior_samples,
        shape,
        psi,
        mu,
        alpha,
    ):
        prior = self.sample_prior(
            distribution=pm.ZeroInflatedNegativeBinomial,
            shape=shape,
            nested_rvs_info=dict(psi=psi, mu=mu, alpha=alpha),
            prior_samples=prior_samples,
        )
        assert prior["target"].shape == (prior_samples,) + shape

    @pytest.mark.parametrize(
        ["prior_samples", "shape", "nu", "sigma"],
        [
            [10, (3,), (None, tuple()), (None, (3,))],
            [10, (3,), (None, tuple()), (None, (3,))],
            [10, (3,), (None, (3,)), (None, tuple())],
            [10, (3,), (None, (3,)), (None, tuple())],
            [
                10,
                (
                    4,
                    3,
                ),
                (None, (3,)),
                (None, (3,)),
            ],
            [
                10,
                (
                    4,
                    3,
                ),
                (None, (3,)),
                (None, (4, 3)),
            ],
        ],
        ids=str,
    )
    def test_Rice(
        self,
        prior_samples,
        shape,
        nu,
        sigma,
    ):
        prior = self.sample_prior(
            distribution=pm.Rice,
            shape=shape,
            nested_rvs_info=dict(nu=nu, sigma=sigma),
            prior_samples=prior_samples,
        )
        assert prior["target"].shape == (prior_samples,) + shape

    @pytest.mark.parametrize(
        ["prior_samples", "shape", "mu", "sigma", "lower", "upper"],
        [
            [10, (3,), (None, tuple()), (1.0, tuple()), (None, tuple(), -1), (None, (3,))],
            [10, (3,), (None, tuple()), (1.0, tuple()), (None, tuple(), -1), (None, (3,))],
            [10, (3,), (None, tuple()), (1.0, tuple()), (None, (3,), -1), (None, tuple())],
            [10, (3,), (None, tuple()), (1.0, tuple()), (None, (3,), -1), (None, tuple())],
            [
                10,
                (
                    4,
                    3,
                ),
                (None, (3,)),
                (1.0, tuple()),
                (None, (3,), -1),
                (None, (3,)),
            ],
            [
                10,
                (
                    4,
                    3,
                ),
                (None, (3,)),
                (1.0, tuple()),
                (None, (3,), -1),
                (None, (4, 3)),
            ],
            [10, (3,), (0.0, tuple()), (None, tuple()), (None, tuple(), -1), (None, (3,))],
            [10, (3,), (0.0, tuple()), (None, tuple()), (None, tuple(), -1), (None, (3,))],
            [10, (3,), (0.0, tuple()), (None, tuple()), (None, (3,), -1), (None, tuple())],
            [10, (3,), (0.0, tuple()), (None, tuple()), (None, (3,), -1), (None, tuple())],
            [
                10,
                (
                    4,
                    3,
                ),
                (0.0, tuple()),
                (None, (3,)),
                (None, (3,), -1),
                (None, (3,)),
            ],
            [
                10,
                (
                    4,
                    3,
                ),
                (0.0, tuple()),
                (None, (3,)),
                (None, (3,), -1),
                (None, (4, 3)),
            ],
        ],
        ids=str,
    )
    def test_TruncatedNormal(
        self,
        prior_samples,
        shape,
        mu,
        sigma,
        lower,
        upper,
    ):
        prior = self.sample_prior(
            distribution=pm.TruncatedNormal,
            shape=shape,
            nested_rvs_info=dict(mu=mu, sigma=sigma, lower=lower, upper=upper),
            prior_samples=prior_samples,
        )
        assert prior["target"].shape == (prior_samples,) + shape

    @pytest.mark.parametrize(
        ["prior_samples", "shape", "c", "lower", "upper"],
        [
            [10, (3,), (None, tuple()), (-1.0, (3,)), (2, tuple())],
            [10, (3,), (None, tuple()), (-1.0, tuple()), (None, tuple(), 1)],
            [10, (3,), (None, (3,)), (-1.0, tuple()), (None, tuple(), 1)],
            [
                10,
                (
                    4,
                    3,
                ),
                (None, (3,)),
                (-1.0, tuple()),
                (None, (3,), 1),
            ],
            [
                10,
                (
                    4,
                    3,
                ),
                (None, (3,)),
                (None, tuple(), -1),
                (None, (3,), 1),
            ],
        ],
        ids=str,
    )
    def test_Triangular(
        self,
        prior_samples,
        shape,
        c,
        lower,
        upper,
    ):
        prior = self.sample_prior(
            distribution=pm.Triangular,
            shape=shape,
            nested_rvs_info=dict(c=c, lower=lower, upper=upper),
            prior_samples=prior_samples,
        )
        assert prior["target"].shape == (prior_samples,) + shape


def generate_shapes(include_params=False):
    # fmt: off
    mudim_as_event = [
        [None, 1, 3, 10, (10, 3), 100],
        [(3,)],
        [(1,), (3,)],
        ["cov", "chol", "tau"]
    ]
    # fmt: on
    mudim_as_dist = [
        [None, 1, 3, 10, (10, 3), 100],
        [(10, 3)],
        [(1,), (3,), (1, 1), (1, 3), (10, 1), (10, 3)],
        ["cov", "chol", "tau"],
    ]
    if not include_params:
        del mudim_as_event[-1]
        del mudim_as_dist[-1]
    data = itertools.chain(itertools.product(*mudim_as_event), itertools.product(*mudim_as_dist))
    return data


@pytest.mark.skip(reason="This test is covered by Aesara")
class TestMvNormal(SeededTest):
    @pytest.mark.parametrize(
        ["sample_shape", "dist_shape", "mu_shape", "param"],
        generate_shapes(include_params=True),
        ids=str,
    )
    def test_with_np_arrays(self, sample_shape, dist_shape, mu_shape, param):
        dist = pm.MvNormal.dist(mu=np.ones(mu_shape), **{param: np.eye(3)}, shape=dist_shape)
        output_shape = to_tuple(sample_shape) + dist_shape
        assert dist.random(size=sample_shape).shape == output_shape

    @pytest.mark.parametrize(
        ["sample_shape", "dist_shape", "mu_shape"],
        generate_shapes(include_params=False),
        ids=str,
    )
    def test_with_chol_rv(self, sample_shape, dist_shape, mu_shape):
        with pm.Model() as model:
            mu = pm.Normal("mu", 0.0, 1.0, shape=mu_shape)
            sd_dist = pm.Exponential.dist(1.0, shape=3)
            chol, corr, stds = pm.LKJCholeskyCov(
                "chol_cov", n=3, eta=2, sd_dist=sd_dist, compute_corr=True
            )
            mv = pm.MvNormal("mv", mu, chol=chol, shape=dist_shape)
            prior = pm.sample_prior_predictive(samples=sample_shape)

        assert prior["mv"].shape == to_tuple(sample_shape) + dist_shape

    @pytest.mark.parametrize(
        ["sample_shape", "dist_shape", "mu_shape"],
        generate_shapes(include_params=False),
        ids=str,
    )
    def test_with_cov_rv(self, sample_shape, dist_shape, mu_shape):
        with pm.Model() as model:
            mu = pm.Normal("mu", 0.0, 1.0, shape=mu_shape)
            sd_dist = pm.Exponential.dist(1.0, shape=3)
            chol, corr, stds = pm.LKJCholeskyCov(
                "chol_cov", n=3, eta=2, sd_dist=sd_dist, compute_corr=True
            )
            mv = pm.MvNormal("mv", mu, cov=pm.math.dot(chol, chol.T), shape=dist_shape)
            prior = pm.sample_prior_predictive(samples=sample_shape)

        assert prior["mv"].shape == to_tuple(sample_shape) + dist_shape

    def test_issue_3758(self):
        np.random.seed(42)
        ndim = 50
        with pm.Model() as model:
            a = pm.Normal("a", sigma=100, shape=ndim)
            b = pm.Normal("b", mu=a, sigma=1, shape=ndim)
            c = pm.MvNormal("c", mu=a, chol=np.linalg.cholesky(np.eye(ndim)), shape=ndim)
            d = pm.MvNormal("d", mu=a, cov=np.eye(ndim), shape=ndim)
            samples = pm.sample_prior_predictive(1000)

        for var in "abcd":
            assert not np.isnan(np.std(samples[var]))

        for var in "bcd":
            std = np.std(samples[var] - samples["a"])
            npt.assert_allclose(std, 1, rtol=1e-2)

    def test_issue_3829(self):
        with pm.Model() as model:
            x = pm.MvNormal("x", mu=np.zeros(5), cov=np.eye(5), shape=(2, 5))
            trace_pp = pm.sample_prior_predictive(50)

        assert np.shape(trace_pp["x"][0]) == (2, 5)

    def test_issue_3706(self):
        N = 10
        Sigma = np.eye(2)

        with pm.Model() as model:
            X = pm.MvNormal("X", mu=np.zeros(2), cov=Sigma, shape=(N, 2))
            betas = pm.Normal("betas", 0, 1, shape=2)
            y = pm.Deterministic("y", pm.math.dot(X, betas))

            prior_pred = pm.sample_prior_predictive(1)

        assert prior_pred["X"].shape == (1, N, 2)


@pytest.mark.xfail(reason="This distribution has not been refactored for v4")
def test_matrix_normal_random_with_random_variables():
    """
    This test checks for shape correctness when using MatrixNormal distribution
    with parameters as random variables.
    Originally reported - https://github.com/pymc-devs/pymc3/issues/3585
    """
    K = 3
    D = 15
    mu_0 = np.zeros((D, K))
    lambd = 1.0
    with pm.Model() as model:
        sd_dist = pm.HalfCauchy.dist(beta=2.5)
        packedL = pm.LKJCholeskyCov("packedL", eta=2, n=D, sd_dist=sd_dist)
        L = pm.expand_packed_triangular(D, packedL, lower=True)
        Sigma = pm.Deterministic("Sigma", L.dot(L.T))  # D x D covariance
        mu = pm.MatrixNormal(
            "mu", mu=mu_0, rowcov=(1 / lambd) * Sigma, colcov=np.eye(K), shape=(D, K)
        )
        prior = pm.sample_prior_predictive(2)

    assert prior["mu"].shape == (2, D, K)


@pytest.mark.xfail(reason="This distribution has not been refactored for v4")
class TestMvGaussianRandomWalk(SeededTest):
    @pytest.mark.parametrize(
        ["sample_shape", "dist_shape", "mu_shape", "param"],
        generate_shapes(include_params=True),
        ids=str,
    )
    def test_with_np_arrays(self, sample_shape, dist_shape, mu_shape, param):
        dist = pm.MvGaussianRandomWalk.dist(
            mu=np.ones(mu_shape), **{param: np.eye(3)}, shape=dist_shape
        )
        output_shape = to_tuple(sample_shape) + dist_shape
        assert dist.random(size=sample_shape).shape == output_shape

    @pytest.mark.xfail
    @pytest.mark.parametrize(
        ["sample_shape", "dist_shape", "mu_shape"],
        generate_shapes(include_params=False),
        ids=str,
    )
    def test_with_chol_rv(self, sample_shape, dist_shape, mu_shape):
        with pm.Model() as model:
            mu = pm.Normal("mu", 0.0, 1.0, shape=mu_shape)
            sd_dist = pm.Exponential.dist(1.0, shape=3)
            chol, corr, stds = pm.LKJCholeskyCov(
                "chol_cov", n=3, eta=2, sd_dist=sd_dist, compute_corr=True
            )
            mv = pm.MvGaussianRandomWalk("mv", mu, chol=chol, shape=dist_shape)
            prior = pm.sample_prior_predictive(samples=sample_shape)

        assert prior["mv"].shape == to_tuple(sample_shape) + dist_shape

    @pytest.mark.xfail
    @pytest.mark.parametrize(
        ["sample_shape", "dist_shape", "mu_shape"],
        generate_shapes(include_params=False),
        ids=str,
    )
    def test_with_cov_rv(self, sample_shape, dist_shape, mu_shape):
        with pm.Model() as model:
            mu = pm.Normal("mu", 0.0, 1.0, shape=mu_shape)
            sd_dist = pm.Exponential.dist(1.0, shape=3)
            chol, corr, stds = pm.LKJCholeskyCov(
                "chol_cov", n=3, eta=2, sd_dist=sd_dist, compute_corr=True
            )
            mv = pm.MvGaussianRandomWalk("mv", mu, cov=pm.math.dot(chol, chol.T), shape=dist_shape)
            prior = pm.sample_prior_predictive(samples=sample_shape)

        assert prior["mv"].shape == to_tuple(sample_shape) + dist_shape<|MERGE_RESOLUTION|>--- conflicted
+++ resolved
@@ -1450,8 +1450,7 @@
         "check_rv_size",
     ]
 
-
-<<<<<<< HEAD
+    
 class TestOrderedMultinomial(BaseTestDistribution):
     pymc_dist = pm.OrderedMultinomial
     pymc_dist_params = {"eta": 0, "cutpoints": np.array([-2, 0, 2]), "n": 1000}
@@ -1464,7 +1463,6 @@
     ]
 
 
-=======
 class TestWishart(BaseTestDistribution):
     def wishart_rng_fn(self, size, nu, V, rng):
         return st.wishart.rvs(np.int(nu), V, size=size, random_state=rng)
@@ -1546,7 +1544,6 @@
         assert p > delta
 
 
->>>>>>> 125256f4
 class TestInterpolated(BaseTestDistribution):
     def interpolated_rng_fn(self, size, mu, sigma, rng):
         return st.norm.rvs(loc=mu, scale=sigma, size=size)
