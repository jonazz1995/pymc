--- conflicted
+++ resolved
@@ -26,7 +26,7 @@
 from numpy import array, exp, inf, log
 from numpy.testing import assert_allclose, assert_almost_equal, assert_equal
 from scipy import integrate
-from scipy.special import logit
+from scipy.special import logit, erf
 
 import pymc3 as pm
 
@@ -52,16 +52,7 @@
     Gamma,
     Geometric,
     Gumbel,
-<<<<<<< HEAD
-    Logistic,
-    OrderedLogistic,
-    OrderedProbit,
-    LogitNormal,
-    Interpolated,
-    ZeroInflatedBinomial,
-=======
     HalfCauchy,
->>>>>>> 04312924
     HalfFlat,
     HalfNormal,
     HalfStudentT,
@@ -83,6 +74,7 @@
     NegativeBinomial,
     Normal,
     OrderedLogistic,
+    OrderedProbit,
     Pareto,
     Poisson,
     Rice,
@@ -103,24 +95,7 @@
 from pymc3.model import Deterministic, Model, Point
 from pymc3.tests.helpers import SeededTest, select_by_precision
 from pymc3.theanof import floatX
-<<<<<<< HEAD
-import pymc3 as pm
-from numpy import array, inf, log, exp
-from numpy.testing import assert_almost_equal, assert_allclose, assert_equal
-import numpy.random as nr
-import numpy as np
-import pytest
-
-from scipy import integrate
-import scipy.stats.distributions as sp
-import scipy.stats
-from scipy.special import logit, erf
-import theano
-import theano.tensor as tt
-from ..math import kronecker
-=======
 from pymc3.vartypes import continuous_types
->>>>>>> 04312924
 
 
 def get_lkj_cases():
