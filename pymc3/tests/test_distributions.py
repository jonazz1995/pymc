--- conflicted
+++ resolved
@@ -703,7 +703,6 @@
                                  {'mu': Vector(R, n), 'cov': PdMatrix(n)},
                                  normal_logpdf_cov)
         self.pymc3_matches_scipy(MvNormal, Vector(R, n),
-<<<<<<< HEAD
                                  {'mu': Vector(R, n), 'cov': PdMatrix(n)},
                                  normal_logpdf_cov)
         self.pymc3_matches_scipy(MvNormal, RealMatrix(5, n),
@@ -744,9 +743,6 @@
         dlogp = tt.grad(logp, cov)
         f_dlogp = theano.function([cov, x], dlogp)
         assert not np.all(np.isfinite(f_dlogp(cov_val, np.ones(2))))
-=======
-                                 {'mu': Vector(R, n), 'tau': PdMatrix(n)}, normal_logpdf)
->>>>>>> 31b2c927
 
     def test_mvnormal_init_fail(self):
         with Model():
@@ -1050,7 +1046,10 @@
         with Model():
             Beta('beta', alpha=1., beta=1., shape=(10, 20))
 
-<<<<<<< HEAD
+    def test_rice(self):
+        self.pymc3_matches_scipy(Rice, Rplus, {'nu': Rplus, 'sd': Rplus},
+                                 lambda value, nu, sd: sp.rice.logpdf(value / sd, loc=nu, scale=sd))
+
     @pytest.mark.xfail(condition=(theano.config.floatX == "float32"), reason="Fails on float32")
     def test_interpolated(self):
         for mu in R.vals:
@@ -1199,9 +1198,4 @@
     with Model():
         with pytest.raises(ValueError) as err:
             Binomial('a', n=5, p=0.5, transform='log')
-        err.match('Transformations for discrete distributions')
-=======
-    def test_rice(self):
-        self.pymc3_matches_scipy(Rice, Rplus, {'nu': Rplus, 'sd': Rplus},
-                                 lambda value, nu, sd: sp.rice.logpdf(value / sd, loc=nu, scale=sd))
->>>>>>> 31b2c927
+        err.match('Transformations for discrete distributions')