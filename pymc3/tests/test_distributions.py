--- conflicted
+++ resolved
@@ -14,11 +14,7 @@
                              NegativeBinomial, Geometric, Exponential, ExGaussian, Normal,
                              Flat, LKJCorr, Wald, ChiSquared, HalfNormal, DiscreteUniform,
                              Bound, Uniform, Triangular, Binomial, SkewNormal, DiscreteWeibull,
-<<<<<<< HEAD
                              Gumbel, Interpolated, ZeroInflatedBinomial, HalfFlat, AR1)
-=======
-                             Gumbel, Interpolated, ZeroInflatedBinomial, HalfFlat)
->>>>>>> 25bd58ae
 from ..distributions import continuous
 from pymc3.theanof import floatX
 from numpy import array, inf, log, exp
