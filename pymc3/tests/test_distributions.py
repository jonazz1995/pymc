from __future__ import division

import itertools
import sys

from .helpers import SeededTest, select_by_precision
from ..vartypes import continuous_types
from ..model import Model, Point, Potential, Deterministic
from ..blocking import DictToVarBijection, DictToArrayBijection, ArrayOrdering
from ..distributions import (DensityDist, Categorical, Multinomial, VonMises, Dirichlet,
                             MvStudentT, MvNormal, MatrixNormal, ZeroInflatedPoisson,
                             ZeroInflatedNegativeBinomial, Constant, Poisson, Bernoulli, Beta,
                             BetaBinomial, HalfStudentT, StudentT, Weibull, Pareto,
                             InverseGamma, Gamma, Cauchy, HalfCauchy, Lognormal, Laplace,
                             NegativeBinomial, Geometric, Exponential, ExGaussian, Normal,
                             Flat, LKJCorr, Wald, ChiSquared, HalfNormal, DiscreteUniform,
                             Bound, Uniform, Triangular, Binomial, SkewNormal, DiscreteWeibull,
<<<<<<< HEAD
                             Gumbel, Logistic, Interpolated, ZeroInflatedBinomial, HalfFlat,
                             AR1, OrderedLogistic)
=======
                             Gumbel, Logistic, Interpolated, ZeroInflatedBinomial, HalfFlat, AR1,
                             KroneckerNormal, OrderedLogistic)

>>>>>>> d6c2978d
from ..distributions import continuous
from pymc3.theanof import floatX
from numpy import array, inf, log, exp
from numpy.testing import assert_almost_equal, assert_allclose, assert_equal
import numpy.random as nr
import numpy as np
import pytest

from scipy import integrate
import scipy.stats.distributions as sp
import scipy.stats
import theano
import theano.tensor as tt
from ..math import kronecker

def get_lkj_cases():
    """
    Log probabilities calculated using the formulas in:
    http://www.sciencedirect.com/science/article/pii/S0047259X09000876
    """
    tri = np.array([0.7, 0.0, -0.7])
    return [
        (tri, 1, 3, 1.5963125911388549),
        (tri, 3, 3, -7.7963493376312742),
        (tri, 0, 3, -np.inf),
        (np.array([1.1, 0.0, -0.7]), 1, 3, -np.inf),
        (np.array([0.7, 0.0, -1.1]), 1, 3, -np.inf)
    ]


LKJ_CASES = get_lkj_cases()


class Domain(object):
    def __init__(self, vals, dtype=None, edges=None, shape=None):
        avals = array(vals, dtype=dtype)
        if dtype is None and not str(avals.dtype).startswith('int'):
            avals = avals.astype(theano.config.floatX)
        vals = [array(v, dtype=avals.dtype) for v in vals]

        if edges is None:
            edges = array(vals[0]), array(vals[-1])
            vals = vals[1:-1]
        if shape is None:
            shape = avals[0].shape

        self.vals = vals
        self.shape = shape

        self.lower, self.upper = edges
        self.dtype = avals.dtype

    def __add__(self, other):
        return Domain(
            [v + other for v in self.vals],
            self.dtype,
            (self.lower + other, self.upper + other),
            self.shape)

    def __mul__(self, other):
        try:
            return Domain(
                [v * other for v in self.vals],
                self.dtype,
                (self.lower * other, self.upper * other),
                self.shape)
        except TypeError:
            return Domain(
                [v * other for v in self.vals],
                self.dtype,
                (self.lower, self.upper),
                self.shape)

    def __neg__(self):
        return Domain(
            [-v for v in self.vals],
            self.dtype,
            (-self.lower, -self.upper),
            self.shape)


def product(domains, n_samples=-1):
    """Get an iterator over a product of domains.

    Args:
        domains: a dictionary of (name, object) pairs, where the objects
                 must be "domain-like", as in, have a `.vals` property
        n_samples: int, maximum samples to return.  -1 to return whole product

    Returns:
        list of the cartesian product of the domains
    """
    try:
        names, domains = zip(*domains.items())
    except ValueError:  # domains.items() is empty
        return []
    all_vals = [zip(names, val) for val in itertools.product(*[d.vals for d in domains])]
    if n_samples > 0 and len(all_vals) > n_samples:
            return (all_vals[j] for j in nr.choice(len(all_vals), n_samples, replace=False))
    return all_vals


R = Domain([-inf, -2.1, -1, -.01, .0, .01, 1, 2.1, inf])
Rplus = Domain([0, .01, .1, .9, .99, 1, 1.5, 2, 100, inf])
Rplusbig = Domain([0, .5, .9, .99, 1, 1.5, 2, 20, inf])
Rminusbig = Domain([-inf, -2, -1.5, -1, -.99, -.9, -.5, -0.01, 0])
Unit = Domain([0, .001, .1, .5, .75, .99, 1])

Circ = Domain([-np.pi, -2.1, -1, -.01, .0, .01, 1, 2.1, np.pi])

Runif = Domain([-1, -.4, 0, .4, 1])
Rdunif = Domain([-10, 0, 10.])
Rplusunif = Domain([0, .5, inf])
Rplusdunif = Domain([2, 10, 100], 'int64')

I = Domain([-1000, -3, -2, -1, 0, 1, 2, 3, 1000], 'int64')

NatSmall = Domain([0, 3, 4, 5, 1000], 'int64')
Nat = Domain([0, 1, 2, 3, 2000], 'int64')
NatBig = Domain([0, 1, 2, 3, 5000, 50000], 'int64')
PosNat = Domain([1, 2, 3, 2000], 'int64')

Bool = Domain([0, 0, 1, 1], 'int64')


def build_model(distfam, valuedomain, vardomains, extra_args=None):
    if extra_args is None:
        extra_args = {}
    with Model() as m:
        vals = {}
        for v, dom in vardomains.items():
            vals[v] = Flat(v, dtype=dom.dtype, shape=dom.shape,
                           testval=dom.vals[0])
        vals.update(extra_args)
        distfam('value', shape=valuedomain.shape, transform=None, **vals)
    return m


def integrate_nd(f, domain, shape, dtype):
    if shape == () or shape == (1,):
        if dtype in continuous_types:
            return integrate.quad(f, domain.lower, domain.upper, epsabs=1e-8)[0]
        else:
            return sum(f(j) for j in range(domain.lower, domain.upper + 1))
    elif shape == (2,):
        def f2(a, b):
            return f([a, b])

        return integrate.dblquad(f2, domain.lower[0], domain.upper[0],
                                 lambda _: domain.lower[1],
                                 lambda _: domain.upper[1])[0]
    elif shape == (3,):
        def f3(a, b, c):
            return f([a, b, c])

        return integrate.tplquad(f3, domain.lower[0], domain.upper[0],
                                 lambda _: domain.lower[1],
                                 lambda _: domain.upper[1],
                                 lambda _, __: domain.lower[2],
                                 lambda _, __: domain.upper[2])[0]
    else:
        raise ValueError("Dont know how to integrate shape: " + str(shape))


def multinomial_logpdf(value, n, p):
    if value.sum() == n and (0 <= value).all() and (value <= n).all():
        logpdf = scipy.special.gammaln(n + 1)
        logpdf -= scipy.special.gammaln(value + 1).sum()
        logpdf += logpow(p, value).sum()
        return logpdf
    else:
        return -inf


def beta_mu_sd(value, mu, sd):
    kappa = mu * (1 - mu) / sd**2 - 1
    if kappa > 0:
        return sp.beta.logpdf(value, mu * kappa, (1 - mu) * kappa)
    else:
        return -inf


class ProductDomain(object):
    def __init__(self, domains):
        self.vals = list(itertools.product(*[d.vals for d in domains]))
        self.shape = (len(domains),) + domains[0].shape
        self.lower = [d.lower for d in domains]
        self.upper = [d.upper for d in domains]
        self.dtype = domains[0].dtype


def Vector(D, n):
    return ProductDomain([D] * n)


def SortedVector(n):
    vals = []
    np.random.seed(42)
    for _ in range(10):
        vals.append(np.sort(np.random.randn(n)))
    return Domain(vals, edges=(None, None))


def RealMatrix(n, m):
    vals = []
    np.random.seed(42)
    for _ in range(10):
        vals.append(np.random.randn(n, m))
    return Domain(vals, edges=(None, None))


def simplex_values(n):
    if n == 1:
        yield array([1.0])
    else:
        for v in Unit.vals:
            for vals in simplex_values(n - 1):
                yield np.concatenate([[v], (1 - v) * vals])


def scipy_exponweib_sucks(value, alpha, beta):
    """
    This function is required because SciPy's implementation of
    the Weibull PDF fails for some valid combinations of parameters, while the
    log-PDF fails for others.
    """
    pdf = np.log(sp.exponweib.pdf(value, 1, alpha, scale=beta))
    if np.isinf(pdf):
        return sp.exponweib.logpdf(value, 1, alpha, scale=beta)
    return floatX(pdf)


def normal_logpdf_tau(value, mu, tau):
    return normal_logpdf_cov(value, mu, np.linalg.inv(tau)).sum()


def normal_logpdf_cov(value, mu, cov):
    return scipy.stats.multivariate_normal.logpdf(value, mu, cov).sum()


def normal_logpdf_chol(value, mu, chol):
    return normal_logpdf_cov(value, mu, np.dot(chol, chol.T)).sum()


def normal_logpdf_chol_upper(value, mu, chol):
    return normal_logpdf_cov(value, mu, np.dot(chol.T, chol)).sum()


def matrix_normal_logpdf_cov(value, mu, rowcov, colcov):
    return scipy.stats.matrix_normal.logpdf(value, mu, rowcov, colcov)


def matrix_normal_logpdf_chol(value, mu, rowchol, colchol):
    return matrix_normal_logpdf_cov(value, mu, np.dot(rowchol, rowchol.T),
                                    np.dot(colchol, colchol.T))


def kron_normal_logpdf_cov(value, mu, covs, sigma):
    cov = kronecker(*covs).eval()
    if sigma is not None:
        cov += sigma**2 * np.eye(*cov.shape)
    return scipy.stats.multivariate_normal.logpdf(value, mu, cov).sum()


def kron_normal_logpdf_chol(value, mu, chols, sigma):
    covs = [np.dot(chol, chol.T) for chol in chols]
    return kron_normal_logpdf_cov(value, mu, covs, sigma=sigma)


def kron_normal_logpdf_evd(value, mu, evds, sigma):
    covs = []
    for eigs, Q in evds:
        try:
            eigs = eigs.eval()
        except AttributeError:
            pass
        try:
            Q = Q.eval()
        except AttributeError:
            pass
        covs.append(np.dot(Q, np.dot(np.diag(eigs), Q.T)))
    return kron_normal_logpdf_cov(value, mu, covs, sigma)


def betafn(a):
    return floatX(scipy.special.gammaln(a).sum(-1) - scipy.special.gammaln(a.sum(-1)))


def logpow(v, p):
    return np.choose(v == 0, [p * np.log(v), 0])


def discrete_weibull_logpmf(value, q, beta):
    return floatX(np.log(np.power(q, np.power(value, beta))
                  - np.power(q, np.power(value + 1, beta))))


def dirichlet_logpdf(value, a):
    return floatX((-betafn(a) + logpow(value, a - 1).sum(-1)).sum())


def categorical_logpdf(value, p):
    if value >= 0 and value <= len(p):
        return floatX(np.log(p[value]))
    else:
        return -inf

def mvt_logpdf(value, nu, Sigma, mu=0):
    d = len(Sigma)
    dist = np.atleast_2d(value) - mu
    chol = np.linalg.cholesky(Sigma)
    trafo = np.linalg.solve(chol, dist.T).T
    logdet = np.log(np.diag(chol)).sum()

    lgamma = scipy.special.gammaln
    norm = lgamma((nu + d) / 2.)  - 0.5 * d * np.log(nu * np.pi) - lgamma(nu / 2.)
    logp = norm - logdet - (nu + d) / 2. * np.log1p((trafo * trafo).sum(-1) / nu)
    return logp.sum()

def AR1_logpdf(value, k, tau_e):
    return (sp.norm(loc=0,scale=1/np.sqrt(tau_e)).logpdf(value[0]) +
            sp.norm(loc=k*value[:-1],scale=1/np.sqrt(tau_e)).logpdf(value[1:]).sum())

def invlogit(x, eps=sys.float_info.epsilon):
    return (1. - 2. * eps) / (1. + np.exp(-x)) + eps

def orderedlogistic_logpdf(value, eta, cutpoints):
    c = np.concatenate(([-np.inf], cutpoints, [np.inf]))
    p = invlogit(eta - c[value]) - invlogit(eta - c[value + 1])
    return np.log(p)

class Simplex(object):
    def __init__(self, n):
        self.vals = list(simplex_values(n))
        self.shape = (n,)
        self.dtype = Unit.dtype


class MultiSimplex(object):
    def __init__(self, n_dependent, n_independent):
        self.vals = []
        for simplex_value in itertools.product(simplex_values(n_dependent), repeat=n_independent):
            self.vals.append(np.vstack(simplex_value))
        self.shape = (n_independent, n_dependent)
        self.dtype = Unit.dtype


def PdMatrix(n):
    if n == 1:
        return PdMatrix1
    elif n == 2:
        return PdMatrix2
    elif n == 3:
        return PdMatrix3
    else:
        raise ValueError("n out of bounds")

PdMatrix1 = Domain([np.eye(1), [[.5]]], edges=(None, None))

PdMatrix2 = Domain([np.eye(2), [[.5, .05], [.05, 4.5]]], edges=(None, None))

PdMatrix3 = Domain(
    [np.eye(3), [[.5, .1, 0], [.1, 1, 0], [0, 0, 2.5]]], edges=(None, None))


PdMatrixChol1 = Domain([np.eye(1), [[0.001]]], edges=(None, None))
PdMatrixChol2 = Domain([np.eye(2), [[0.1, 0], [10, 1]]], edges=(None, None))
PdMatrixChol3 = Domain([np.eye(3), [[0.1, 0, 0], [10, 100, 0], [0, 1, 10]]],
                       edges=(None, None))


def PdMatrixChol(n):
    if n == 1:
        return PdMatrixChol1
    elif n == 2:
        return PdMatrixChol2
    elif n == 3:
        return PdMatrixChol3
    else:
        raise ValueError("n out of bounds")


PdMatrixCholUpper1 = Domain([np.eye(1), [[0.001]]], edges=(None, None))
PdMatrixCholUpper2 = Domain([np.eye(2), [[0.1, 10], [0, 1]]], edges=(None, None))
PdMatrixCholUpper3 = Domain([np.eye(3), [[0.1, 10, 0], [0, 100, 1], [0, 0, 10]]],
                            edges=(None, None))


def PdMatrixCholUpper(n):
    if n == 1:
        return PdMatrixCholUpper1
    elif n == 2:
        return PdMatrixCholUpper2
    elif n == 3:
        return PdMatrixCholUpper3
    else:
        raise ValueError("n out of bounds")


def RandomPdMatrix(n):
    A = np.random.rand(n, n)
    return np.dot(A, A.T) + n * np.identity(n)


class TestMatchesScipy(SeededTest):
    def pymc3_matches_scipy(self, pymc3_dist, domain, paramdomains, scipy_dist,
                            decimal=None, extra_args=None, scipy_args=None):
        if extra_args is None:
            extra_args = {}
        if scipy_args is None:
            scipy_args = {}
        model = build_model(pymc3_dist, domain, paramdomains, extra_args)
        value = model.named_vars['value']

        def logp(args):
            args.update(scipy_args)
            return scipy_dist(**args)
        self.check_logp(model, value, domain, paramdomains, logp, decimal=decimal)

    def check_logp(self, model, value, domain, paramdomains, logp_reference, decimal=None):
        domains = paramdomains.copy()
        domains['value'] = domain
        logp = model.fastlogp
        for pt in product(domains, n_samples=100):
            pt = Point(pt, model=model)
            if decimal is None:
                decimal = select_by_precision(float64=6, float32=3)
            assert_almost_equal(logp(pt), logp_reference(pt), decimal=decimal, err_msg=str(pt))

    def check_int_to_1(self, model, value, domain, paramdomains):
        pdf = model.fastfn(exp(model.logpt))
        for pt in product(paramdomains, n_samples=10):
            pt = Point(pt, value=value.tag.test_value, model=model)
            bij = DictToVarBijection(value, (), pt)
            pdfx = bij.mapf(pdf)
            area = integrate_nd(pdfx, domain, value.dshape, value.dtype)
            assert_almost_equal(area, 1, err_msg=str(pt))

    def check_dlogp(self, model, value, domain, paramdomains):
        try:
            from numdifftools import Gradient
        except ImportError:
            return
        if not model.cont_vars:
            return

        domains = paramdomains.copy()
        domains['value'] = domain
        bij = DictToArrayBijection(
            ArrayOrdering(model.cont_vars), model.test_point)
        dlogp = bij.mapf(model.fastdlogp(model.cont_vars))
        logp = bij.mapf(model.fastlogp)

        def wrapped_logp(x):
            try:
                return logp(x)
            except:
                return np.nan

        ndlogp = Gradient(wrapped_logp)
        for pt in product(domains, n_samples=100):
            pt = Point(pt, model=model)
            pt = bij.map(pt)
            decimals = select_by_precision(float64=6, float32=4)
            assert_almost_equal(dlogp(pt), ndlogp(pt), decimal=decimals, err_msg=str(pt))

    def checkd(self, distfam, valuedomain, vardomains, checks=None, extra_args=None):
        if checks is None:
            checks = (self.check_int_to_1, self.check_dlogp)

        if extra_args is None:
            extra_args = {}
        m = build_model(distfam, valuedomain, vardomains, extra_args=extra_args)
        for check in checks:
            check(m, m.named_vars['value'], valuedomain, vardomains)

    def test_uniform(self):
        self.pymc3_matches_scipy(
            Uniform, Runif, {'lower': -Rplusunif, 'upper': Rplusunif},
            lambda value, lower, upper: sp.uniform.logpdf(value, lower, upper - lower))

    def test_triangular(self):
        self.pymc3_matches_scipy(
            Triangular, Runif, {'lower': -Rplusunif, 'c': Runif, 'upper': Rplusunif},
            lambda value, c, lower, upper: sp.triang.logpdf(value, c-lower, lower, upper-lower))

    def test_bound_normal(self):
        PositiveNormal = Bound(Normal, lower=0.)
        self.pymc3_matches_scipy(PositiveNormal, Rplus, {'mu': Rplus, 'sd': Rplus},
                                 lambda value, mu, sd: sp.norm.logpdf(value, mu, sd),
                                 decimal=select_by_precision(float64=6, float32=-1))
        with Model(): x = PositiveNormal('x', mu=0, sd=1, transform=None)
        assert np.isinf(x.logp({'x':-1}))

    def test_discrete_unif(self):
        self.pymc3_matches_scipy(
            DiscreteUniform, Rdunif, {'lower': -Rplusdunif, 'upper': Rplusdunif},
            lambda value, lower, upper: sp.randint.logpmf(value, lower, upper + 1))

    def test_flat(self):
        self.pymc3_matches_scipy(Flat, Runif, {}, lambda value: 0)
        with Model():
            x = Flat('a')
            assert_allclose(x.tag.test_value, 0)

    def test_half_flat(self):
        self.pymc3_matches_scipy(HalfFlat, Rplus, {}, lambda value: 0)
        with Model():
            x = HalfFlat('a', shape=2)
            assert_allclose(x.tag.test_value, 1)
            assert x.tag.test_value.shape == (2,)

    def test_normal(self):
        self.pymc3_matches_scipy(Normal, R, {'mu': R, 'sd': Rplus},
                                 lambda value, mu, sd: sp.norm.logpdf(value, mu, sd),
                                 decimal=select_by_precision(float64=6, float32=1)
                                 )

    def test_half_normal(self):
        self.pymc3_matches_scipy(HalfNormal, Rplus, {'sd': Rplus},
                                 lambda value, sd: sp.halfnorm.logpdf(value, scale=sd),
                                 decimal=select_by_precision(float64=6, float32=-1)
                                 )

    def test_chi_squared(self):
        self.pymc3_matches_scipy(ChiSquared, Rplus, {'nu': Rplusdunif},
                                 lambda value, nu: sp.chi2.logpdf(value, df=nu))

    def test_wald_scipy(self):
        self.pymc3_matches_scipy(Wald, Rplus, {'mu': Rplus},
                                 lambda value, mu: sp.invgauss.logpdf(value, mu),
                                 decimal=select_by_precision(float64=6, float32=1)
                                 )

    @pytest.mark.parametrize('value,mu,lam,phi,alpha,logp', [
        (.5, .001, .5, None, 0., -124500.7257914),
        (1., .5, .001, None, 0., -4.3733162),
        (2., 1., None, None, 0., -2.2086593),
        (5., 2., 2.5, None, 0., -3.4374500),
        (7.5, 5., None, 1., 0., -3.2199074),
        (15., 10., None, .75, 0., -4.0360623),
        (50., 15., None, .66666, 0., -6.1801249),
        (.5, .001, 0.5, None, 0., -124500.7257914),
        (1., .5, .001, None, .5, -3.3330954),
        (2., 1., None, None, 1., -0.9189385),
        (5., 2., 2.5, None, 2., -2.2128783),
        (7.5, 5., None, 1., 2.5, -2.5283764),
        (15., 10., None, .75, 5., -3.3653647),
        (50., 15., None, .666666, 10., -5.6481874)
    ])
    def test_wald(self, value, mu, lam, phi, alpha, logp):
        # Log probabilities calculated using the dIG function from the R package gamlss.
        # See e.g., doi: 10.1111/j.1467-9876.2005.00510.x, or
        # http://www.gamlss.org/.
        with Model() as model:
            Wald('wald', mu=mu, lam=lam, phi=phi, alpha=alpha, transform=None)
        pt = {'wald': value}
        decimals = select_by_precision(float64=6, float32=1)
        assert_almost_equal(model.fastlogp(pt), logp, decimal=decimals, err_msg=str(pt))

    def test_beta(self):
        self.pymc3_matches_scipy(Beta, Unit, {'alpha': Rplus, 'beta': Rplus},
                                 lambda value, alpha, beta: sp.beta.logpdf(value, alpha, beta))
        self.pymc3_matches_scipy(Beta, Unit, {'mu': Unit, 'sd': Rplus}, beta_mu_sd)

    def test_exponential(self):
        self.pymc3_matches_scipy(Exponential, Rplus, {'lam': Rplus},
                                 lambda value, lam: sp.expon.logpdf(value, 0, 1 / lam))

    def test_geometric(self):
        self.pymc3_matches_scipy(Geometric, Nat, {'p': Unit},
                                 lambda value, p: np.log(sp.geom.pmf(value, p)))

    def test_negative_binomial(self):
        def test_fun(value, mu, alpha):
            return sp.nbinom.logpmf(value, alpha, 1 - mu / (mu + alpha))
        self.pymc3_matches_scipy(NegativeBinomial, Nat, {
                            'mu': Rplus, 'alpha': Rplus}, test_fun)

    def test_laplace(self):
        self.pymc3_matches_scipy(Laplace, R, {'mu': R, 'b': Rplus},
                                 lambda value, mu, b: sp.laplace.logpdf(value, mu, b))

    def test_lognormal(self):
        self.pymc3_matches_scipy(
            Lognormal, Rplus, {'mu': R, 'tau': Rplusbig},
            lambda value, mu, tau: floatX(sp.lognorm.logpdf(value, tau**-.5, 0, np.exp(mu))))

    def test_t(self):
        self.pymc3_matches_scipy(StudentT, R, {'nu': Rplus, 'mu': R, 'lam': Rplus},
                                 lambda value, nu, mu, lam: sp.t.logpdf(value, nu, mu, lam**-0.5))

    def test_cauchy(self):
        self.pymc3_matches_scipy(Cauchy, R, {'alpha': R, 'beta': Rplusbig},
                                 lambda value, alpha, beta: sp.cauchy.logpdf(value, alpha, beta))

    def test_half_cauchy(self):
        self.pymc3_matches_scipy(HalfCauchy, Rplus, {'beta': Rplusbig},
                                 lambda value, beta: sp.halfcauchy.logpdf(value, scale=beta))

    def test_gamma(self):
        self.pymc3_matches_scipy(
            Gamma, Rplus, {'alpha': Rplusbig, 'beta': Rplusbig},
            lambda value, alpha, beta: sp.gamma.logpdf(value, alpha, scale=1.0 / beta))

        def test_fun(value, mu, sd):
            return sp.gamma.logpdf(value, mu**2 / sd**2, scale=1.0 / (mu / sd**2))
        self.pymc3_matches_scipy(
            Gamma, Rplus, {'mu': Rplusbig, 'sd': Rplusbig}, test_fun)

    def test_inverse_gamma(self):
        self.pymc3_matches_scipy(
            InverseGamma, Rplus, {'alpha': Rplus, 'beta': Rplus},
            lambda value, alpha, beta: sp.invgamma.logpdf(value, alpha, scale=beta))

    def test_pareto(self):
        self.pymc3_matches_scipy(Pareto, Rplus, {'alpha': Rplusbig, 'm': Rplusbig},
                                 lambda value, alpha, m: sp.pareto.logpdf(value, alpha, scale=m))

    @pytest.mark.xfail(condition=(theano.config.floatX == "float32"), reason="Fails on float32 due to inf issues")
    def test_weibull(self):
        self.pymc3_matches_scipy(Weibull, Rplus, {'alpha': Rplusbig, 'beta': Rplusbig},
                                 scipy_exponweib_sucks,
                                 )

    def test_half_studentt(self):
        # this is only testing for nu=1 (halfcauchy)
        self.pymc3_matches_scipy(HalfStudentT, Rplus, {'sd': Rplus},
                                 lambda value, sd: sp.halfcauchy.logpdf(value, 0, sd))

    def test_skew_normal(self):
        self.pymc3_matches_scipy(SkewNormal, R, {'mu': R, 'sd': Rplusbig, 'alpha': R},
                                 lambda value, alpha, mu, sd: sp.skewnorm.logpdf(value, alpha, mu, sd))

    def test_binomial(self):
        self.pymc3_matches_scipy(Binomial, Nat, {'n': NatSmall, 'p': Unit},
                                 lambda value, n, p: sp.binom.logpmf(value, n, p))

    # Too lazy to propagate decimal parameter through the whole chain of deps
    @pytest.mark.xfail(condition=(theano.config.floatX == "float32"), reason="Fails on float32")
    def test_beta_binomial(self):
        self.checkd(BetaBinomial, Nat, {'alpha': Rplus, 'beta': Rplus, 'n': NatSmall})

    def test_bernoulli(self):
        self.pymc3_matches_scipy(
            Bernoulli, Bool, {'logit_p': R},
            lambda value, logit_p: sp.bernoulli.logpmf(value, scipy.special.expit(logit_p)))
        self.pymc3_matches_scipy(Bernoulli, Bool, {'p': Unit},
                                 lambda value, p: sp.bernoulli.logpmf(value, p))


    def test_discrete_weibull(self):
        self.pymc3_matches_scipy(DiscreteWeibull, Nat,
                {'q': Unit, 'beta': Rplusdunif}, discrete_weibull_logpmf)

    def test_poisson(self):
        self.pymc3_matches_scipy(Poisson, Nat, {'mu': Rplus},
                                 lambda value, mu: sp.poisson.logpmf(value, mu))

    def test_bound_poisson(self):
        NonZeroPoisson = Bound(Poisson, lower=1.)
        self.pymc3_matches_scipy(NonZeroPoisson, PosNat, {'mu': Rplus},
                                lambda value, mu: sp.poisson.logpmf(value, mu))

        with Model(): x = NonZeroPoisson('x', mu=4)
        assert np.isinf(x.logp({'x':0}))

    def test_constantdist(self):
        self.pymc3_matches_scipy(Constant, I, {'c': I},
                                 lambda value, c: np.log(c == value))

    # Too lazy to propagate decimal parameter through the whole chain of deps
    @pytest.mark.xfail(condition=(theano.config.floatX == "float32"), reason="Fails on float32")
    def test_zeroinflatedpoisson(self):
        self.checkd(ZeroInflatedPoisson, Nat, {'theta': Rplus, 'psi': Unit})

    # Too lazy to propagate decimal parameter through the whole chain of deps
    @pytest.mark.xfail(condition=(theano.config.floatX == "float32"), reason="Fails on float32")
    def test_zeroinflatednegativebinomial(self):
        self.checkd(ZeroInflatedNegativeBinomial, Nat,
                    {'mu': Rplusbig, 'alpha': Rplusbig, 'psi': Unit})

    # Too lazy to propagate decimal parameter through the whole chain of deps
    @pytest.mark.xfail(condition=(theano.config.floatX == "float32"), reason="Fails on float32")
    def test_zeroinflatedbinomial(self):
        self.checkd(ZeroInflatedBinomial, Nat,
                    {'n': NatSmall, 'p': Unit, 'psi': Unit})

    @pytest.mark.parametrize('n', [1, 2, 3])
    def test_mvnormal(self, n):
        self.pymc3_matches_scipy(MvNormal, RealMatrix(5, n),
                                 {'mu': Vector(R, n), 'tau': PdMatrix(n)},
                                 normal_logpdf_tau)
        self.pymc3_matches_scipy(MvNormal, Vector(R, n),
                                 {'mu': Vector(R, n), 'tau': PdMatrix(n)},
                                 normal_logpdf_tau)
        self.pymc3_matches_scipy(MvNormal, RealMatrix(5, n),
                                 {'mu': Vector(R, n), 'cov': PdMatrix(n)},
                                 normal_logpdf_cov)
        self.pymc3_matches_scipy(MvNormal, Vector(R, n),
                                 {'mu': Vector(R, n), 'cov': PdMatrix(n)},
                                 normal_logpdf_cov)
        self.pymc3_matches_scipy(MvNormal, RealMatrix(5, n),
                                 {'mu': Vector(R, n), 'chol': PdMatrixChol(n)},
                                 normal_logpdf_chol,
                                 decimal=select_by_precision(float64=6, float32=-1))
        self.pymc3_matches_scipy(MvNormal, Vector(R, n),
                                 {'mu': Vector(R, n), 'chol': PdMatrixChol(n)},
                                 normal_logpdf_chol,
                                 decimal=select_by_precision(float64=6, float32=0))

        def MvNormalUpper(*args, **kwargs):
            return MvNormal(lower=False, *args, **kwargs)

        self.pymc3_matches_scipy(MvNormalUpper, Vector(R, n),
                                 {'mu': Vector(R, n), 'chol': PdMatrixCholUpper(n)},
                                 normal_logpdf_chol_upper,
                                 decimal=select_by_precision(float64=6, float32=0))

    @pytest.mark.xfail(condition=(theano.config.floatX == "float32"), reason="Fails on float32 due to inf issues")
    def test_mvnormal_indef(self):
        cov_val = np.array([[1, 0.5], [0.5, -2]])
        cov = tt.matrix('cov')
        cov.tag.test_value = np.eye(2)
        mu = floatX(np.zeros(2))
        x = tt.vector('x')
        x.tag.test_value = np.zeros(2)
        logp = MvNormal.dist(mu=mu, cov=cov).logp(x)
        f_logp = theano.function([cov, x], logp)
        assert f_logp(cov_val, np.ones(2)) == -np.inf
        dlogp = tt.grad(logp, cov)
        f_dlogp = theano.function([cov, x], dlogp)
        assert not np.all(np.isfinite(f_dlogp(cov_val, np.ones(2))))

        logp = MvNormal.dist(mu=mu, tau=cov).logp(x)
        f_logp = theano.function([cov, x], logp)
        assert f_logp(cov_val, np.ones(2)) == -np.inf
        dlogp = tt.grad(logp, cov)
        f_dlogp = theano.function([cov, x], dlogp)
        assert not np.all(np.isfinite(f_dlogp(cov_val, np.ones(2))))

    def test_mvnormal_init_fail(self):
        with Model():
            with pytest.raises(ValueError):
                x = MvNormal('x', mu=np.zeros(3), shape=3)
            with pytest.raises(ValueError):
                x = MvNormal('x', mu=np.zeros(3), cov=np.eye(3), tau=np.eye(3), shape=3)

    @pytest.mark.parametrize('n', [1, 2, 3])
    def test_matrixnormal(self, n):
        mat_scale = 1e3  # To reduce logp magnitude
        mean_scale = .1
        self.pymc3_matches_scipy(MatrixNormal, RealMatrix(n, n),
                                 {'mu': RealMatrix(n, n)*mean_scale,
                                  'rowcov': PdMatrix(n)*mat_scale,
                                  'colcov': PdMatrix(n)*mat_scale},
                                 matrix_normal_logpdf_cov)
        self.pymc3_matches_scipy(MatrixNormal, RealMatrix(2, n),
                                 {'mu': RealMatrix(2, n)*mean_scale,
                                  'rowcov': PdMatrix(2)*mat_scale,
                                  'colcov': PdMatrix(n)*mat_scale},
                                 matrix_normal_logpdf_cov)
        self.pymc3_matches_scipy(MatrixNormal, RealMatrix(3, n),
                                 {'mu': RealMatrix(3, n)*mean_scale,
                                  'rowchol': PdMatrixChol(3)*mat_scale,
                                  'colchol': PdMatrixChol(n)*mat_scale},
                                 matrix_normal_logpdf_chol,
                                 decimal=select_by_precision(float64=6, float32=-1))
        self.pymc3_matches_scipy(MatrixNormal, RealMatrix(n, 3),
                                 {'mu': RealMatrix(n, 3)*mean_scale,
                                  'rowchol': PdMatrixChol(n)*mat_scale,
                                  'colchol': PdMatrixChol(3)*mat_scale},
                                 matrix_normal_logpdf_chol,
                                 decimal=select_by_precision(float64=6, float32=0))

    @pytest.mark.parametrize('n', [2, 3])
    @pytest.mark.parametrize('m', [3])
    @pytest.mark.parametrize('sigma', [None, 1.0])
    def test_kroneckernormal(self, n, m, sigma):
        np.random.seed(5)
        N = n*m
        covs = [RandomPdMatrix(n), RandomPdMatrix(m)]
        chols = list(map(np.linalg.cholesky, covs))
        evds = list(map(np.linalg.eigh, covs))
        dom = Domain([np.random.randn(N)*0.1], edges=(None, None), shape=N)
        mu = Domain([np.random.randn(N)*0.1], edges=(None, None), shape=N)

        std_args = {'mu': mu}
        cov_args = {'covs': covs}
        chol_args = {'chols': chols}
        evd_args = {'evds': evds}
        if sigma is not None and sigma != 0:
            std_args['sigma'] = Domain([sigma], edges=(None, None))
        else:
            for args in [cov_args, chol_args, evd_args]:
                args['sigma'] = sigma

        self.pymc3_matches_scipy(
             KroneckerNormal, dom, std_args, kron_normal_logpdf_cov,
             extra_args=cov_args, scipy_args=cov_args)
        self.pymc3_matches_scipy(
             KroneckerNormal, dom, std_args, kron_normal_logpdf_chol,
             extra_args=chol_args, scipy_args=chol_args)
        self.pymc3_matches_scipy(
             KroneckerNormal, dom, std_args, kron_normal_logpdf_evd,
             extra_args=evd_args, scipy_args=evd_args)

        dom = Domain([np.random.randn(2, N)*0.1], edges=(None, None), shape=(2, N))

        self.pymc3_matches_scipy(
             KroneckerNormal, dom, std_args, kron_normal_logpdf_cov,
             extra_args=cov_args, scipy_args=cov_args)
        self.pymc3_matches_scipy(
             KroneckerNormal, dom, std_args, kron_normal_logpdf_chol,
             extra_args=chol_args, scipy_args=chol_args)
        self.pymc3_matches_scipy(
             KroneckerNormal, dom, std_args, kron_normal_logpdf_evd,
             extra_args=evd_args, scipy_args=evd_args)

    @pytest.mark.parametrize('n', [1, 2])
    def test_mvt(self, n):
        self.pymc3_matches_scipy(MvStudentT, Vector(R, n),
                                 {'nu': Rplus, 'Sigma': PdMatrix(n), 'mu': Vector(R, n)},
                                 mvt_logpdf)
        self.pymc3_matches_scipy(MvStudentT, RealMatrix(2, n),
                                 {'nu': Rplus, 'Sigma': PdMatrix(n), 'mu': Vector(R, n)},
                                 mvt_logpdf)

    @pytest.mark.parametrize('n',[2,3,4])
    def test_AR1(self, n):
        self.pymc3_matches_scipy(AR1, Vector(R, n), {'k': Unit, 'tau_e': Rplus}, AR1_logpdf)


    @pytest.mark.parametrize('n', [2, 3])
    def test_wishart(self, n):
        # This check compares the autodiff gradient to the numdiff gradient.
        # However, due to the strict constraints of the wishart,
        # it is impossible to numerically determine the gradient as a small
        # pertubation breaks the symmetry. Thus disabling.
        #
        # self.checkd(Wishart, PdMatrix(n), {'n': Domain([2, 3, 4, 2000]), 'V': PdMatrix(n)},
        #             checks=[self.check_dlogp])
        pass

    @pytest.mark.parametrize('x,eta,n,lp', LKJ_CASES)
    def test_lkj(self, x, eta, n, lp):
        with Model() as model:
            LKJCorr('lkj', eta=eta, n=n, transform=None)

        pt = {'lkj': x}
        decimals = select_by_precision(float64=6, float32=4)
        assert_almost_equal(model.fastlogp(pt), lp, decimal=decimals, err_msg=str(pt))

    @pytest.mark.parametrize('n', [2, 3])
    def test_dirichlet(self, n):
        self.pymc3_matches_scipy(Dirichlet, Simplex(
            n), {'a': Vector(Rplus, n)}, dirichlet_logpdf)

    def test_dirichlet_2D(self):
        self.pymc3_matches_scipy(Dirichlet, MultiSimplex(2, 2),
                                 {'a': Vector(Vector(Rplus, 2), 2)}, dirichlet_logpdf)

    @pytest.mark.parametrize('n', [2, 3])
    def test_multinomial(self, n):
        self.pymc3_matches_scipy(Multinomial, Vector(Nat, n), {'p': Simplex(n), 'n': Nat},
                                 multinomial_logpdf)

    @pytest.mark.parametrize('p,n', [
        [[.25, .25, .25, .25], 1],
        [[.3, .6, .05, .05], 2],
        [[.3, .6, .05, .05], 10],
    ])
    def test_multinomial_mode(self, p, n):
        _p = np.array(p)
        with Model() as model:
            m = Multinomial('m', n, _p, _p.shape)
        assert_allclose(m.distribution.mode.eval().sum(), n)
        _p = np.array([p, p])
        with Model() as model:
            m = Multinomial('m', n, _p, _p.shape)
        assert_allclose(m.distribution.mode.eval().sum(axis=-1), n)

    @pytest.mark.parametrize('p, shape, n', [
        [[.25, .25, .25, .25], 4, 2],
        [[.25, .25, .25, .25], (1, 4), 3],
        # 3: expect to fail
        # [[.25, .25, .25, .25], (10, 4)],
        [[.25, .25, .25, .25], (10, 1, 4), 5],
        # 5: expect to fail
        # [[[.25, .25, .25, .25]], (2, 4), [7, 11]],
        [[[.25, .25, .25, .25],
         [.25, .25, .25, .25]], (2, 4), 13],
        [[[.25, .25, .25, .25],
         [.25, .25, .25, .25]], (2, 4), [17, 19]],
        [[[.25, .25, .25, .25],
         [.25, .25, .25, .25]], (1, 2, 4), [23, 29]],
        [[[.25, .25, .25, .25],
         [.25, .25, .25, .25]], (10, 2, 4), [31, 37]],
    ])
    def test_multinomial_random(self, p, shape, n):
        p = np.asarray(p)
        with Model() as model:
            m = Multinomial('m', n=n, p=p, shape=shape)
        m.random()

    def test_multinomial_mode_with_shape(self):
        n = [1, 10]
        p = np.asarray([[.25,.25,.25,.25], [.26, .26, .26, .22]])
        with Model() as model:
            m = Multinomial('m', n=n, p=p, shape=(2, 4))
        assert_allclose(m.distribution.mode.eval().sum(axis=-1), n)

    def test_multinomial_vec(self):
        vals = np.array([[2,4,4], [3,3,4]])
        p = np.array([0.2, 0.3, 0.5])
        n = 10

        with Model() as model_single:
            Multinomial('m', n=n, p=p, shape=len(p))

        with Model() as model_many:
            Multinomial('m', n=n, p=p, shape=vals.shape)

        assert_almost_equal(sum([model_single.fastlogp({'m': val}) for val in vals]),
                            model_many.fastlogp({'m': vals}),
                            decimal=4)

    def test_multinomial_vec_1d_n(self):
        vals = np.array([[2,4,4], [4,3,4]])
        p = np.array([0.2, 0.3, 0.5])
        ns = np.array([10, 11])

        with Model() as model:
            Multinomial('m', n=ns, p=p, shape=vals.shape)

        assert_almost_equal(sum([multinomial_logpdf(val, n, p) for val, n in zip(vals, ns)]),
                            model.fastlogp({'m': vals}),
                            decimal=4)

    def test_multinomial_vec_1d_n_2d_p(self):
        vals = np.array([[2,4,4], [4,3,4]])
        ps = np.array([[0.2, 0.3, 0.5],
                       [0.9, 0.09, 0.01]])
        ns = np.array([10, 11])

        with Model() as model:
            Multinomial('m', n=ns, p=ps, shape=vals.shape)

        assert_almost_equal(sum([multinomial_logpdf(val, n, p) for val, n, p in zip(vals, ns, ps)]),
                            model.fastlogp({'m': vals}),
                            decimal=4)

    def test_multinomial_vec_2d_p(self):
        vals = np.array([[2,4,4], [3,3,4]])
        ps = np.array([[0.2, 0.3, 0.5],
                       [0.3, 0.3, 0.4]])
        n = 10

        with Model() as model:
            Multinomial('m', n=n, p=ps, shape=vals.shape)

        assert_almost_equal(sum([multinomial_logpdf(val, n, p) for val, p in zip(vals, ps)]),
                            model.fastlogp({'m': vals}),
                            decimal=4)

    def test_categorical_bounds(self):
        with Model():
            x = Categorical('x', p=np.array([0.2, 0.3, 0.5]))
            assert np.isinf(x.logp({'x': -1}))
            assert np.isinf(x.logp({'x': 3}))

    @pytest.mark.parametrize('n', [2, 3, 4])
    def test_categorical(self, n):
        self.pymc3_matches_scipy(Categorical, Domain(range(n), 'int64'), {'p': Simplex(n)},
                                 lambda value, p: categorical_logpdf(value, p))

    @pytest.mark.parametrize('n', [2, 3, 4])
    def test_orderedlogistic(self, n):
        self.pymc3_matches_scipy(OrderedLogistic, Domain(range(n), 'int64'),
                                 {'eta': R, 'cutpoints': Vector(R, n-1)},
                                 lambda value, eta, cutpoints: orderedlogistic_logpdf(value, eta, cutpoints))

    def test_densitydist(self):
        def logp(x):
            return -log(2 * .5) - abs(x - .5) / .5
        self.checkd(DensityDist, R, {}, extra_args={'logp': logp})

    def test_addpotential(self):
        with Model() as model:
            value = Normal('value', 1, 1)
            Potential('value_squared', -value ** 2)
            self.check_dlogp(model, value, R, {})

    def test_get_tau_sd(self):
        sd = np.array([2])
        assert_almost_equal(continuous.get_tau_sd(sd=sd), [1. / sd**2, sd])

    @pytest.mark.parametrize('value,mu,sigma,nu,logp', [
        (0.5, -50.000, 0.500, 0.500, -99.8068528),
        (1.0, -1.000, 0.001, 0.001, -1992.5922447),
        (2.0, 0.001, 1.000, 1.000, -1.6720416),
        (5.0, 0.500, 2.500, 2.500, -2.4543644),
        (7.5, 2.000, 5.000, 5.000, -2.8259429),
        (15.0, 5.000, 7.500, 7.500, -3.3093854),
        (50.0, 50.000, 10.000, 10.000, -3.6436067),
        (1000.0, 500.000, 10.000, 20.000, -27.8707323)
    ])
    def test_ex_gaussian(self, value, mu, sigma, nu, logp):
        """Log probabilities calculated using the dexGAUS function from the R package gamlss.
        See e.g., doi: 10.1111/j.1467-9876.2005.00510.x, or http://www.gamlss.org/."""
        with Model() as model:
            ExGaussian('eg', mu=mu, sigma=sigma, nu=nu)
        pt = {'eg': value}
        assert_almost_equal(model.fastlogp(pt), logp, decimal=select_by_precision(float64=6, float32=2), err_msg=str(pt))

    @pytest.mark.xfail(condition=(theano.config.floatX == "float32"), reason="Fails on float32")
    def test_vonmises(self):
        self.pymc3_matches_scipy(
            VonMises, R, {'mu': Circ, 'kappa': Rplus},
            lambda value, mu, kappa: floatX(sp.vonmises.logpdf(value, kappa, loc=mu)))

    def test_gumbel(self):
        def gumbel(value, mu, beta):
            return floatX(sp.gumbel_r.logpdf(value, loc=mu, scale=beta))
        self.pymc3_matches_scipy(Gumbel, R, {'mu': R, 'beta': Rplusbig}, gumbel)

    def test_logistic(self):
        self.pymc3_matches_scipy(Logistic, R, {'mu': R, 's': Rplus},
                                 lambda value, mu, s: sp.logistic.logpdf(value, mu, s),
                                 decimal=select_by_precision(float64=6, float32=1))

    def test_multidimensional_beta_construction(self):
        with Model():
            Beta('beta', alpha=1., beta=1., shape=(10, 20))

    @pytest.mark.xfail(condition=(theano.config.floatX == "float32"), reason="Fails on float32")
    def test_interpolated(self):
        for mu in R.vals:
            for sd in Rplus.vals:
                #pylint: disable=cell-var-from-loop
                xmin = mu - 5 * sd
                xmax = mu + 5 * sd

                class TestedInterpolated (Interpolated):
                    def __init__(self, **kwargs):
                        x_points = np.linspace(xmin, xmax, 100000)
                        pdf_points = sp.norm.pdf(x_points, loc=mu, scale=sd)
                        super(TestedInterpolated, self).__init__(
                            x_points=x_points,
                            pdf_points=pdf_points,
                            **kwargs
                        )

                def ref_pdf(value):
                    return np.where(
                        np.logical_and(value >= xmin, value <= xmax),
                        sp.norm.logpdf(value, mu, sd),
                        -np.inf * np.ones(value.shape)
                    )

                self.pymc3_matches_scipy(TestedInterpolated, R, {}, ref_pdf)


def test_bound():
    np.random.seed(42)
    UnboundNormal = Bound(Normal)
    dist = UnboundNormal.dist(mu=0, sd=1)
    assert dist.transform is None
    assert dist.default() == 0.
    assert isinstance(dist.random(), np.ndarray)

    LowerNormal = Bound(Normal, lower=1)
    dist = LowerNormal.dist(mu=0, sd=1)
    assert dist.logp(0).eval() == -np.inf
    assert dist.default() > 1
    assert dist.transform is not None
    assert np.all(dist.random() > 1)

    UpperNormal = Bound(Normal, upper=-1)
    dist = UpperNormal.dist(mu=0, sd=1)
    assert dist.logp(-0.5).eval() == -np.inf
    assert dist.default() < -1
    assert dist.transform is not None
    assert np.all(dist.random() < -1)

    ArrayNormal = Bound(Normal, lower=[1, 2], upper=[2, 3])
    dist = ArrayNormal.dist(mu=0, sd=1, shape=2)
    assert_equal(dist.logp([0.5, 3.5]).eval(), -np.array([np.inf, np.inf]))
    assert_equal(dist.default(), np.array([1.5, 2.5]))
    assert dist.transform is not None
    with pytest.raises(ValueError) as err:
        dist.random()
    err.match('Drawing samples from distributions with array-valued')

    with Model():
        a = ArrayNormal('c', shape=2)
        assert_equal(a.tag.test_value, np.array([1.5, 2.5]))

    lower = tt.vector('lower')
    lower.tag.test_value = np.array([1, 2]).astype(theano.config.floatX)
    upper = 3
    ArrayNormal = Bound(Normal, lower=lower, upper=upper)
    dist = ArrayNormal.dist(mu=0, sd=1, shape=2)
    logp = dist.logp([0.5, 3.5]).eval({lower: lower.tag.test_value})
    assert_equal(logp, -np.array([np.inf, np.inf]))
    assert_equal(dist.default(), np.array([2, 2.5]))
    assert dist.transform is not None

    with Model():
        a = ArrayNormal('c', shape=2)
        assert_equal(a.tag.test_value, np.array([2, 2.5]))

    rand = Bound(Binomial, lower=10).dist(n=20, p=0.3).random()
    assert rand.dtype in [np.int16, np.int32, np.int64]
    assert rand >= 10

    rand = Bound(Binomial, upper=10).dist(n=20, p=0.8).random()
    assert rand.dtype in [np.int16, np.int32, np.int64]
    assert rand <= 10

    rand = Bound(Binomial, lower=5, upper=8).dist(n=10, p=0.6).random()
    assert rand.dtype in [np.int16, np.int32, np.int64]
    assert rand >= 5 and rand <= 8


class TestLatex(object):

    def setup_class(self):
        # True parameter values
        alpha, sigma = 1, 1
        beta = [1, 2.5]

        # Size of dataset
        size = 100

        # Predictor variable
        X = np.random.normal(size=(size, 2)).dot(np.array([[1, 0], [0, 0.2]]))

        # Simulate outcome variable
        Y = alpha + X.dot(beta) + np.random.randn(size)*sigma
        with Model() as self.model:
            # Priors for unknown model parameters
            alpha = Normal('alpha', mu=0, sd=10)
            b = Normal('beta', mu=0, sd=10, shape=(2,), observed=beta)
            sigma = HalfNormal('sigma', sd=1)

            # Expected value of outcome
            mu = Deterministic('mu', alpha + tt.dot(X, b))

            # Likelihood (sampling distribution) of observations
            Y_obs = Normal('Y_obs', mu=mu, sd=sigma, observed=Y)
        self.distributions = [alpha, sigma, mu, b, Y_obs]
        self.expected = (
            r'$\text{alpha} \sim \text{Normal}(\mathit{mu}=0,~\mathit{sd}=10.0)$',
            r'$\text{sigma} \sim \text{HalfNormal}(\mathit{sd}=1.0)$',
            r'$\text{mu} \sim \text{Deterministic}(\text{alpha},~\text{Constant},~\text{beta})$',
            r'$\text{beta} \sim \text{Normal}(\mathit{mu}=0,~\mathit{sd}=10.0)$',
            r'$\text{Y_obs} \sim \text{Normal}(\mathit{mu}=\text{mu},~\mathit{sd}=f(\text{sigma}))$'
        )

    def test__repr_latex_(self):
        for distribution, tex in zip(self.distributions, self.expected):
            assert distribution._repr_latex_() == tex

        model_tex = self.model._repr_latex_()

        for tex in self.expected:  # make sure each variable is in the model
            for segment in tex.strip('$').split(r'\sim'):
                assert segment in model_tex

    def test___latex__(self):
        for distribution, tex in zip(self.distributions, self.expected):
            assert distribution._repr_latex_() == distribution.__latex__()
        assert self.model._repr_latex_() == self.model.__latex__()


def test_discrete_trafo():
    with pytest.raises(ValueError) as err:
        Binomial.dist(n=5, p=0.5, transform='log')
    err.match('Transformations for discrete distributions')
    with Model():
        with pytest.raises(ValueError) as err:
            Binomial('a', n=5, p=0.5, transform='log')
        err.match('Transformations for discrete distributions')<|MERGE_RESOLUTION|>--- conflicted
+++ resolved
@@ -15,14 +15,9 @@
                              NegativeBinomial, Geometric, Exponential, ExGaussian, Normal,
                              Flat, LKJCorr, Wald, ChiSquared, HalfNormal, DiscreteUniform,
                              Bound, Uniform, Triangular, Binomial, SkewNormal, DiscreteWeibull,
-<<<<<<< HEAD
-                             Gumbel, Logistic, Interpolated, ZeroInflatedBinomial, HalfFlat,
-                             AR1, OrderedLogistic)
-=======
                              Gumbel, Logistic, Interpolated, ZeroInflatedBinomial, HalfFlat, AR1,
                              KroneckerNormal, OrderedLogistic)
 
->>>>>>> d6c2978d
 from ..distributions import continuous
 from pymc3.theanof import floatX
 from numpy import array, inf, log, exp
