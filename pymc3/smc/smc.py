#   Copyright 2020 The PyMC Developers
#
#   Licensed under the Apache License, Version 2.0 (the "License");
#   you may not use this file except in compliance with the License.
#   You may obtain a copy of the License at
#
#       http://www.apache.org/licenses/LICENSE-2.0
#
#   Unless required by applicable law or agreed to in writing, software
#   distributed under the License is distributed on an "AS IS" BASIS,
#   WITHOUT WARRANTIES OR CONDITIONS OF ANY KIND, either express or implied.
#   See the License for the specific language governing permissions and
#   limitations under the License.

from collections import OrderedDict

import numpy as np
import theano.tensor as tt

from scipy.special import logsumexp
from scipy.stats import multivariate_normal
from theano import function as theano_function

from pymc3.backends.ndarray import NDArray
from pymc3.blocking import DictToArrayBijection
from pymc3.model import Point, modelcontext
from pymc3.sampling import sample_prior_predictive
from pymc3.theanof import (
    floatX,
    inputvars,
    join_nonshared_inputs,
    make_shared_replacements,
)


class SMC:
    """Sequential Monte Carlo with Independent Metropolis-Hastings and ABC kernels."""

    def __init__(
        self,
        draws=2000,
        kernel="metropolis",
        n_steps=25,
        start=None,
        tune_steps=True,
        p_acc_rate=0.85,
        threshold=0.5,
        save_sim_data=False,
        save_log_pseudolikelihood=True,
        model=None,
        random_seed=-1,
        chain=0,
    ):

        self.draws = draws
        self.kernel = kernel.lower()
        self.n_steps = n_steps
        self.start = start
        self.tune_steps = tune_steps
        self.p_acc_rate = p_acc_rate
        self.threshold = threshold
        self.save_sim_data = save_sim_data
        self.save_log_pseudolikelihood = save_log_pseudolikelihood
        self.model = model
        self.random_seed = random_seed
        self.chain = chain

        self.model = modelcontext(model)

        if self.random_seed != -1:
            np.random.seed(self.random_seed)

        self.beta = 0
        self.max_steps = n_steps
        self.proposed = draws * n_steps
        self.acc_rate = 1
        self.variables = inputvars(self.model.vars)
        self.weights = np.ones(self.draws) / self.draws
        self.log_marginal_likelihood = 0
        self.sim_data = []
        self.log_pseudolikelihood = []

    def initialize_population(self):
        """Create an initial population from the prior distribution."""
        population = []
        var_info = OrderedDict()
        if self.start is None:
            init_rnd = sample_prior_predictive(
                self.draws,
                var_names=[v.name for v in self.model.unobserved_RVs],
                model=self.model,
            )
        else:
            init_rnd = self.start

        init = self.model.test_point
        bij = DictToArrayBijection([v.name for v in self.model.vars])

        for v in self.variables:
            var_info[v.name] = (init[v.name].shape, init[v.name].size)

        for i in range(self.draws):

            point = Point({v.name: init_rnd[v.name][i] for v in self.variables}, model=self.model)
<<<<<<< HEAD
            population.append(bij.map(point).data)
=======
            population.append(DictToArrayBijection.map(point).data)
>>>>>>> 4a9aee3f

        self.posterior = np.array(floatX(population))
        self.var_info = var_info

    def setup_kernel(self):
        """Set up the likelihood logp function based on the chosen kernel."""
        shared = make_shared_replacements(self.variables, self.model)

        if self.kernel == "abc":
            factors = [var.logpt for var in self.model.free_RVs]
            factors += [tt.sum(factor) for factor in self.model.potentials]
            self.prior_logp_func = logp_forw([tt.sum(factors)], self.variables, shared)
            simulator = self.model.observed_RVs[0]
            distance = simulator.distribution.distance
            sum_stat = simulator.distribution.sum_stat
            self.likelihood_logp_func = PseudoLikelihood(
                simulator.distribution.epsilon,
                simulator.observations,
                simulator.distribution.function,
                [v.name for v in simulator.distribution.params],
                self.model,
                self.var_info,
                self.variables,
                distance,
                sum_stat,
                self.draws,
                self.save_sim_data,
                self.save_log_pseudolikelihood,
            )
        elif self.kernel == "metropolis":
            self.prior_logp_func = logp_forw([self.model.varlogpt], self.variables, shared)
            self.likelihood_logp_func = logp_forw([self.model.datalogpt], self.variables, shared)

    def initialize_logp(self):
        """Initialize the prior and likelihood log probabilities."""
        priors = [self.prior_logp_func(sample) for sample in self.posterior]
        likelihoods = [self.likelihood_logp_func(sample) for sample in self.posterior]

        self.prior_logp = np.array(priors).squeeze()
        self.likelihood_logp = np.array(likelihoods).squeeze()

        if self.kernel == "abc" and self.save_sim_data:
            self.sim_data = self.likelihood_logp_func.get_data()

        if self.kernel == "abc" and self.save_log_pseudolikelihood:
            self.log_pseudolikelihood = self.likelihood_logp_func.get_lpl()

    def update_weights_beta(self):
        """Calculate the next inverse temperature (beta).

        The importance weights based on current beta and tempered likelihood and updates the
        marginal likelihood estimate.
        """
        low_beta = old_beta = self.beta
        up_beta = 2.0
        rN = int(len(self.likelihood_logp) * self.threshold)

        while up_beta - low_beta > 1e-6:
            new_beta = (low_beta + up_beta) / 2.0
            log_weights_un = (new_beta - old_beta) * self.likelihood_logp
            log_weights = log_weights_un - logsumexp(log_weights_un)
            ESS = int(np.exp(-logsumexp(log_weights * 2)))
            if ESS == rN:
                break
            elif ESS < rN:
                up_beta = new_beta
            else:
                low_beta = new_beta
        if new_beta >= 1:
            new_beta = 1
            log_weights_un = (new_beta - old_beta) * self.likelihood_logp
            log_weights = log_weights_un - logsumexp(log_weights_un)

        self.log_marginal_likelihood += logsumexp(log_weights_un) - np.log(self.draws)
        self.beta = new_beta
        self.weights = np.exp(log_weights)
        # We normalize again to correct for small numerical errors that might build up
        self.weights /= self.weights.sum()

    def resample(self):
        """Resample particles based on importance weights."""
        resampling_indexes = np.random.choice(
            np.arange(self.draws), size=self.draws, p=self.weights
        )

        self.posterior = self.posterior[resampling_indexes]
        self.prior_logp = self.prior_logp[resampling_indexes]
        self.likelihood_logp = self.likelihood_logp[resampling_indexes]
        self.posterior_logp = self.prior_logp + self.likelihood_logp * self.beta
        if self.save_sim_data:
            self.sim_data = self.sim_data[resampling_indexes]

    def update_proposal(self):
        """Update proposal based on the covariance matrix from tempered posterior."""
        cov = np.cov(self.posterior, ddof=0, aweights=self.weights, rowvar=0)
        cov = np.atleast_2d(cov)
        cov += 1e-6 * np.eye(cov.shape[0])
        if np.isnan(cov).any() or np.isinf(cov).any():
            raise ValueError('Sample covariances not valid! Likely "draws" is too small!')
        self.cov = cov

    def tune(self):
        """Tune n_steps based on the acceptance rate."""
        if self.tune_steps:
            acc_rate = max(1.0 / self.proposed, self.acc_rate)
            self.n_steps = min(
                self.max_steps,
                max(2, int(np.log(1 - self.p_acc_rate) / np.log(1 - acc_rate))),
            )

        self.proposed = self.draws * self.n_steps

    def mutate(self):
        """Independent Metropolis-Hastings perturbation."""
        ac_ = np.empty((self.n_steps, self.draws))

        log_R = np.log(np.random.rand(self.n_steps, self.draws))

        # The proposal distribution is a MVNormal, with mean and covariance computed from the previous tempered posterior
        dist = multivariate_normal(self.posterior.mean(axis=0), self.cov)

        for n_step in range(self.n_steps):
            # The proposal is independent from the current point.
            # We have to take that into account to compute the Metropolis-Hastings acceptance
            proposal = floatX(dist.rvs(size=self.draws))
            proposal = proposal.reshape(len(proposal), -1)
            # To do that we compute the logp of moving to a new point
            forward = dist.logpdf(proposal)
            # And to going back from that new point
            backward = multivariate_normal(proposal.mean(axis=0), self.cov).logpdf(self.posterior)
            ll = np.array([self.likelihood_logp_func(prop) for prop in proposal])
            pl = np.array([self.prior_logp_func(prop) for prop in proposal])
            proposal_logp = pl + ll * self.beta
            accepted = log_R[n_step] < (
                (proposal_logp + backward) - (self.posterior_logp + forward)
            )
            ac_[n_step] = accepted
            self.posterior[accepted] = proposal[accepted]
            self.posterior_logp[accepted] = proposal_logp[accepted]
            self.prior_logp[accepted] = pl[accepted]
            self.likelihood_logp[accepted] = ll[accepted]

            if self.kernel == "abc" and self.save_sim_data:
                self.sim_data[accepted] = self.likelihood_logp_func.get_data()[accepted]

            if self.kernel == "abc" and self.save_log_pseudolikelihood:
                self.log_pseudolikelihood[accepted] = self.likelihood_logp_func.get_lpl()[accepted]

        self.acc_rate = np.mean(ac_)

    def posterior_to_trace(self):
        """Save results into a PyMC3 trace."""
        lenght_pos = len(self.posterior)
        varnames = [v.name for v in self.variables]

        with self.model:
            strace = NDArray(name=self.model.name)
            strace.setup(lenght_pos, self.chain)
        for i in range(lenght_pos):
            value = []
            size = 0
            for var in varnames:
                shape, new_size = self.var_info[var]
                value.append(self.posterior[i][size : size + new_size].reshape(shape))
                size += new_size
            strace.record(point={k: v for k, v in zip(varnames, value)})
        return strace


def logp_forw(out_vars, vars, shared):
    """Compile Theano function of the model and the input and output variables.

    Parameters
    ----------
    out_vars: List
        containing :class:`pymc3.Distribution` for the output variables
    vars: List
        containing :class:`pymc3.Distribution` for the input variables
    shared: List
        containing :class:`theano.tensor.Tensor` for depended shared data
    """
    out_list, inarray0 = join_nonshared_inputs(out_vars, vars, shared)
    f = theano_function([inarray0], out_list[0])
    f.trust_input = True
    return f


class PseudoLikelihood:
    """
    Pseudo Likelihood.

    epsilon: float
        Standard deviation of the gaussian pseudo likelihood.
    observations: array-like
        observed data
    function: python function
        data simulator
    params: list
        names of the variables parameterizing the simulator.
    model: PyMC3 model
    var_info: dict
        generated by ``SMC.initialize_population``
    variables: list
        Model variables.
    distance : str or callable
        Distance function.
    sum_stat: str or callable
        Summary statistics.
    size : int
        Number of simulated datasets to save. When this number is exceeded the counter will be
        restored to zero and it will start saving again.
    save_sim_data : bool
        whether to save or not the simulated data.
    save_log_pseudolikelihood : bool
        whether to save or not the log pseudolikelihood values.
    """

    def __init__(
        self,
        epsilon,
        observations,
        function,
        params,
        model,
        var_info,
        variables,
        distance,
        sum_stat,
        size,
        save_sim_data,
        save_log_pseudolikelihood,
    ):
        self.epsilon = epsilon
        self.function = function
        self.params = params
        self.model = model
        self.var_info = var_info
        self.variables = variables
        self.varnames = [v.name for v in self.variables]
        self.distance = distance
        self.sum_stat = sum_stat
        self.unobserved_RVs = [v.name for v in self.model.unobserved_RVs]
        self.get_unobserved_fn = self.model.fastfn(
            [v.tag.value_var for v in self.model.unobserved_RVs]
        )
        self.size = size
        self.save_sim_data = save_sim_data
        self.save_log_pseudolikelihood = save_log_pseudolikelihood
        self.sim_data_l = []
        self.lpl_l = []

        self.observations = self.sum_stat(observations)

    def posterior_to_function(self, posterior):
        """Turn posterior samples into function parameters to feed the simulator."""
        model = self.model
        var_info = self.var_info

        varvalues = []
        samples = {}
        size = 0
        for var in self.variables:
            shape, new_size = var_info[var.name]
            varvalues.append(posterior[size : size + new_size].reshape(shape))
            size += new_size
        point = {k: v for k, v in zip(self.varnames, varvalues)}
        for varname, value in zip(self.unobserved_RVs, self.get_unobserved_fn(point)):
            if varname in self.params:
                samples[varname] = value
        return samples

    def save_data(self, sim_data):
        """Save simulated data."""
        if len(self.sim_data_l) == self.size:
            self.sim_data_l = []
        self.sim_data_l.append(sim_data)

    def get_data(self):
        """Get simulated data."""
        return np.array(self.sim_data_l)

    def save_lpl(self, elemwise):
        """Save log pseudolikelihood values."""
        if len(self.lpl_l) == self.size:
            self.lpl_l = []
        self.lpl_l.append(elemwise)

    def get_lpl(self):
        """Get log pseudolikelihood values."""
        return np.array(self.lpl_l)

    def __call__(self, posterior):
        """Compute the pseudolikelihood."""
        func_parameters = self.posterior_to_function(posterior)
        sim_data = self.function(**func_parameters)
        if self.save_sim_data:
            self.save_data(sim_data)
        elemwise = self.distance(self.epsilon, self.observations, self.sum_stat(sim_data))
        if self.save_log_pseudolikelihood:
            self.save_lpl(elemwise)
        return elemwise.sum()<|MERGE_RESOLUTION|>--- conflicted
+++ resolved
@@ -102,11 +102,7 @@
         for i in range(self.draws):
 
             point = Point({v.name: init_rnd[v.name][i] for v in self.variables}, model=self.model)
-<<<<<<< HEAD
-            population.append(bij.map(point).data)
-=======
             population.append(DictToArrayBijection.map(point).data)
->>>>>>> 4a9aee3f
 
         self.posterior = np.array(floatX(population))
         self.var_info = var_info
