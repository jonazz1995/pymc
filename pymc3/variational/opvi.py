--- conflicted
+++ resolved
@@ -56,10 +56,6 @@
 import pymc3 as pm
 
 from pymc3.backends import NDArray
-<<<<<<< HEAD
-from pymc3.blocking import DictToArrayBijection
-=======
->>>>>>> 4a9aee3f
 from pymc3.memoize import WithMemoization, memoize
 from pymc3.model import modelcontext
 from pymc3.theanof import identity, tt_rng
@@ -953,12 +949,6 @@
         self.input = self._input_type(self.__class__.__name__ + "_symbolic_input")
         # I do some staff that is not supported by standard __init__
         # so I have to to it by myself
-<<<<<<< HEAD
-        # XXX: This needs to be refactored
-        # self.ordering = ArrayOrdering([])
-        self.replacements = dict()
-=======
->>>>>>> 4a9aee3f
         self.group = [get_transformed(var) for var in self.group]
 
         # XXX: This needs to be refactored
@@ -975,11 +965,7 @@
                     else:
                         raise BatchedGroupError("Batched variable should not be scalar")
                 # XXX: This needs to be refactored
-<<<<<<< HEAD
-                self.ordering.size += None  # (np.prod(var.dshape[1:])).astype(int)
-=======
                 # self.ordering.size += None  # (np.prod(var.dshape[1:])).astype(int)
->>>>>>> 4a9aee3f
                 if self.local:
                     # XXX: This needs to be refactored
                     shape = None  # (-1,) + var.dshape[1:]
@@ -988,16 +974,6 @@
                     shape = None  # var.dshape
             else:
                 # XXX: This needs to be refactored
-<<<<<<< HEAD
-                self.ordering.size += None  # var.dsize
-                # XXX: This needs to be refactored
-                shape = None  # var.dshape
-            end = self.ordering.size
-            # XXX: This needs to be refactored
-            vmap = None  # VarMap(var.name, slice(begin, end), shape, var.dtype)
-            self.ordering.vmap.append(vmap)
-            self.ordering.by_name[vmap.var] = vmap
-=======
                 # self.ordering.size += None  # var.dsize
                 # XXX: This needs to be refactored
                 shape = None  # var.dshape
@@ -1006,7 +982,6 @@
             vmap = None  # VarMap(var.name, slice(begin, end), shape, var.dtype)
             # self.ordering.vmap.append(vmap)
             # self.ordering.by_name[vmap.var] = vmap
->>>>>>> 4a9aee3f
             vr = self.input[..., vmap.slc].reshape(shape).astype(vmap.dtyp)
             vr.name = vmap.var + "_vi_replacement"
             self.replacements[var] = vr
