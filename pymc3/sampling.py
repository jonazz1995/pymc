--- conflicted
+++ resolved
@@ -343,22 +343,14 @@
     Optional keyword arguments can be passed to ``sample`` to be delivered to the
     ``step_method``s used during sampling.
 
-<<<<<<< HEAD
-        * target_accept : float in [0, 1]. The step size is tuned such that we approximate this
-          acceptance rate. Higher values like 0.9 or 0.95 often work better for problematic
-          posteriors.
-        * max_treedepth : The maximum depth of the trajectory tree.
-        * step_scale : float, default 0.25
-=======
     If your model uses only one step method, you can address step method kwargs
     directly. In particular, the NUTS step method has several options including:
 
-        * target_accept: float in [0, 1]. The step size is tuned such that we
+        * target_accept : float in [0, 1]. The step size is tuned such that we
           approximate this acceptance rate. Higher values like 0.9 or 0.95 often
           work better for problematic posteriors
-        * max_treedepth: The maximum depth of the trajectory tree
-        * step_scale: float, default 0.25
->>>>>>> 727b88ad
+        * max_treedepth : The maximum depth of the trajectory tree
+        * step_scale : float, default 0.25
           The initial guess for the step size scaled down by :math:`1/n**(1/4)`
 
     If your model uses multiple step methods, aka a Compound Step, then you have
