# Release Notes

## PyMC 3.3. (Unreleased) 
<<<<<<< HEAD

### New features

- Added `MatrixNormal` class for representing vectors of multivariate normal variables
- Implemented `HalfStudentT` distribution
- New benchmark suite added (see http://pandas.pydata.org/speed/pymc3/)
- Generalized random seed types

### Fixes

- Improve NUTS initialization `advi+adapt_diag_grad` and add `jitter+adapt_diag_grad` (#2643)
- Fixed `compareplot` to use `loo` output.
- Improved `posteriorplot` to scale fonts
- `sample_ppc_w` now broadcasts
- `df_summary` function renamed to `summary`
=======
 
### New features 
 
- Improve NUTS initialization `advi+adapt_diag_grad` and add `jitter+adapt_diag_grad` (#2643) 
- Update loo, new improved algorithm (#2730)
- New CSG (Constant Stochastic Gradient) approximate posterior sampling
  algorithm (#2544)
### Fixes 
- Fixed `compareplot` to use `loo` output. 
>>>>>>> 0a72bca3
- Add test for `model.logp_array` and `model.bijection` (#2724) 
- Fixed `sample_ppc` and `sample_ppc_w` to iterate all chains(#2633)
- Add Bayesian R2 score (for GLMs) `stats.r2_score` (#2696) and test (#2729).



## PyMC3 3.2 (October 10, 2017)

### New features

This version includes two major contributions from our Google Summer of Code 2017 students:

* Maxim Kochurov extended and refactored the variational inference module. This primarily adds two important classes, representing operator variational inference (`OPVI`) objects and `Approximation` objects. These make it easier to extend existing `variational` classes, and to derive inference from `variational` optimizations, respectively. The `variational` module now also includes normalizing flows (`NFVI`).
* Bill Engels added an extensive new Gaussian processes (`gp`) module. Standard GPs can be specified using either `Latent` or `Marginal` classes, depending on the nature of the underlying function. A Student-T process `TP` has been added. In order to accomodate larger datasets, approximate marginal Gaussian processes (`MarginalSparse`) have been added.

Documentation has been improved as the result of the project's monthly "docathons".

An experimental stochastic gradient Fisher scoring (`SGFS`) sampling step method has been added.

The API for `find_MAP` was enhanced.

SMC now estimates the marginal likelihood.

Added `Logistic` and `HalfFlat` distributions to set of continuous distributions.

Bayesian fraction of missing information (`bfmi`) function added to `stats`.

Enhancements to `compareplot` added.

QuadPotential adaptation has been implemented.

Script added to build and deploy documentation.

MAP estimates now available for transformed and non-transformed variables.

The `Constant` variable class has been deprecated, and will be removed in 3.3.

DIC and BPIC calculations have been sped up.

Arrays are now accepted as arguments for the `Bound` class.

`random` method was added to the `Wishart` and `LKJCorr` distributions.

Progress bars have been added to LOO and WAIC calculations.

All example notebooks updated to reflect changes in API since 3.1.

Parts of the test suite have been refactored.

### Fixes

Fixed sampler stats error in NUTS for non-RAM backends

Matplotlib is  no longer a hard dependency, making it easier to use in settings where installing Matplotlib is problematic. PyMC will only complain if plotting is attempted.

Several bugs in the Gaussian process covariance were fixed.

All chains are now used to calculate WAIC and LOO.

AR(1) log-likelihood function has been fixed.

Slice sampler fixed to sample from 1D conditionals.

Several docstring fixes.

### Contributors

The following people contributed to this release (ordered by number of commits):

Maxim Kochurov <maxim.v.kochurov@gmail.com>
Bill Engels <w.j.engels@gmail.com>
Chris Fonnesbeck <chris.fonnesbeck@vanderbilt.edu>
Junpeng Lao <junpeng.lao@unifr.ch>
Adrian Seyboldt <adrian.seyboldt@gmail.com>
AustinRochford <arochford@monetate.com>
Osvaldo Martin <aloctavodia@gmail.com>
Colin Carroll <colcarroll@gmail.com>
Hannes Vasyura-Bathke <hannes.bathke@gmx.net>
Thomas Wiecki <thomas.wiecki@gmail.com>
michaelosthege <thecakedev@hotmail.com>
Marco De Nadai <me@marcodena.it>
Kyle Beauchamp <kyleabeauchamp@gmail.com>
Massimo <mcavallaro@users.noreply.github.com>
ctm22396 <ctm22396@gmail.com>
Max Horn <maexlich@gmail.com>
Hennadii Madan <madanh2014@gmail.com>
Hassan Naseri <h.nasseri@gmail.com>
Peadar Coyle <peadarcoyle@googlemail.com>
Saurav R. Tuladhar <saurav@fastmail.com>
Shashank Shekhar <shashank.f1@gmail.com>
Eric Ma <ericmjl@users.noreply.github.com>
Ed Herbst <ed.herbst@gmail.com>
tsdlovell <dlovell@twosigma.com>
zaxtax <zaxtax@users.noreply.github.com>
Dan Nichol <daniel.nichol@univ.ox.ac.uk>
Benjamin Yetton <bdyetton@gmail.com>
jackhansom <jack.hansom@outlook.com>
Jack Tsai <jacksctsai@gmail.com>
Andrés Asensio Ramos <aasensioramos@gmail.com>


## PyMC3 3.1 (June 23, 2017)

### New features

* New user forum at http://discourse.pymc.io

* [Gaussian Process submodule](http://pymc-devs.github.io/pymc3/notebooks/GP-introduction.html)

* Much improved variational inference support:

  - [Add Operator Variational Inference (experimental).](http://pymc-devs.github.io/pymc3/notebooks/bayesian_neural_network_opvi-advi.html)

  - [Add Stein-Variational Gradient Descent as well as Amortized SVGD (experimental).](https://github.com/pymc-devs/pymc3/pull/2183)

  - [Add pm.Minibatch() to easily specify mini-batches.](http://pymc-devs.github.io/pymc3/notebooks/bayesian_neural_network_opvi-advi.html#Minibatch-ADVI)

  - Added various optimizers including ADAM.

  - Stopping criterion implemented via callbacks.

* sample() defaults changed: tuning is enabled for the first 500 samples which are then discarded from the trace as burn-in.

* MvNormal supports Cholesky Decomposition now for increased speed and numerical stability.

* Many optimizations and speed-ups.

* NUTS implementation now matches current Stan implementation.

* Add higher-order integrators for HMC.

* [Add sampler statistics.](http://pymc-devs.github.io/pymc3/notebooks/sampler-stats.html)

* [Add live-trace to see samples in real-time.](http://pymc-devs.github.io/pymc3/notebooks/live_sample_plots.html)

* ADVI stopping criterion implemented.

* Improved support for theano's floatX setting to enable GPU computations (work in progress).

* MvNormal supports Cholesky Decomposition now for increased speed and numerical stability.

* [Add Elliptical Slice Sampler.](http://pymc-devs.github.io/pymc3/notebooks/GP-slice-sampling.html)

* Added support for multidimensional minibatches

* [Sampled posteriors can now be turned into priors for Bayesian updating with a new interpolated distribution.](https://github.com/pymc-devs/pymc3/pull/2163)

* Added `Approximation` class and the ability to convert a sampled trace into an approximation via its `Empirical` subclass.

* `Model` can now be inherited from and act as a base class for user specified models (see pymc3.models.linear).

* Add MvGaussianRandomWalk and MvStudentTRandomWalk distributions.

* GLM models do not need a left-hand variable anymore.

* Refactored HMC and NUTS for better readability.

* Add support for Python 3.6.

### Fixes

* Bound now works for discrete distributions as well.

* Random sampling now returns the correct shape even for higher dimensional RVs.

* Use theano Psi and GammaLn functions to enable GPU support for them.


## PyMC3 3.0 (January 9, 2017)

We are proud and excited to release the first stable version of PyMC3, the product of more than [5 years](https://github.com/pymc-devs/pymc3/commit/85c7e06b6771c0d99cbc09cb68885cda8f7785cb) of ongoing development and contributions from over 80 individuals. PyMC3 is a Python module for Bayesian modeling which focuses on modern Bayesian computational methods, primarily gradient-based (Hamiltonian) MCMC sampling and variational inference. Models are specified in Python, which allows for great flexibility. The main technological difference in PyMC3 relative to previous versions is the reliance on Theano for the computational backend, rather than on Fortran extensions.

### New features

Since the beta release last year, the following improvements have been implemented:

* Added `variational` submodule, which features the automatic differentiation variational inference (ADVI) fitting method. Also supports mini-batch ADVI for large data sets. Much of this work was due to the efforts of Taku Yoshioka, and important guidance was provided by the Stan team (specifically Alp Kucukelbir and Daniel Lee).

* Added model checking utility functions, including leave-one-out (LOO) cross-validation, BPIC, WAIC, and DIC.

* Implemented posterior predictive sampling (`sample_ppc`).

* Implemented auto-assignment of step methods by `sample` function.

* Enhanced IPython Notebook examples, featuring more complete narratives accompanying code.

* Extensive debugging of NUTS sampler.

* Updated documentation to reflect changes in code since beta.

* Refactored test suite for better efficiency.

* Added von Mises, zero-inflated negative binomial, and Lewandowski, Kurowicka and Joe (LKJ) distributions.

* Adopted `joblib` for managing parallel computation of chains.

* Added contributor guidelines, contributor code of conduct and governance document.

### Deprecations

* Argument order of tau and sd was switched for distributions of the normal family:
- `Normal()`
- `Lognormal()`
- `HalfNormal()`

Old: `Normal(name, mu, tau)`
New: `Normal(name, mu, sd)` (supplying keyword arguments is unaffected).

* `MvNormal` calling signature changed:
Old: `MvNormal(name, mu, tau)`
New: `MvNormal(name, mu, cov)` (supplying keyword arguments is unaffected).

We on the PyMC3 core team would like to thank everyone for contributing and now feel that this is ready for the big time. We look forward to hearing about all the cool stuff you use PyMC3 for, and look forward to continued development on the package.

### Contributors

The following authors contributed to this release:

Chris Fonnesbeck <chris.fonnesbeck@vanderbilt.edu>
John Salvatier <jsalvatier@gmail.com>
Thomas Wiecki <thomas.wiecki@gmail.com>
Colin Carroll <colcarroll@gmail.com>
Maxim Kochurov <maxim.v.kochurov@gmail.com>
Taku Yoshioka <taku.yoshioka.4096@gmail.com>
Peadar Coyle (springcoil) <peadarcoyle@googlemail.com>
Austin Rochford <arochford@monetate.com>
Osvaldo Martin <aloctavodia@gmail.com>
Shashank Shekhar <shashank.f1@gmail.com>

In addition, the following community members contributed to this release:

A Kuz <for.akuz@gmail.com>
A. Flaxman <abie@alum.mit.edu>
Abraham Flaxman <abie@alum.mit.edu>
Alexey Goldin <alexey.goldin@gmail.com>
Anand Patil <anand.prabhakar.patil@gmail.com>
Andrea Zonca <code@andreazonca.com>
Andreas Klostermann <andreasklostermann@googlemail.com>
Andres Asensio Ramos
Andrew Clegg <andrew.clegg@pearson.com>
Anjum48
Benjamin Edwards <bedwards@cs.unm.edu>
Boris Avdeev <borisaqua@gmail.com>
Brian Naughton <briannaughton@gmail.com>
Byron Smith
Chad Heyne <chadheyne@gmail.com>
Corey Farwell <coreyf@rwell.org>
David Huard <david.huard@gmail.com>
David Stück <dstuck@users.noreply.github.com>
DeliciousHair <mshepit@gmail.com>
Dustin Tran
Eigenblutwurst <Hannes.Bathke@gmx.net>
Gideon Wulfsohn <gideon.wulfsohn@gmail.com>
Gil Raphaelli <g@raphaelli.com>
Gogs <gogitservice@gmail.com>
Ilan Man
Imri Sofer <imrisofer@gmail.com>
Jake Biesinger <jake.biesinger@gmail.com>
James Webber <jamestwebber@gmail.com>
John McDonnell <john.v.mcdonnell@gmail.com>
Jon Sedar <jon.sedar@applied.ai>
Jordi Diaz
Jordi Warmenhoven <jordi.warmenhoven@gmail.com>
Karlson Pfannschmidt <kiudee@mail.uni-paderborn.de>
Kyle Bishop <citizenphnix@gmail.com>
Kyle Meyer <kyle@kyleam.com>
Lin Xiao
Mack Sweeney <mackenzie.sweeney@gmail.com>
Matthew Emmett <memmett@unc.edu>
Michael Gallaspy <gallaspy.michael@gmail.com>
Nick <nalourie@example.com>
Osvaldo Martin <aloctavodia@gmail.com>
Patricio Benavente <patbenavente@gmail.com>
Raymond Roberts
Rodrigo Benenson <rodrigo.benenson@gmail.com>
Sergei Lebedev <superbobry@gmail.com>
Skipper Seabold <chris.fonnesbeck@vanderbilt.edu>
Thomas Kluyver <takowl@gmail.com>
Tobias Knuth <mail@tobiasknuth.de>
Volodymyr Kazantsev
Wes McKinney <wesmckinn@gmail.com>
Zach Ploskey <zploskey@gmail.com>
akuz <for.akuz@gmail.com>
brandon willard <brandonwillard@gmail.com>
dstuck <dstuck88@gmail.com>
ingmarschuster <ingmar.schuster.linguistics@gmail.com>
jan-matthis <mail@jan-matthis.de>
jason <JasonTam22@gmailcom>
kiudee <quietdeath@gmail.com>
maahnman <github@mm.maahn.de>
macgyver <neil.rabinowitz@merton.ox.ac.uk>
mwibrow <mwibrow@gmail.com>
olafSmits <o.smits@gmail.com>
paul sorenson <paul@metrak.com>
redst4r <redst4r@web.de>
santon <steven.anton@idanalytics.com>
sgenoud <stevegenoud+github@gmail.com>
stonebig <stonebig>
Tal Yarkoni <tyarkoni@gmail.com>
x2apps <x2apps@yahoo.com>
zenourn <daniel@zeno.co.nz>

## PyMC3 3.0b (June 16th, 2015)

Probabilistic programming allows for flexible specification of Bayesian statistical models in code. PyMC3 is a new, open-source probabilistic programmer framework with an intuitive, readable and concise, yet powerful, syntax that is close to the natural notation statisticians use to describe models. It features next-generation fitting techniques, such as the No U-Turn Sampler, that allow fitting complex models with thousands of parameters without specialized knowledge of fitting algorithms.

PyMC3 has recently seen rapid development. With the addition of two new major features: automatic transforms and missing value imputation, PyMC3 has become ready for wider use. PyMC3 is now refined enough that adding features is easy, so we don't expect adding features in the future will require drastic changes. It has also become user friendly enough for a broader audience. Automatic transformations mean NUTS and find_MAP work with less effort, and friendly error messages mean its easy to diagnose problems with your model.

Thus, Thomas, Chris and I are pleased to announce that PyMC3 is now in Beta.

### Highlights
* Transforms now automatically applied to constrained distributions
* Transforms now specified with a `transform=` argument on Distributions. `model.TransformedVar` is gone.
* Transparent missing value imputation support added with MaskedArrays or pandas.DataFrame NaNs.
* Bad default values now ignored
* Profile theano functions using `model.profile(model.logpt)`

### Contributors since 3.0a
* A. Flaxman <abie@alum.mit.edu>
* Andrea Zonca <code@andreazonca.com>
* Andreas Klostermann <andreasklostermann@googlemail.com>
* Andrew Clegg <andrew.clegg@pearson.com>
* AustinRochford <arochford@monetate.com>
* Benjamin Edwards <bedwards@cs.unm.edu>
* Brian Naughton <briannaughton@gmail.com>
* Chad Heyne <chadheyne@gmail.com>
* Chris Fonnesbeck <chris.fonnesbeck@vanderbilt.edu>
* Corey Farwell <coreyf@rwell.org>
* John Salvatier <jsalvatier@gmail.com>
* Karlson Pfannschmidt <quietdeath@gmail.com>
* Kyle Bishop <citizenphnix@gmail.com>
* Kyle Meyer <kyle@kyleam.com>
* Mack Sweeney <mackenzie.sweeney@gmail.com>
* Osvaldo Martin <aloctavodia@gmail.com>
* Raymond Roberts <rayvroberts@gmail.com>
* Rodrigo Benenson <rodrigo.benenson@gmail.com>
* Thomas Wiecki <thomas.wiecki@gmail.com>
* Zach Ploskey <zploskey@gmail.com>
* maahnman <github@mm.maahn.de>
* paul sorenson <paul@metrak.com>
* zenourn <daniel@zeno.co.nz><|MERGE_RESOLUTION|>--- conflicted
+++ resolved
@@ -1,33 +1,25 @@
 # Release Notes
 
 ## PyMC 3.3. (Unreleased) 
-<<<<<<< HEAD
 
 ### New features
 
+- Improve NUTS initialization `advi+adapt_diag_grad` and add `jitter+adapt_diag_grad` (#2643)
 - Added `MatrixNormal` class for representing vectors of multivariate normal variables
 - Implemented `HalfStudentT` distribution
 - New benchmark suite added (see http://pandas.pydata.org/speed/pymc3/)
 - Generalized random seed types
+- Update loo, new improved algorithm (#2730)
+- New CSG (Constant Stochastic Gradient) approximate posterior sampling
+  algorithm (#2544)
 
 ### Fixes
 
-- Improve NUTS initialization `advi+adapt_diag_grad` and add `jitter+adapt_diag_grad` (#2643)
 - Fixed `compareplot` to use `loo` output.
 - Improved `posteriorplot` to scale fonts
 - `sample_ppc_w` now broadcasts
 - `df_summary` function renamed to `summary`
-=======
- 
-### New features 
- 
-- Improve NUTS initialization `advi+adapt_diag_grad` and add `jitter+adapt_diag_grad` (#2643) 
-- Update loo, new improved algorithm (#2730)
-- New CSG (Constant Stochastic Gradient) approximate posterior sampling
-  algorithm (#2544)
-### Fixes 
 - Fixed `compareplot` to use `loo` output. 
->>>>>>> 0a72bca3
 - Add test for `model.logp_array` and `model.bijection` (#2724) 
 - Fixed `sample_ppc` and `sample_ppc_w` to iterate all chains(#2633)
 - Add Bayesian R2 score (for GLMs) `stats.r2_score` (#2696) and test (#2729).
