--- conflicted
+++ resolved
@@ -11,12 +11,8 @@
 ### New features
 - Introduce optional arguments to `pm.sample`: `mp_ctx` to control how the processes for parallel sampling are started, and `pickle_backend` to specify which library is used to pickle models in parallel sampling when the multiprocessing cnotext is not of type `fork`. (see [#3991](https://github.com/pymc-devs/pymc3/pull/3991))
 - Add sampler stats `process_time_diff`, `perf_counter_diff` and `perf_counter_start`, that record wall and CPU times for each NUTS and HMC sample (see [ #3986](https://github.com/pymc-devs/pymc3/pull/3986)).
-<<<<<<< HEAD
+- Extend `keep_size` argument handling for `sample_posterior_predictive` and `fast_sample_posterior_predictive`, to work on arviz InferenceData and xarray Dataset input values. (see [PR #4006](https://github.com/pymc-devs/pymc3/pull/4006) and [Issue #4004](https://github.com/pymc-devs/pymc3/issues/4004).
 - SMC-ABC: add the wasserstein and energy distance functions. Refactor API, the distance, sum_stats and epsilon arguments are now passed `pm.Simulator` istead of `pm.sample_smc`. Add random method to the `pm.Simulator`. Add option to save the simulated data. Improves LaTeX representation [#3996](https://github.com/pymc-devs/pymc3/pull/3996)
-
-=======
-- Extend `keep_size` argument handling for `sample_posterior_predictive` and `fast_sample_posterior_predictive`, to work on arviz InferenceData and xarray Dataset input values. (see [PR #4006](https://github.com/pymc-devs/pymc3/pull/4006) and [Issue #4004](https://github.com/pymc-devs/pymc3/issues/4004).
->>>>>>> 692a09f8
 
 ## PyMC3 3.9.2 (24 June 2020)
 ### Maintenance
