# Release Notes

## PyMC3 3.9.x (on deck)

### Maintenance
- Switch the dependency of Theano to our own fork, [Theano-PyMC](https://github.com/pymc-devs/Theano-PyMC).
- Mentioned the way to do any random walk with `theano.tensor.cumsum()` in `GaussianRandomWalk` docstrings (see [#4048](https://github.com/pymc-devs/pymc3/pull/4048)).
- Fixed numerical instability in ExGaussian's logp by preventing `logpow` from returning `-inf` (see [#4050](https://github.com/pymc-devs/pymc3/pull/4050)).
- Use dill to serialize user defined logp functions in `DensityDist`. The previous serialization code fails if it is used in notebooks on Windows and Mac. `dill` is now a required dependency. (see [#3844](https://github.com/pymc-devs/pymc3/issues/3844)).
- Numerically improved stickbreaking transformation - e.g. for the `Dirichlet` distribution. [#4129](https://github.com/pymc-devs/pymc3/pull/4129)
- Enabled the `Multinomial` distribution to handle batch sizes that have more than 2 dimensions. [#4169](https://github.com/pymc-devs/pymc3/pull/4169)

### Documentation

### New features
- `sample_posterior_predictive_w` can now feed on `xarray.Dataset` - e.g. from `InferenceData.posterior`. (see [#4042](https://github.com/pymc-devs/pymc3/pull/4042))
- Added `pymc3.gp.cov.Circular` kernel for Gaussian Processes on circular domains, e.g. the unit circle (see [#4082](https://github.com/pymc-devs/pymc3/pull/4082)).
- Add MLDA, a new stepper for multilevel sampling. MLDA can be used when a hierarchy of approximate posteriors of varying accuracy is available, offering improved sampling efficiency especially in high-dimensional problems and/or where gradients are not available (see [#3926](https://github.com/pymc-devs/pymc3/pull/3926))
- Change SMC metropolis kernel to independent metropolis kernel [#4115](https://github.com/pymc-devs/pymc3/pull/4115))
- Add alternative parametrization to NegativeBinomial distribution in terms of n and p (see [#4126](https://github.com/pymc-devs/pymc3/issues/4126))
<<<<<<< HEAD
- Add Bayesian Additive Regression Trees (BARTs) [#4183](https://github.com/pymc-devs/pymc3/pull/4183))
=======
- Added a new `MixtureSameFamily` distribution to handle mixtures of arbitrary dimensions in vectorized form (see [#4185](https://github.com/pymc-devs/pymc3/issues/4185)).
>>>>>>> f732a01c


## PyMC3 3.9.3 (11 August 2020)

### Maintenance
- Fix an error on Windows and Mac where error message from unpickling models did not show up in the notebook, or where sampling froze when a worker process crashed (see [#3991](https://github.com/pymc-devs/pymc3/pull/3991)).
- Require Theano >= 1.0.5 (see [#4032](https://github.com/pymc-devs/pymc3/pull/4032)).

### Documentation
- Notebook on [multilevel modeling](https://docs.pymc.io/notebooks/multilevel_modeling.html) has been rewritten to showcase ArviZ and xarray usage for inference result analysis (see [#3963](https://github.com/pymc-devs/pymc3/pull/3963)).

### New features
- Introduce optional arguments to `pm.sample`: `mp_ctx` to control how the processes for parallel sampling are started, and `pickle_backend` to specify which library is used to pickle models in parallel sampling when the multiprocessing context is not of type `fork` (see [#3991](https://github.com/pymc-devs/pymc3/pull/3991)).
- Add sampler stats `process_time_diff`, `perf_counter_diff` and `perf_counter_start`, that record wall and CPU times for each NUTS and HMC sample (see [ #3986](https://github.com/pymc-devs/pymc3/pull/3986)).
- Extend `keep_size` argument handling for `sample_posterior_predictive` and `fast_sample_posterior_predictive`, to work on ArviZ `InferenceData` and xarray `Dataset` input values (see [PR #4006](https://github.com/pymc-devs/pymc3/pull/4006) and issue [#4004](https://github.com/pymc-devs/pymc3/issues/4004)).
- SMC-ABC: add the Wasserstein and energy distance functions. Refactor API, the distance, sum_stats and epsilon arguments are now passed `pm.Simulator` instead of `pm.sample_smc`. Add random method to `pm.Simulator`. Add option to save the simulated data. Improved LaTeX representation [#3996](https://github.com/pymc-devs/pymc3/pull/3996).
- SMC-ABC: Allow use of potentials by adding them to the prior term. [#4016](https://github.com/pymc-devs/pymc3/pull/4016).

_NB: The `docs/*` folder is still removed from the tarball due to an upload size limit on PyPi._


## PyMC3 3.9.2 (24 June 2020)
### Maintenance
- Warning added in GP module when `input_dim` is lower than the number of columns in `X` to compute the covariance function (see [#3974](https://github.com/pymc-devs/pymc3/pull/3974)).
- Pass the `tune` argument from `sample` when using `advi+adapt_diag_grad` (see issue [#3965](https://github.com/pymc-devs/pymc3/issues/3965), fixed by [#3979](https://github.com/pymc-devs/pymc3/pull/3979)).
- Add simple test case for new coords and dims feature in `pm.Model` (see [#3977](https://github.com/pymc-devs/pymc3/pull/3977)).
- Require ArviZ >= 0.9.0 (see [#3977](https://github.com/pymc-devs/pymc3/pull/3977)).
- Fixed issue [#3962](https://github.com/pymc-devs/pymc3/issues/3962) by making a change in the `_random()` method of `GaussianRandomWalk` class (see PR [#3985](https://github.com/pymc-devs/pymc3/pull/3985)). Further testing revealed a new issue which is being tracked by [#4010](https://github.com/pymc-devs/pymc3/issues/4010).

_NB: The `docs/*` folder is still removed from the tarball due to an upload size limit on PyPi._

## PyMC3 3.9.1 (16 June 2020)
The `v3.9.0` upload to PyPI didn't include a tarball, which is fixed in this release.
Though we had to temporarily remove the `docs/*` folder from the tarball due to a size limit.

## PyMC3 3.9.0 (16 June 2020)

### New features
- Use [fastprogress](https://github.com/fastai/fastprogress) instead of tqdm [#3693](https://github.com/pymc-devs/pymc3/pull/3693).
- `DEMetropolis` can now tune both `lambda` and `scaling` parameters, but by default neither of them are tuned. See [#3743](https://github.com/pymc-devs/pymc3/pull/3743) for more info.
- `DEMetropolisZ`, an improved variant of `DEMetropolis` brings better parallelization and higher efficiency with fewer chains with a slower initial convergence. This implementation is experimental. See [#3784](https://github.com/pymc-devs/pymc3/pull/3784) for more info.
- Notebooks that give insight into `DEMetropolis`, `DEMetropolisZ` and the `DifferentialEquation` interface are now located in the [Tutorials/Deep Dive](https://docs.pymc.io/nb_tutorials/index.html) section.
- Add `fast_sample_posterior_predictive`, a vectorized alternative to `sample_posterior_predictive`.  This alternative is substantially faster for large models.
- GP covariance functions can now be exponentiated by a scalar. See PR [#3852](https://github.com/pymc-devs/pymc3/pull/3852)
- `sample_posterior_predictive` can now feed on `xarray.Dataset` - e.g. from `InferenceData.posterior`. (see [#3846](https://github.com/pymc-devs/pymc3/pull/3846))
- `SamplerReport` (`MultiTrace.report`) now has properties `n_tune`, `n_draws`, `t_sampling` for increased convenience (see [#3827](https://github.com/pymc-devs/pymc3/pull/3827))
- `pm.sample(..., return_inferencedata=True)` can now directly return the trace as `arviz.InferenceData` (see [#3911](https://github.com/pymc-devs/pymc3/pull/3911))
- `pm.sample` now has support for adapting dense mass matrix using `QuadPotentialFullAdapt` (see [#3596](https://github.com/pymc-devs/pymc3/pull/3596), [#3705](https://github.com/pymc-devs/pymc3/pull/3705), [#3858](https://github.com/pymc-devs/pymc3/pull/3858), and [#3893](https://github.com/pymc-devs/pymc3/pull/3893)). Use `init="adapt_full"` or `init="jitter+adapt_full"` to use.
- `Moyal` distribution added (see [#3870](https://github.com/pymc-devs/pymc3/pull/3870)).
- `pm.LKJCholeskyCov` now automatically computes and returns the unpacked Cholesky decomposition, the correlations and the standard deviations of the covariance matrix (see [#3881](https://github.com/pymc-devs/pymc3/pull/3881)).
- `pm.Data` container can now be used for index variables, i.e with integer data and not only floats (issue [#3813](https://github.com/pymc-devs/pymc3/issues/3813), fixed by [#3925](https://github.com/pymc-devs/pymc3/pull/3925)).
- `pm.Data` container can now be used as input for other random variables (issue [#3842](https://github.com/pymc-devs/pymc3/issues/3842), fixed by [#3925](https://github.com/pymc-devs/pymc3/pull/3925)).
- Allow users to specify coordinates and dimension names instead of numerical shapes when specifying a model. This makes interoperability with ArviZ easier. ([see #3551](https://github.com/pymc-devs/pymc3/pull/3551))
- Plots and Stats API sections now link to ArviZ documentation [#3927](https://github.com/pymc-devs/pymc3/pull/3927)
- Add `SamplerReport` with properties `n_draws`, `t_sampling` and `n_tune` to SMC. `n_tune` is always 0 [#3931](https://github.com/pymc-devs/pymc3/issues/3931).
- SMC-ABC: add option to define summary statistics, allow to sample from more complex models, remove redundant distances [#3940](https://github.com/pymc-devs/pymc3/issues/3940)

### Maintenance
- Tuning results no longer leak into sequentially sampled `Metropolis` chains (see #3733 and #3796).
- We'll deprecate the `Text` and `SQLite` backends and the `save_trace`/`load_trace` functions, since this is now done with ArviZ. (see [#3902](https://github.com/pymc-devs/pymc3/pull/3902))
- ArviZ `v0.8.3` is now the minimum required version
- In named models, `pm.Data` objects now get model-relative names (see [#3843](https://github.com/pymc-devs/pymc3/pull/3843)).
- `pm.sample` now takes 1000 draws and 1000 tuning samples by default, instead of 500 previously (see [#3855](https://github.com/pymc-devs/pymc3/pull/3855)).
- Moved argument division out of `NegativeBinomial` `random` method. Fixes [#3864](https://github.com/pymc-devs/pymc3/issues/3864) in the style of [#3509](https://github.com/pymc-devs/pymc3/pull/3509).
- The Dirichlet distribution now raises a ValueError when it's initialized with <= 0 values (see [#3853](https://github.com/pymc-devs/pymc3/pull/3853)).
- Dtype bugfix in `MvNormal` and `MvStudentT` (see [3836](https://github.com/pymc-devs/pymc3/pull/3836)).
- End of sampling report now uses `arviz.InferenceData` internally and avoids storing
  pointwise log likelihood (see [#3883](https://github.com/pymc-devs/pymc3/pull/3883)).
- The multiprocessing start method on MacOS is now set to "forkserver", to avoid crashes (see issue [#3849](https://github.com/pymc-devs/pymc3/issues/3849), solved by [#3919](https://github.com/pymc-devs/pymc3/pull/3919)).
- The AR1 logp now uses the precision of the whole AR1 process instead of just the innovation precision (see issue [#3892](https://github.com/pymc-devs/pymc3/issues/3892), fixed by [#3899](https://github.com/pymc-devs/pymc3/pull/3899)).
- Forced the `Beta` distribution's `random` method to generate samples that are in the open interval $(0, 1)$, i.e. no value can be equal to zero or equal to one (issue [#3898](https://github.com/pymc-devs/pymc3/issues/3898) fixed by [#3924](https://github.com/pymc-devs/pymc3/pull/3924)).
- Fixed an issue that happened on Windows, that was introduced by the clipped beta distribution rvs function ([#3924](https://github.com/pymc-devs/pymc3/pull/3924)). Windows does not support the `float128` dtype, but we had assumed that it had to be available. The solution was to only support `float128` on Linux and Darwin systems (see issue [#3929](https://github.com/pymc-devs/pymc3/issues/3849) fixed by [#3930](https://github.com/pymc-devs/pymc3/pull/3930)).

### Deprecations
- Remove `sample_ppc` and `sample_ppc_w` that were deprecated in 3.6.
- Deprecated `sd` has been replaced by `sigma` (already in version 3.7) in continuous, mixed and timeseries distributions and now raises `DeprecationWarning` when `sd` is used. (see [#3837](https://github.com/pymc-devs/pymc3/pull/3837) and [#3688](https://github.com/pymc-devs/pymc3/issues/3688)).
- We'll deprecate the `Text` and `SQLite` backends and the `save_trace`/`load_trace` functions, since this is now done with ArviZ. (see [#3902](https://github.com/pymc-devs/pymc3/pull/3902))
- Dropped some deprecated kwargs and functions (see [#3906](https://github.com/pymc-devs/pymc3/pull/3906))
- Dropped the outdated 'nuts' initialization method for `pm.sample` (see [#3863](https://github.com/pymc-devs/pymc3/pull/3863)).


## PyMC3 3.8 (November 29 2019)

### New features
- Implemented robust u turn check in NUTS (similar to stan-dev/stan#2800). See PR [#3605]
- Add capabilities to do inference on parameters in a differential equation with `DifferentialEquation`. See [#3590](https://github.com/pymc-devs/pymc3/pull/3590) and [#3634](https://github.com/pymc-devs/pymc3/pull/3634).
- Distinguish between `Data` and `Deterministic` variables when graphing models with graphviz. PR [#3491](https://github.com/pymc-devs/pymc3/pull/3491).
- Sequential Monte Carlo - Approximate Bayesian Computation step method is now available. The implementation is in an experimental stage and will be further improved.
- Added `Matern12` covariance function for Gaussian processes. This is the Matern kernel with nu=1/2.
- Progressbar reports number of divergences in real time, when available [#3547](https://github.com/pymc-devs/pymc3/pull/3547).
- Sampling from variational approximation now allows for alternative trace backends [#3550].
- Infix `@` operator now works with random variables and deterministics [#3619](https://github.com/pymc-devs/pymc3/pull/3619).
- [ArviZ](https://arviz-devs.github.io/arviz/) is now a requirement, and handles plotting, diagnostics, and statistical checks.
- Can use GaussianRandomWalk in sample_prior_predictive and sample_prior_predictive [#3682](https://github.com/pymc-devs/pymc3/pull/3682)
- Now 11 years of S&P returns in data set[#3682](https://github.com/pymc-devs/pymc3/pull/3682)

### Maintenance
- Moved math operations out of `Rice`, `TruncatedNormal`, `Triangular` and `ZeroInflatedNegativeBinomial` `random` methods. Math operations on values returned by `draw_values` might not broadcast well, and all the `size` aware broadcasting is left to `generate_samples`. Fixes [#3481](https://github.com/pymc-devs/pymc3/issues/3481) and [#3508](https://github.com/pymc-devs/pymc3/issues/3508)
- Parallelization of population steppers (`DEMetropolis`) is now set via the `cores` argument. ([#3559](https://github.com/pymc-devs/pymc3/pull/3559))
- Fixed a bug in `Categorical.logp`. In the case of multidimensional `p`'s, the indexing was done wrong leading to incorrectly shaped tensors that consumed `O(n**2)` memory instead of `O(n)`. This fixes issue [#3535](https://github.com/pymc-devs/pymc3/issues/3535)
- Fixed a defect in `OrderedLogistic.__init__` that unnecessarily increased the dimensionality of the underlying `p`. Related to issue issue [#3535](https://github.com/pymc-devs/pymc3/issues/3535) but was not the true cause of it.
- SMC: stabilize covariance matrix [3573](https://github.com/pymc-devs/pymc3/pull/3573)
- SMC: is no longer a step method of `pm.sample` now it should be called using `pm.sample_smc` [3579](https://github.com/pymc-devs/pymc3/pull/3579)
- SMC: improve computation of the proposal scaling factor [3594](https://github.com/pymc-devs/pymc3/pull/3594) and [3625](https://github.com/pymc-devs/pymc3/pull/3625)
- SMC: reduce number of logp evaluations [3600](https://github.com/pymc-devs/pymc3/pull/3600)
- SMC: remove `scaling` and `tune_scaling` arguments as is a better idea to always allow SMC to automatically compute the scaling factor [3625](https://github.com/pymc-devs/pymc3/pull/3625)
- Now uses `multiprocessong` rather than `psutil` to count CPUs, which results in reliable core counts on Chromebooks.
- `sample_posterior_predictive` now preallocates the memory required for its output to improve memory usage. Addresses problems raised in this [discourse thread](https://discourse.pymc.io/t/memory-error-with-posterior-predictive-sample/2891/4).
- Fixed a bug in `Categorical.logp`. In the case of multidimensional `p`'s, the indexing was done wrong leading to incorrectly shaped tensors that consumed `O(n**2)` memory instead of `O(n)`. This fixes issue [#3535](https://github.com/pymc-devs/pymc3/issues/3535)
- Fixed a defect in `OrderedLogistic.__init__` that unnecessarily increased the dimensionality of the underlying `p`. Related to issue issue [#3535](https://github.com/pymc-devs/pymc3/issues/3535) but was not the true cause of it.
- Wrapped `DensityDist.rand` with `generate_samples` to make it aware of the distribution's shape. Added control flow attributes to still be able to behave as in earlier versions, and to control how to interpret the `size` parameter in the `random` callable signature. Fixes [3553](https://github.com/pymc-devs/pymc3/issues/3553)
- Added `theano.gof.graph.Constant` to type checks done in `_draw_value` (fixes issue [3595](https://github.com/pymc-devs/pymc3/issues/3595))
- `HalfNormal` did not used to work properly in `draw_values`, `sample_prior_predictive`, or `sample_posterior_predictive` (fixes issue [3686](https://github.com/pymc-devs/pymc3/pull/3686))
- Random variable transforms were inadvertently left out of the API documentation. Added them. (See PR [3690](https://github.com/pymc-devs/pymc3/pull/3690)).
- Refactored `pymc3.model.get_named_nodes_and_relations` to use the ancestors and descendents, in a way that is consistent with `theano`'s naming convention.
- Changed the way in which `pymc3.model.get_named_nodes_and_relations` computes nodes without ancestors to make it robust to changes in var_name orderings (issue [#3643](https://github.com/pymc-devs/pymc3/issues/3643))

## PyMC3 3.7 (May 29 2019)

### New features

- Add data container class (`Data`) that wraps the theano SharedVariable class and let the model be aware of its inputs and outputs.
- Add function `set_data` to update variables defined as `Data`.
- `Mixture` now supports mixtures of multidimensional probability distributions, not just lists of 1D distributions.
- `GLM.from_formula` and `LinearComponent.from_formula` can extract variables from the calling scope. Customizable via the new `eval_env` argument. Fixing [#3382](https://github.com/pymc-devs/pymc3/issues/3382).
- Added the `distributions.shape_utils` module with functions used to help broadcast samples drawn from distributions using the `size` keyword argument.
- Used `numpy.vectorize` in `distributions.distribution._compile_theano_function`. This enables `sample_prior_predictive` and `sample_posterior_predictive` to ask for tuples of samples instead of just integers. This fixes issue [#3422](https://github.com/pymc-devs/pymc3/issues/3422).

### Maintenance

- All occurances of `sd` as a parameter name have been renamed to `sigma`. `sd` will continue to function for backwards compatibility.
- `HamiltonianMC` was ignoring certain arguments like `target_accept`, and not using the custom step size jitter function with expectation 1.
- Made `BrokenPipeError` for parallel sampling more verbose on Windows.
- Added the `broadcast_distribution_samples` function that helps broadcasting arrays of drawn samples, taking into account the requested `size` and the inferred distribution shape. This sometimes is needed by distributions that call several `rvs` separately within their `random` method, such as the `ZeroInflatedPoisson` (fixes issue [#3310](https://github.com/pymc-devs/pymc3/issues/3310)).
- The `Wald`, `Kumaraswamy`, `LogNormal`, `Pareto`, `Cauchy`, `HalfCauchy`, `Weibull` and `ExGaussian` distributions `random` method used a hidden `_random` function that was written with scalars in mind. This could potentially lead to artificial correlations between random draws. Added shape guards and broadcasting of the distribution samples to prevent this (Similar to issue [#3310](https://github.com/pymc-devs/pymc3/issues/3310)).
- Added a fix to allow the imputation of single missing values of observed data, which previously would fail (fixes issue [#3122](https://github.com/pymc-devs/pymc3/issues/3122)).
- The `draw_values` function was too permissive with what could be grabbed from inside `point`, which lead to an error when sampling posterior predictives of variables that depended on shared variables that had changed their shape after `pm.sample()` had been called (fix issue [#3346](https://github.com/pymc-devs/pymc3/issues/3346)).
- `draw_values` now adds the theano graph descendants of `TensorConstant` or `SharedVariables` to the named relationship nodes stack, only if these descendants are `ObservedRV` or `MultiObservedRV` instances (fixes issue [#3354](https://github.com/pymc-devs/pymc3/issues/3354)).
- Fixed bug in broadcast_distrution_samples, which did not handle correctly cases in which some samples did not have the size tuple prepended.
- Changed `MvNormal.random`'s usage of `tensordot` for Cholesky encoded covariances. This lead to wrong axis broadcasting and seemed to be the cause for issue [#3343](https://github.com/pymc-devs/pymc3/issues/3343).
- Fixed defect in `Mixture.random` when multidimensional mixtures were involved. The mixture component was not preserved across all the elements of the dimensions of the mixture. This meant that the correlations across elements within a given draw of the mixture were partly broken.
- Restructured `Mixture.random` to allow better use of vectorized calls to `comp_dists.random`.
- Added tests for mixtures of multidimensional distributions to the test suite.
- Fixed incorrect usage of `broadcast_distribution_samples` in `DiscreteWeibull`.
- `Mixture`'s default dtype is now determined by `theano.config.floatX`.
- `dist_math.random_choice` now handles nd-arrays of category probabilities, and also handles sizes that are not `None`. Also removed unused `k` kwarg from `dist_math.random_choice`.
- Changed `Categorical.mode` to preserve all the dimensions of `p` except the last one, which encodes each category's probability.
- Changed initialization of `Categorical.p`. `p` is now normalized to sum to `1` inside `logp` and `random`, but not during initialization. This could hide negative values supplied to `p` as mentioned in [#2082](https://github.com/pymc-devs/pymc3/issues/2082).
- `Categorical` now accepts elements of `p` equal to `0`. `logp` will return `-inf` if there are `values` that index to the zero probability categories.
- Add `sigma`, `tau`, and `sd` to signature of `NormalMixture`.
- Set default lower and upper values of -inf and inf for pm.distributions.continuous.TruncatedNormal. This avoids errors caused by their previous values of None (fixes issue [#3248](https://github.com/pymc-devs/pymc3/issues/3248)).
- Converted all calls to `pm.distributions.bound._ContinuousBounded` and `pm.distributions.bound._DiscreteBounded` to use only and all positional arguments (fixes issue [#3399](https://github.com/pymc-devs/pymc3/issues/3399)).
- Restructured `distributions.distribution.generate_samples` to use the `shape_utils` module. This solves issues [#3421](https://github.com/pymc-devs/pymc3/issues/3421) and [#3147](https://github.com/pymc-devs/pymc3/issues/3147) by using the `size` aware broadcating functions in `shape_utils`.
- Fixed the `Multinomial.random` and `Multinomial.random_` methods to make them compatible with the new `generate_samples` function. In the process, a bug of the `Multinomial.random_` shape handling was discovered and fixed.
- Fixed a defect found in `Bound.random` where the `point` dictionary was passed to `generate_samples` as an `arg` instead of in `not_broadcast_kwargs`.
- Fixed a defect found in `Bound.random_` where `total_size` could end up as a `float64` instead of being an integer if given `size=tuple()`.
- Fixed an issue in `model_graph` that caused construction of the graph of the model for rendering to hang: replaced a search over the powerset of the nodes with a breadth-first search over the nodes. Fix for [#3458](https://github.com/pymc-devs/pymc3/issues/3458).
- Removed variable annotations from `model_graph` but left type hints (Fix for [#3465](https://github.com/pymc-devs/pymc3/issues/3465)). This means that we support `python>=3.5.4`.
- Default `target_accept`for `HamiltonianMC` is now 0.65, as suggested in Beskos et. al. 2010 and Neal 2001.
- Fixed bug in `draw_values` that lead to intermittent errors in python3.5. This happened with some deterministic nodes that were drawn but not added to `givens`.

### Deprecations

- `nuts_kwargs` and `step_kwargs` have been deprecated in favor of using the standard `kwargs` to pass optional step method arguments.
- `SGFS` and `CSG` have been removed (Fix for [#3353](https://github.com/pymc-devs/pymc3/issues/3353)). They have been moved to [pymc3-experimental](https://github.com/pymc-devs/pymc3-experimental).
- References to `live_plot` and corresponding notebooks have been removed.
- Function `approx_hessian` was removed, due to `numdifftools` becoming incompatible with current `scipy`. The function was already optional, only available to a user who installed `numdifftools` separately, and not hit on any common codepaths. [#3485](https://github.com/pymc-devs/pymc3/pull/3485).
- Deprecated `vars` parameter of `sample_posterior_predictive` in favor of `varnames`.
-  References to `live_plot` and corresponding notebooks have been removed.
- Deprecated `vars` parameters of `sample_posterior_predictive` and `sample_prior_predictive` in favor of `var_names`.  At least for the latter, this is more accurate, since the `vars` parameter actually took names.

### Contributors sorted by number of commits
    45  Luciano Paz
    38  Thomas Wiecki
    23  Colin Carroll
    19  Junpeng Lao
    15  Chris Fonnesbeck
    13  Juan Martín Loyola
    13  Ravin Kumar
     8  Robert P. Goldman
     5  Tim Blazina
     4  chang111
     4  adamboche
     3  Eric Ma
     3  Osvaldo Martin
     3  Sanmitra Ghosh
     3  Saurav Shekhar
     3  chartl
     3  fredcallaway
     3  Demetri
     2  Daisuke Kondo
     2  David Brochart
     2  George Ho
     2  Vaibhav Sinha
     1  rpgoldman
     1  Adel Tomilova
     1  Adriaan van der Graaf
     1  Bas Nijholt
     1  Benjamin Wild
     1  Brigitta Sipocz
     1  Daniel Emaasit
     1  Hari
     1  Jeroen
     1  Joseph Willard
     1  Juan Martin Loyola
     1  Katrin Leinweber
     1  Lisa Martin
     1  M. Domenzain
     1  Matt Pitkin
     1  Peadar Coyle
     1  Rupal Sharma
     1  Tom Gilliss
     1  changjiangeng
     1  michaelosthege
     1  monsta
     1  579397

## PyMC3 3.6 (Dec 21 2018)

This will be the last release to support Python 2.

### New features

- Track the model log-likelihood as a sampler stat for NUTS and HMC samplers
  (accessible as `trace.get_sampler_stats('model_logp')`) (#3134)
- Add Incomplete Beta function `incomplete_beta(a, b, value)`
- Add log CDF functions to continuous distributions: `Beta`, `Cauchy`, `ExGaussian`, `Exponential`, `Flat`, `Gumbel`, `HalfCauchy`, `HalfFlat`, `HalfNormal`, `Laplace`, `Logistic`, `Lognormal`, `Normal`, `Pareto`, `StudentT`, `Triangular`, `Uniform`, `Wald`, `Weibull`.
- Behavior of `sample_posterior_predictive` is now to produce posterior predictive samples, in order, from all values of the `trace`. Previously, by default it would produce 1 chain worth of samples, using a random selection from the `trace` (#3212)
- Show diagnostics for initial energy errors in HMC and NUTS.
- PR #3273 has added the `distributions.distribution._DrawValuesContext` context
  manager. This is used to store the values already drawn in nested `random`
  and `draw_values` calls, enabling `draw_values` to draw samples from the
  joint probability distribution of RVs and not the marginals. Custom
  distributions that must call `draw_values` several times in their `random`
  method, or that invoke many calls to other distribution's `random` methods
  (e.g. mixtures) must do all of these calls under the same `_DrawValuesContext`
  context manager instance. If they do not, the conditional relations between
  the distribution's parameters could be broken, and `random` could return
  values drawn from an incorrect distribution.
- `Rice` distribution is now defined with either the noncentrality parameter or the shape parameter (#3287).

### Maintenance

- Big rewrite of documentation (#3275)
- Fixed Triangular distribution `c` attribute handling in `random` and updated sample codes for consistency (#3225)
- Refactor SMC and properly compute marginal likelihood (#3124)
- Removed use of deprecated `ymin` keyword in matplotlib's `Axes.set_ylim` (#3279)
- Fix for #3210. Now `distribution.draw_values(params)`, will draw the `params` values from their joint probability distribution and not from combinations of their marginals (Refer to PR #3273).
- Removed dependence on pandas-datareader for retrieving Yahoo Finance data in examples (#3262)
- Rewrote `Multinomial._random` method to better handle shape broadcasting (#3271)
- Fixed `Rice` distribution, which inconsistently mixed two parametrizations (#3286).
- `Rice` distribution now accepts multiple parameters and observations and is usable with NUTS (#3289).
- `sample_posterior_predictive` no longer calls `draw_values` to initialize the shape of the ppc trace. This called could lead to `ValueError`'s when sampling the ppc from a model with `Flat` or `HalfFlat` prior distributions (Fix issue #3294).
- Added explicit conversion to `floatX` and `int32` for the continuous and discrete probability distribution parameters (addresses issue #3223).


### Deprecations

- Renamed `sample_ppc()` and `sample_ppc_w()` to `sample_posterior_predictive()` and `sample_posterior_predictive_w()`, respectively.

## PyMC 3.5 (July 21 2018)

### New features

- Add documentation section on survival analysis and censored data models
- Add `check_test_point` method to `pm.Model`
- Add `Ordered` Transformation and `OrderedLogistic` distribution
- Add `Chain` transformation
- Improve error message `Mass matrix contains zeros on the diagonal. Some derivatives might always be zero` during tuning of `pm.sample`
- Improve error message `NaN occurred in optimization.` during ADVI
- Save and load traces without `pickle` using `pm.save_trace` and `pm.load_trace`
- Add `Kumaraswamy` distribution
- Add `TruncatedNormal` distribution
- Rewrite parallel sampling of multiple chains on py3. This resolves long standing issues when transferring large traces to the main process, avoids pickling issues on UNIX, and allows us to show a progress bar for all chains. If parallel sampling is interrupted, we now return partial results.
- Add `sample_prior_predictive` which allows for efficient sampling from the unconditioned model.
- SMC: remove experimental warning, allow sampling using `sample`, reduce autocorrelation from final trace.
- Add `model_to_graphviz` (which uses the optional dependency `graphviz`) to plot a directed graph of a PyMC3 model using plate notation.
- Add beta-ELBO variational inference as in beta-VAE model (Christopher P. Burgess et al. NIPS, 2017)
- Add `__dir__` to `SingleGroupApproximation` to improve autocompletion in interactive environments

### Fixes

- Fixed grammar in divergence warning, previously `There were 1 divergences ...` could be raised.
- Fixed `KeyError` raised when only subset of variables are specified to be recorded in the trace.
- Removed unused `repeat=None` arguments from all `random()` methods in distributions.
- Deprecated the `sigma` argument in `MarginalSparse.marginal_likelihood` in favor of `noise`
- Fixed unexpected behavior in `random`. Now the `random` functionality is more robust and will work better for `sample_prior` when that is implemented.
- Fixed `scale_cost_to_minibatch` behaviour, previously this was not working and always `False`

## PyMC 3.4.1 (April 18 2018)

### New features

- Add `logit_p` keyword to `pm.Bernoulli`, so that users can specify the logit of the success probability. This is faster and more stable than using `p=tt.nnet.sigmoid(logit_p)`.
- Add `random` keyword to `pm.DensityDist` thus enabling users to pass custom random method which in turn makes sampling from a `DensityDist` possible.
- Effective sample size computation is updated. The estimation uses Geyer's initial positive sequence, which no longer truncates the autocorrelation series inaccurately. `pm.diagnostics.effective_n` now can reports N_eff>N.
- Added `KroneckerNormal` distribution and a corresponding `MarginalKron` Gaussian Process implementation for efficient inference, along with lower-level functions such as `cartesian` and `kronecker` products.
- Added `Coregion` covariance function.
- Add new 'pairplot' function, for plotting scatter or hexbin matrices of sampled parameters. Optionally it can plot divergences.
- Plots of discrete distributions in the docstrings
- Add logitnormal distribution
- Densityplot: add support for discrete variables
- Fix the Binomial likelihood in `.glm.families.Binomial`, with the flexibility of specifying the `n`.
- Add `offset` kwarg to `.glm`.
- Changed the `compare` function to accept a dictionary of model-trace pairs instead of two separate lists of models and traces.
- add test and support for creating multivariate mixture and mixture of mixtures
- `distribution.draw_values`, now is also able to draw values from conditionally dependent RVs, such as autotransformed RVs (Refer to PR #2902).

### Fixes

- `VonMises` does not overflow for large values of kappa. i0 and i1 have been removed and we now use log_i0 to compute the logp.
- The bandwidth for KDE plots is computed using a modified version of Scott's rule. The new version uses entropy instead of standard deviation. This works better for multimodal distributions. Functions using KDE plots has a new argument `bw` controlling the bandwidth.
- fix PyMC3 variable is not replaced if provided in more_replacements (#2890)
- Fix for issue #2900. For many situations, named node-inputs do not have a `random` method, while some intermediate node may have it. This meant that if the named node-input at the leaf of the graph did not have a fixed value, `theano` would try to compile it and fail to find inputs, raising a `theano.gof.fg.MissingInputError`. This was fixed by going through the theano variable's owner inputs graph, trying to get intermediate named-nodes values if the leafs had failed.
- In `distribution.draw_values`, some named nodes could be `theano.tensor.TensorConstant`s or `theano.tensor.sharedvar.SharedVariable`s. Nevertheless, in `distribution._draw_value`, these would be passed to `distribution._compile_theano_function` as if they were `theano.tensor.TensorVariable`s. This could lead to the following exceptions `TypeError: ('Constants not allowed in param list', ...)` or `TypeError: Cannot use a shared variable (...)`. The fix was to not add `theano.tensor.TensorConstant` or `theano.tensor.sharedvar.SharedVariable` named nodes into the `givens` dict that could be used in `distribution._compile_theano_function`.
- Exponential support changed to include zero values.

### Deprecations

- DIC and BPIC calculations have been removed
- df_summary have been removed, use summary instead
- `njobs` and `nchains` kwarg are deprecated in favor of `cores` and `chains` for `sample`
- `lag` kwarg in `pm.stats.autocorr` and `pm.stats.autocov` is deprecated.


## PyMC 3.3 (January 9, 2018)

### New features

- Improve NUTS initialization `advi+adapt_diag_grad` and add `jitter+adapt_diag_grad` (#2643)
- Added `MatrixNormal` class for representing vectors of multivariate normal variables
- Implemented `HalfStudentT` distribution
- New benchmark suite added (see http://pandas.pydata.org/speed/pymc3/)
- Generalized random seed types
- Update loo, new improved algorithm (#2730)
- New CSG (Constant Stochastic Gradient) approximate posterior sampling algorithm (#2544)
- Michael Osthege added support for population-samplers and implemented differential evolution metropolis (`DEMetropolis`).  For models with correlated dimensions that can not use gradient-based samplers, the `DEMetropolis` sampler can give higher effective sampling rates. (also see [PR#2735](https://github.com/pymc-devs/pymc3/pull/2735))
- Forestplot supports multiple traces (#2736)
- Add new plot, densityplot (#2741)
- DIC and BPIC calculations have been deprecated
- Refactor HMC and implemented new warning system (#2677, #2808)

### Fixes

- Fixed `compareplot` to use `loo` output.
- Improved `posteriorplot` to scale fonts
- `sample_ppc_w` now broadcasts
- `df_summary` function renamed to `summary`
- Add test for `model.logp_array` and `model.bijection` (#2724)
- Fixed `sample_ppc` and `sample_ppc_w` to iterate all chains(#2633, #2748)
- Add Bayesian R2 score (for GLMs) `stats.r2_score` (#2696) and test (#2729).
- SMC works with transformed variables (#2755)
- Speedup OPVI (#2759)
- Multiple minor fixes and improvements in the docs (#2775, #2786, #2787, #2789, #2790, #2794, #2799, #2809)

### Deprecations

- Old (`minibatch-`)`advi` is removed (#2781)


## PyMC3 3.2 (October 10, 2017)

### New features

This version includes two major contributions from our Google Summer of Code 2017 students:

* Maxim Kochurov extended and refactored the variational inference module. This primarily adds two important classes, representing operator variational inference (`OPVI`) objects and `Approximation` objects. These make it easier to extend existing `variational` classes, and to derive inference from `variational` optimizations, respectively. The `variational` module now also includes normalizing flows (`NFVI`).
* Bill Engels added an extensive new Gaussian processes (`gp`) module. Standard GPs can be specified using either `Latent` or `Marginal` classes, depending on the nature of the underlying function. A Student-T process `TP` has been added. In order to accomodate larger datasets, approximate marginal Gaussian processes (`MarginalSparse`) have been added.

Documentation has been improved as the result of the project's monthly "docathons".

An experimental stochastic gradient Fisher scoring (`SGFS`) sampling step method has been added.

The API for `find_MAP` was enhanced.

SMC now estimates the marginal likelihood.

Added `Logistic` and `HalfFlat` distributions to set of continuous distributions.

Bayesian fraction of missing information (`bfmi`) function added to `stats`.

Enhancements to `compareplot` added.

QuadPotential adaptation has been implemented.

Script added to build and deploy documentation.

MAP estimates now available for transformed and non-transformed variables.

The `Constant` variable class has been deprecated, and will be removed in 3.3.

DIC and BPIC calculations have been sped up.

Arrays are now accepted as arguments for the `Bound` class.

`random` method was added to the `Wishart` and `LKJCorr` distributions.

Progress bars have been added to LOO and WAIC calculations.

All example notebooks updated to reflect changes in API since 3.1.

Parts of the test suite have been refactored.

### Fixes

Fixed sampler stats error in NUTS for non-RAM backends

Matplotlib is  no longer a hard dependency, making it easier to use in settings where installing Matplotlib is problematic. PyMC will only complain if plotting is attempted.

Several bugs in the Gaussian process covariance were fixed.

All chains are now used to calculate WAIC and LOO.

AR(1) log-likelihood function has been fixed.

Slice sampler fixed to sample from 1D conditionals.

Several docstring fixes.

### Contributors

The following people contributed to this release (ordered by number of commits):

Maxim Kochurov <maxim.v.kochurov@gmail.com>
Bill Engels <w.j.engels@gmail.com>
Chris Fonnesbeck <chris.fonnesbeck@vanderbilt.edu>
Junpeng Lao <junpeng.lao@unifr.ch>
Adrian Seyboldt <adrian.seyboldt@gmail.com>
AustinRochford <arochford@monetate.com>
Osvaldo Martin <aloctavodia@gmail.com>
Colin Carroll <colcarroll@gmail.com>
Hannes Vasyura-Bathke <hannes.bathke@gmx.net>
Thomas Wiecki <thomas.wiecki@gmail.com>
michaelosthege <thecakedev@hotmail.com>
Marco De Nadai <me@marcodena.it>
Kyle Beauchamp <kyleabeauchamp@gmail.com>
Massimo <mcavallaro@users.noreply.github.com>
ctm22396 <ctm22396@gmail.com>
Max Horn <maexlich@gmail.com>
Hennadii Madan <madanh2014@gmail.com>
Hassan Naseri <h.nasseri@gmail.com>
Peadar Coyle <peadarcoyle@googlemail.com>
Saurav R. Tuladhar <saurav@fastmail.com>
Shashank Shekhar <shashank.f1@gmail.com>
Eric Ma <ericmjl@users.noreply.github.com>
Ed Herbst <ed.herbst@gmail.com>
tsdlovell <dlovell@twosigma.com>
zaxtax <zaxtax@users.noreply.github.com>
Dan Nichol <daniel.nichol@univ.ox.ac.uk>
Benjamin Yetton <bdyetton@gmail.com>
jackhansom <jack.hansom@outlook.com>
Jack Tsai <jacksctsai@gmail.com>
Andrés Asensio Ramos <aasensioramos@gmail.com>


## PyMC3 3.1 (June 23, 2017)

### New features

* New user forum at http://discourse.pymc.io

* [Gaussian Process submodule](http://pymc-devs.github.io/pymc3/notebooks/GP-introduction.html)

* Much improved variational inference support:

  - [Add Operator Variational Inference (experimental).](http://pymc-devs.github.io/pymc3/notebooks/bayesian_neural_network_opvi-advi.html)

  - [Add Stein-Variational Gradient Descent as well as Amortized SVGD (experimental).](https://github.com/pymc-devs/pymc3/pull/2183)

  - [Add pm.Minibatch() to easily specify mini-batches.](http://pymc-devs.github.io/pymc3/notebooks/bayesian_neural_network_opvi-advi.html#Minibatch-ADVI)

  - Added various optimizers including ADAM.

  - Stopping criterion implemented via callbacks.

* sample() defaults changed: tuning is enabled for the first 500 samples which are then discarded from the trace as burn-in.

* MvNormal supports Cholesky Decomposition now for increased speed and numerical stability.

* Many optimizations and speed-ups.

* NUTS implementation now matches current Stan implementation.

* Add higher-order integrators for HMC.

* [Add sampler statistics.](http://pymc-devs.github.io/pymc3/notebooks/sampler-stats.html)

* [Add live-trace to see samples in real-time.](http://pymc-devs.github.io/pymc3/notebooks/live_sample_plots.html)

* ADVI stopping criterion implemented.

* Improved support for theano's floatX setting to enable GPU computations (work in progress).

* MvNormal supports Cholesky Decomposition now for increased speed and numerical stability.

* [Add Elliptical Slice Sampler.](http://pymc-devs.github.io/pymc3/notebooks/GP-slice-sampling.html)

* Added support for multidimensional minibatches

* [Sampled posteriors can now be turned into priors for Bayesian updating with a new interpolated distribution.](https://github.com/pymc-devs/pymc3/pull/2163)

* Added `Approximation` class and the ability to convert a sampled trace into an approximation via its `Empirical` subclass.

* `Model` can now be inherited from and act as a base class for user specified models (see pymc3.models.linear).

* Add MvGaussianRandomWalk and MvStudentTRandomWalk distributions.

* GLM models do not need a left-hand variable anymore.

* Refactored HMC and NUTS for better readability.

* Add support for Python 3.6.

### Fixes

* Bound now works for discrete distributions as well.

* Random sampling now returns the correct shape even for higher dimensional RVs.

* Use theano Psi and GammaLn functions to enable GPU support for them.


## PyMC3 3.0 (January 9, 2017)

We are proud and excited to release the first stable version of PyMC3, the product of more than [5 years](https://github.com/pymc-devs/pymc3/commit/85c7e06b6771c0d99cbc09cb68885cda8f7785cb) of ongoing development and contributions from over 80 individuals. PyMC3 is a Python module for Bayesian modeling which focuses on modern Bayesian computational methods, primarily gradient-based (Hamiltonian) MCMC sampling and variational inference. Models are specified in Python, which allows for great flexibility. The main technological difference in PyMC3 relative to previous versions is the reliance on Theano for the computational backend, rather than on Fortran extensions.

### New features

Since the beta release last year, the following improvements have been implemented:

* Added `variational` submodule, which features the automatic differentiation variational inference (ADVI) fitting method. Also supports mini-batch ADVI for large data sets. Much of this work was due to the efforts of Taku Yoshioka, and important guidance was provided by the Stan team (specifically Alp Kucukelbir and Daniel Lee).

* Added model checking utility functions, including leave-one-out (LOO) cross-validation, BPIC, WAIC, and DIC.

* Implemented posterior predictive sampling (`sample_ppc`).

* Implemented auto-assignment of step methods by `sample` function.

* Enhanced IPython Notebook examples, featuring more complete narratives accompanying code.

* Extensive debugging of NUTS sampler.

* Updated documentation to reflect changes in code since beta.

* Refactored test suite for better efficiency.

* Added von Mises, zero-inflated negative binomial, and Lewandowski, Kurowicka and Joe (LKJ) distributions.

* Adopted `joblib` for managing parallel computation of chains.

* Added contributor guidelines, contributor code of conduct and governance document.

### Deprecations

* Argument order of tau and sd was switched for distributions of the normal family:
- `Normal()`
- `Lognormal()`
- `HalfNormal()`

Old: `Normal(name, mu, tau)`
New: `Normal(name, mu, sd)` (supplying keyword arguments is unaffected).

* `MvNormal` calling signature changed:
Old: `MvNormal(name, mu, tau)`
New: `MvNormal(name, mu, cov)` (supplying keyword arguments is unaffected).

We on the PyMC3 core team would like to thank everyone for contributing and now feel that this is ready for the big time. We look forward to hearing about all the cool stuff you use PyMC3 for, and look forward to continued development on the package.

### Contributors

The following authors contributed to this release:

Chris Fonnesbeck <chris.fonnesbeck@vanderbilt.edu>
John Salvatier <jsalvatier@gmail.com>
Thomas Wiecki <thomas.wiecki@gmail.com>
Colin Carroll <colcarroll@gmail.com>
Maxim Kochurov <maxim.v.kochurov@gmail.com>
Taku Yoshioka <taku.yoshioka.4096@gmail.com>
Peadar Coyle (springcoil) <peadarcoyle@googlemail.com>
Austin Rochford <arochford@monetate.com>
Osvaldo Martin <aloctavodia@gmail.com>
Shashank Shekhar <shashank.f1@gmail.com>

In addition, the following community members contributed to this release:

A Kuz <for.akuz@gmail.com>
A. Flaxman <abie@alum.mit.edu>
Abraham Flaxman <abie@alum.mit.edu>
Alexey Goldin <alexey.goldin@gmail.com>
Anand Patil <anand.prabhakar.patil@gmail.com>
Andrea Zonca <code@andreazonca.com>
Andreas Klostermann <andreasklostermann@googlemail.com>
Andres Asensio Ramos
Andrew Clegg <andrew.clegg@pearson.com>
Anjum48
Benjamin Edwards <bedwards@cs.unm.edu>
Boris Avdeev <borisaqua@gmail.com>
Brian Naughton <briannaughton@gmail.com>
Byron Smith
Chad Heyne <chadheyne@gmail.com>
Corey Farwell <coreyf@rwell.org>
David Huard <david.huard@gmail.com>
David Stück <dstuck@users.noreply.github.com>
DeliciousHair <mshepit@gmail.com>
Dustin Tran
Eigenblutwurst <Hannes.Bathke@gmx.net>
Gideon Wulfsohn <gideon.wulfsohn@gmail.com>
Gil Raphaelli <g@raphaelli.com>
Gogs <gogitservice@gmail.com>
Ilan Man
Imri Sofer <imrisofer@gmail.com>
Jake Biesinger <jake.biesinger@gmail.com>
James Webber <jamestwebber@gmail.com>
John McDonnell <john.v.mcdonnell@gmail.com>
Jon Sedar <jon.sedar@applied.ai>
Jordi Diaz
Jordi Warmenhoven <jordi.warmenhoven@gmail.com>
Karlson Pfannschmidt <kiudee@mail.uni-paderborn.de>
Kyle Bishop <citizenphnix@gmail.com>
Kyle Meyer <kyle@kyleam.com>
Lin Xiao
Mack Sweeney <mackenzie.sweeney@gmail.com>
Matthew Emmett <memmett@unc.edu>
Michael Gallaspy <gallaspy.michael@gmail.com>
Nick <nalourie@example.com>
Osvaldo Martin <aloctavodia@gmail.com>
Patricio Benavente <patbenavente@gmail.com>
Raymond Roberts
Rodrigo Benenson <rodrigo.benenson@gmail.com>
Sergei Lebedev <superbobry@gmail.com>
Skipper Seabold <chris.fonnesbeck@vanderbilt.edu>
Thomas Kluyver <takowl@gmail.com>
Tobias Knuth <mail@tobiasknuth.de>
Volodymyr Kazantsev
Wes McKinney <wesmckinn@gmail.com>
Zach Ploskey <zploskey@gmail.com>
akuz <for.akuz@gmail.com>
brandon willard <brandonwillard@gmail.com>
dstuck <dstuck88@gmail.com>
ingmarschuster <ingmar.schuster.linguistics@gmail.com>
jan-matthis <mail@jan-matthis.de>
jason <JasonTam22@gmailcom>
kiudee <quietdeath@gmail.com>
maahnman <github@mm.maahn.de>
macgyver <neil.rabinowitz@merton.ox.ac.uk>
mwibrow <mwibrow@gmail.com>
olafSmits <o.smits@gmail.com>
paul sorenson <paul@metrak.com>
redst4r <redst4r@web.de>
santon <steven.anton@idanalytics.com>
sgenoud <stevegenoud+github@gmail.com>
stonebig <stonebig>
Tal Yarkoni <tyarkoni@gmail.com>
x2apps <x2apps@yahoo.com>
zenourn <daniel@zeno.co.nz>

## PyMC3 3.0b (June 16th, 2015)

Probabilistic programming allows for flexible specification of Bayesian statistical models in code. PyMC3 is a new, open-source probabilistic programmer framework with an intuitive, readable and concise, yet powerful, syntax that is close to the natural notation statisticians use to describe models. It features next-generation fitting techniques, such as the No U-Turn Sampler, that allow fitting complex models with thousands of parameters without specialized knowledge of fitting algorithms.

PyMC3 has recently seen rapid development. With the addition of two new major features: automatic transforms and missing value imputation, PyMC3 has become ready for wider use. PyMC3 is now refined enough that adding features is easy, so we don't expect adding features in the future will require drastic changes. It has also become user friendly enough for a broader audience. Automatic transformations mean NUTS and find_MAP work with less effort, and friendly error messages mean its easy to diagnose problems with your model.

Thus, Thomas, Chris and I are pleased to announce that PyMC3 is now in Beta.

### Highlights
* Transforms now automatically applied to constrained distributions
* Transforms now specified with a `transform=` argument on Distributions. `model.TransformedVar` is gone.
* Transparent missing value imputation support added with MaskedArrays or pandas.DataFrame NaNs.
* Bad default values now ignored
* Profile theano functions using `model.profile(model.logpt)`

### Contributors since 3.0a
* A. Flaxman <abie@alum.mit.edu>
* Andrea Zonca <code@andreazonca.com>
* Andreas Klostermann <andreasklostermann@googlemail.com>
* Andrew Clegg <andrew.clegg@pearson.com>
* AustinRochford <arochford@monetate.com>
* Benjamin Edwards <bedwards@cs.unm.edu>
* Brian Naughton <briannaughton@gmail.com>
* Chad Heyne <chadheyne@gmail.com>
* Chris Fonnesbeck <chris.fonnesbeck@vanderbilt.edu>
* Corey Farwell <coreyf@rwell.org>
* John Salvatier <jsalvatier@gmail.com>
* Karlson Pfannschmidt <quietdeath@gmail.com>
* Kyle Bishop <citizenphnix@gmail.com>
* Kyle Meyer <kyle@kyleam.com>
* Mack Sweeney <mackenzie.sweeney@gmail.com>
* Osvaldo Martin <aloctavodia@gmail.com>
* Raymond Roberts <rayvroberts@gmail.com>
* Rodrigo Benenson <rodrigo.benenson@gmail.com>
* Thomas Wiecki <thomas.wiecki@gmail.com>
* Zach Ploskey <zploskey@gmail.com>
* maahnman <github@mm.maahn.de>
* paul sorenson <paul@metrak.com>
* zenourn <daniel@zeno.co.nz><|MERGE_RESOLUTION|>--- conflicted
+++ resolved
@@ -18,11 +18,9 @@
 - Add MLDA, a new stepper for multilevel sampling. MLDA can be used when a hierarchy of approximate posteriors of varying accuracy is available, offering improved sampling efficiency especially in high-dimensional problems and/or where gradients are not available (see [#3926](https://github.com/pymc-devs/pymc3/pull/3926))
 - Change SMC metropolis kernel to independent metropolis kernel [#4115](https://github.com/pymc-devs/pymc3/pull/4115))
 - Add alternative parametrization to NegativeBinomial distribution in terms of n and p (see [#4126](https://github.com/pymc-devs/pymc3/issues/4126))
-<<<<<<< HEAD
 - Add Bayesian Additive Regression Trees (BARTs) [#4183](https://github.com/pymc-devs/pymc3/pull/4183))
-=======
 - Added a new `MixtureSameFamily` distribution to handle mixtures of arbitrary dimensions in vectorized form (see [#4185](https://github.com/pymc-devs/pymc3/issues/4185)).
->>>>>>> f732a01c
+
 
 
 ## PyMC3 3.9.3 (11 August 2020)
