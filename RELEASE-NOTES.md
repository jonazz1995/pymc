# Release Notes

## PyMC3 3.8 (on deck)

### New features

- Distinguish between `Data` and `Deterministic` variables when graphing models with graphviz. PR [#3491](https://github.com/pymc-defs/pymc3/pulls/3491).
- Sequential Monte Carlo - Approximate Bayesian Computation step method is now available. The implementation is in an experimental stage and will be further improved.

### Maintenance
- Moved math operations out of `Rice`, `TruncatedNormal`, `Triangular` and `ZeroInflatedNegativeBinomial` `random` methods. Math operations on values returned by `draw_values` might not broadcast well, and all the `size` aware broadcasting is left to `generate_samples`. Fixes [#3481](https://github.com/pymc-devs/pymc3/issues/3481) and [#3508](https://github.com/pymc-devs/pymc3/issues/3508)

## PyMC3 3.7 (May 29 2019)

### New features

- Add data container class (`Data`) that wraps the theano SharedVariable class and let the model be aware of its inputs and outputs.
- Add function `set_data` to update variables defined as `Data`.
- `Mixture` now supports mixtures of multidimensional probability distributions, not just lists of 1D distributions.
- `GLM.from_formula` and `LinearComponent.from_formula` can extract variables from the calling scope. Customizable via the new `eval_env` argument. Fixing [#3382](https://github.com/pymc-devs/pymc3/issues/3382).
- Added the `distributions.shape_utils` module with functions used to help broadcast samples drawn from distributions using the `size` keyword argument.
- Used `numpy.vectorize` in `distributions.distribution._compile_theano_function`. This enables `sample_prior_predictive` and `sample_posterior_predictive` to ask for tuples of samples instead of just integers. This fixes issue [#3422](https://github.com/pymc-devs/pymc3/issues/3422).

### Maintenance

- All occurances of `sd` as a parameter name have been renamed to `sigma`. `sd` will continue to function for backwards compatibility.
- `HamiltonianMC` was ignoring certain arguments like `target_accept`, and not using the custom step size jitter function with expectation 1.
- Made `BrokenPipeError` for parallel sampling more verbose on Windows.
<<<<<<< HEAD
- Added the `broadcast_distribution_samples` function that helps broadcasting arrays of drawn samples, taking into account the requested `size` and the inferred distribution shape. This sometimes is needed by distributions that call several `rvs` separately within their `random` method, such as the `ZeroInflatedPoisson` (Fix issue #3310).
- The `Wald`, `Kumaraswamy`, `LogNormal`, `Pareto`, `Cauchy`, `HalfCauchy`, `Weibull` and `ExGaussian` distributions `random` method used a hidden `_random` function that was written with scalars in mind. This could potentially lead to artificial correlations between random draws. Added shape guards and broadcasting of the distribution samples to prevent this (Similar to issue #3310).
- Added a fix to allow the imputation of single missing values of observed data, which previously would fail (Fix issue #3122).
- `sample` now uses `multiprocessing` instead of `psutil` to count CPU cores.
=======
- Added the `broadcast_distribution_samples` function that helps broadcasting arrays of drawn samples, taking into account the requested `size` and the inferred distribution shape. This sometimes is needed by distributions that call several `rvs` separately within their `random` method, such as the `ZeroInflatedPoisson` (fixes issue [#3310](https://github.com/pymc-devs/pymc3/issues/3310)).
- The `Wald`, `Kumaraswamy`, `LogNormal`, `Pareto`, `Cauchy`, `HalfCauchy`, `Weibull` and `ExGaussian` distributions `random` method used a hidden `_random` function that was written with scalars in mind. This could potentially lead to artificial correlations between random draws. Added shape guards and broadcasting of the distribution samples to prevent this (Similar to issue [#3310](https://github.com/pymc-devs/pymc3/issues/3310)).
- Added a fix to allow the imputation of single missing values of observed data, which previously would fail (fixes issue [#3122](https://github.com/pymc-devs/pymc3/issues/3122)).
- The `draw_values` function was too permissive with what could be grabbed from inside `point`, which lead to an error when sampling posterior predictives of variables that depended on shared variables that had changed their shape after `pm.sample()` had been called (fix issue [#3346](https://github.com/pymc-devs/pymc3/issues/3346)).
- `draw_values` now adds the theano graph descendants of `TensorConstant` or `SharedVariables` to the named relationship nodes stack, only if these descendants are `ObservedRV` or `MultiObservedRV` instances (fixes issue [#3354](https://github.com/pymc-devs/pymc3/issues/3354)).
- Fixed bug in broadcast_distrution_samples, which did not handle correctly cases in which some samples did not have the size tuple prepended.
- Changed `MvNormal.random`'s usage of `tensordot` for Cholesky encoded covariances. This lead to wrong axis broadcasting and seemed to be the cause for issue [#3343](https://github.com/pymc-devs/pymc3/issues/3343).
- Fixed defect in `Mixture.random` when multidimensional mixtures were involved. The mixture component was not preserved across all the elements of the dimensions of the mixture. This meant that the correlations across elements within a given draw of the mixture were partly broken.
- Restructured `Mixture.random` to allow better use of vectorized calls to `comp_dists.random`.
- Added tests for mixtures of multidimensional distributions to the test suite.
- Fixed incorrect usage of `broadcast_distribution_samples` in `DiscreteWeibull`.
- `Mixture`'s default dtype is now determined by `theano.config.floatX`.
- `dist_math.random_choice` now handles nd-arrays of category probabilities, and also handles sizes that are not `None`. Also removed unused `k` kwarg from `dist_math.random_choice`.
- Changed `Categorical.mode` to preserve all the dimensions of `p` except the last one, which encodes each category's probability.
- Changed initialization of `Categorical.p`. `p` is now normalized to sum to `1` inside `logp` and `random`, but not during initialization. This could hide negative values supplied to `p` as mentioned in [#2082](https://github.com/pymc-devs/pymc3/issues/2082).
- `Categorical` now accepts elements of `p` equal to `0`. `logp` will return `-inf` if there are `values` that index to the zero probability categories.
- Add `sigma`, `tau`, and `sd` to signature of `NormalMixture`.
- Set default lower and upper values of -inf and inf for pm.distributions.continuous.TruncatedNormal. This avoids errors caused by their previous values of None (fixes issue [#3248](https://github.com/pymc-devs/pymc3/issues/3248)).
- Converted all calls to `pm.distributions.bound._ContinuousBounded` and `pm.distributions.bound._DiscreteBounded` to use only and all positional arguments (fixes issue [#3399](https://github.com/pymc-devs/pymc3/issues/3399)).
- Restructured `distributions.distribution.generate_samples` to use the `shape_utils` module. This solves issues [#3421](https://github.com/pymc-devs/pymc3/issues/3421) and [#3147](https://github.com/pymc-devs/pymc3/issues/3147) by using the `size` aware broadcating functions in `shape_utils`.
- Fixed the `Multinomial.random` and `Multinomial.random_` methods to make them compatible with the new `generate_samples` function. In the process, a bug of the `Multinomial.random_` shape handling was discovered and fixed.
- Fixed a defect found in `Bound.random` where the `point` dictionary was passed to `generate_samples` as an `arg` instead of in `not_broadcast_kwargs`.
- Fixed a defect found in `Bound.random_` where `total_size` could end up as a `float64` instead of being an integer if given `size=tuple()`.
- Fixed an issue in `model_graph` that caused construction of the graph of the model for rendering to hang: replaced a search over the powerset of the nodes with a breadth-first search over the nodes. Fix for [#3458](https://github.com/pymc-devs/pymc3/issues/3458).
- Removed variable annotations from `model_graph` but left type hints (Fix for [#3465](https://github.com/pymc-devs/pymc3/issues/3465)). This means that we support `python>=3.5.4`.
- Default `target_accept`for `HamiltonianMC` is now 0.65, as suggested in Beskos et. al. 2010 and Neal 2001.
- Fixed bug in `draw_values` that lead to intermittent errors in python3.5. This happened with some deterministic nodes that were drawn but not added to `givens`.
>>>>>>> a3fcc861

### Deprecations

- `nuts_kwargs` and `step_kwargs` have been deprecated in favor of using the standard `kwargs` to pass optional step method arguments.
- `SGFS` and `CSG` have been removed (Fix for [#3353](https://github.com/pymc-devs/pymc3/issues/3353)). They have been moved to [pymc3-experimental](https://github.com/pymc-devs/pymc3-experimental).
- References to `live_plot` and corresponding notebooks have been removed.
- Function `approx_hessian` was removed, due to `numdifftools` becoming incompatible with current `scipy`. The function was already optional, only available to a user who installed `numdifftools` separately, and not hit on any common codepaths. [#3485](https://github.com/pymc-devs/pymc3/pull/3485).
- Deprecated `vars` parameter of `sample_posterior_predictive` in favor of `varnames`.
-  References to `live_plot` and corresponding notebooks have been removed.
- Deprecated `vars` parameters of `sample_posterior_predictive` and `sample_prior_predictive` in favor of `var_names`.  At least for the latter, this is more accurate, since the `vars` parameter actually took names.

### Contributors sorted by number of commits
    45  Luciano Paz
    38  Thomas Wiecki
    23  Colin Carroll
    19  Junpeng Lao
    15  Chris Fonnesbeck
    13  Juan Martín Loyola
    13  Ravin Kumar
     8  Robert P. Goldman
     5  Tim Blazina
     4  chang111
     4  adamboche
     3  Eric Ma
     3  Osvaldo Martin
     3  Sanmitra Ghosh
     3  Saurav Shekhar
     3  chartl
     3  fredcallaway
     3  Demetri
     2  Daisuke Kondo
     2  David Brochart
     2  George Ho
     2  Vaibhav Sinha
     1  rpgoldman
     1  Adel Tomilova
     1  Adriaan van der Graaf
     1  Bas Nijholt
     1  Benjamin Wild
     1  Brigitta Sipocz
     1  Daniel Emaasit
     1  Hari
     1  Jeroen
     1  Joseph Willard
     1  Juan Martin Loyola
     1  Katrin Leinweber
     1  Lisa Martin
     1  M. Domenzain
     1  Matt Pitkin
     1  Peadar Coyle
     1  Rupal Sharma
     1  Tom Gilliss
     1  changjiangeng
     1  michaelosthege
     1  monsta
     1  579397

## PyMC3 3.6 (Dec 21 2018)

This will be the last release to support Python 2.

### New features

- Track the model log-likelihood as a sampler stat for NUTS and HMC samplers
  (accessible as `trace.get_sampler_stats('model_logp')`) (#3134)
- Add Incomplete Beta function `incomplete_beta(a, b, value)`
- Add log CDF functions to continuous distributions: `Beta`, `Cauchy`, `ExGaussian`, `Exponential`, `Flat`, `Gumbel`, `HalfCauchy`, `HalfFlat`, `HalfNormal`, `Laplace`, `Logistic`, `Lognormal`, `Normal`, `Pareto`, `StudentT`, `Triangular`, `Uniform`, `Wald`, `Weibull`.
- Behavior of `sample_posterior_predictive` is now to produce posterior predictive samples, in order, from all values of the `trace`. Previously, by default it would produce 1 chain worth of samples, using a random selection from the `trace` (#3212)
- Show diagnostics for initial energy errors in HMC and NUTS.
- PR #3273 has added the `distributions.distribution._DrawValuesContext` context
  manager. This is used to store the values already drawn in nested `random`
  and `draw_values` calls, enabling `draw_values` to draw samples from the
  joint probability distribution of RVs and not the marginals. Custom
  distributions that must call `draw_values` several times in their `random`
  method, or that invoke many calls to other distribution's `random` methods
  (e.g. mixtures) must do all of these calls under the same `_DrawValuesContext`
  context manager instance. If they do not, the conditional relations between
  the distribution's parameters could be broken, and `random` could return
  values drawn from an incorrect distribution.
- `Rice` distribution is now defined with either the noncentrality parameter or the shape parameter (#3287).

### Maintenance

- Big rewrite of documentation (#3275)
- Fixed Triangular distribution `c` attribute handling in `random` and updated sample codes for consistency (#3225)
- Refactor SMC and properly compute marginal likelihood (#3124)
- Removed use of deprecated `ymin` keyword in matplotlib's `Axes.set_ylim` (#3279)
- Fix for #3210. Now `distribution.draw_values(params)`, will draw the `params` values from their joint probability distribution and not from combinations of their marginals (Refer to PR #3273).
- Removed dependence on pandas-datareader for retrieving Yahoo Finance data in examples (#3262)
- Rewrote `Multinomial._random` method to better handle shape broadcasting (#3271)
- Fixed `Rice` distribution, which inconsistently mixed two parametrizations (#3286).
- `Rice` distribution now accepts multiple parameters and observations and is usable with NUTS (#3289).
- `sample_posterior_predictive` no longer calls `draw_values` to initialize the shape of the ppc trace. This called could lead to `ValueError`'s when sampling the ppc from a model with `Flat` or `HalfFlat` prior distributions (Fix issue #3294).
- Added explicit conversion to `floatX` and `int32` for the continuous and discrete probability distribution parameters (addresses issue #3223).


### Deprecations

- Renamed `sample_ppc()` and `sample_ppc_w()` to `sample_posterior_predictive()` and `sample_posterior_predictive_w()`, respectively.

## PyMC 3.5 (July 21 2018)

### New features

- Add documentation section on survival analysis and censored data models
- Add `check_test_point` method to `pm.Model`
- Add `Ordered` Transformation and `OrderedLogistic` distribution
- Add `Chain` transformation
- Improve error message `Mass matrix contains zeros on the diagonal. Some derivatives might always be zero` during tuning of `pm.sample`
- Improve error message `NaN occurred in optimization.` during ADVI
- Save and load traces without `pickle` using `pm.save_trace` and `pm.load_trace`
- Add `Kumaraswamy` distribution
- Add `TruncatedNormal` distribution
- Rewrite parallel sampling of multiple chains on py3. This resolves long standing issues when transferring large traces to the main process, avoids pickling issues on UNIX, and allows us to show a progress bar for all chains. If parallel sampling is interrupted, we now return partial results.
- Add `sample_prior_predictive` which allows for efficient sampling from the unconditioned model.
- SMC: remove experimental warning, allow sampling using `sample`, reduce autocorrelation from final trace.
- Add `model_to_graphviz` (which uses the optional dependency `graphviz`) to plot a directed graph of a PyMC3 model using plate notation.
- Add beta-ELBO variational inference as in beta-VAE model (Christopher P. Burgess et al. NIPS, 2017)
- Add `__dir__` to `SingleGroupApproximation` to improve autocompletion in interactive environments

### Fixes

- Fixed grammar in divergence warning, previously `There were 1 divergences ...` could be raised.
- Fixed `KeyError` raised when only subset of variables are specified to be recorded in the trace.
- Removed unused `repeat=None` arguments from all `random()` methods in distributions.
- Deprecated the `sigma` argument in `MarginalSparse.marginal_likelihood` in favor of `noise`
- Fixed unexpected behavior in `random`. Now the `random` functionality is more robust and will work better for `sample_prior` when that is implemented.
- Fixed `scale_cost_to_minibatch` behaviour, previously this was not working and always `False`

## PyMC 3.4.1 (April 18 2018)

### New features

- Add `logit_p` keyword to `pm.Bernoulli`, so that users can specify the logit of the success probability. This is faster and more stable than using `p=tt.nnet.sigmoid(logit_p)`.
- Add `random` keyword to `pm.DensityDist` thus enabling users to pass custom random method which in turn makes sampling from a `DensityDist` possible.
- Effective sample size computation is updated. The estimation uses Geyer's initial positive sequence, which no longer truncates the autocorrelation series inaccurately. `pm.diagnostics.effective_n` now can reports N_eff>N.
- Added `KroneckerNormal` distribution and a corresponding `MarginalKron` Gaussian Process implementation for efficient inference, along with lower-level functions such as `cartesian` and `kronecker` products.
- Added `Coregion` covariance function.
- Add new 'pairplot' function, for plotting scatter or hexbin matrices of sampled parameters. Optionally it can plot divergences.
- Plots of discrete distributions in the docstrings
- Add logitnormal distribution
- Densityplot: add support for discrete variables
- Fix the Binomial likelihood in `.glm.families.Binomial`, with the flexibility of specifying the `n`.
- Add `offset` kwarg to `.glm`.
- Changed the `compare` function to accept a dictionary of model-trace pairs instead of two separate lists of models and traces.
- add test and support for creating multivariate mixture and mixture of mixtures
- `distribution.draw_values`, now is also able to draw values from conditionally dependent RVs, such as autotransformed RVs (Refer to PR #2902).

### Fixes

- `VonMises` does not overflow for large values of kappa. i0 and i1 have been removed and we now use log_i0 to compute the logp.
- The bandwidth for KDE plots is computed using a modified version of Scott's rule. The new version uses entropy instead of standard deviation. This works better for multimodal distributions. Functions using KDE plots has a new argument `bw` controlling the bandwidth.
- fix PyMC3 variable is not replaced if provided in more_replacements (#2890)
- Fix for issue #2900. For many situations, named node-inputs do not have a `random` method, while some intermediate node may have it. This meant that if the named node-input at the leaf of the graph did not have a fixed value, `theano` would try to compile it and fail to find inputs, raising a `theano.gof.fg.MissingInputError`. This was fixed by going through the theano variable's owner inputs graph, trying to get intermediate named-nodes values if the leafs had failed.
- In `distribution.draw_values`, some named nodes could be `theano.tensor.TensorConstant`s or `theano.tensor.sharedvar.SharedVariable`s. Nevertheless, in `distribution._draw_value`, these would be passed to `distribution._compile_theano_function` as if they were `theano.tensor.TensorVariable`s. This could lead to the following exceptions `TypeError: ('Constants not allowed in param list', ...)` or `TypeError: Cannot use a shared variable (...)`. The fix was to not add `theano.tensor.TensorConstant` or `theano.tensor.sharedvar.SharedVariable` named nodes into the `givens` dict that could be used in `distribution._compile_theano_function`.
- Exponential support changed to include zero values.

### Deprecations

- DIC and BPIC calculations have been removed
- df_summary have been removed, use summary instead
- `njobs` and `nchains` kwarg are deprecated in favor of `cores` and `chains` for `sample`
- `lag` kwarg in `pm.stats.autocorr` and `pm.stats.autocov` is deprecated.


## PyMC 3.3 (January 9, 2018)

### New features

- Improve NUTS initialization `advi+adapt_diag_grad` and add `jitter+adapt_diag_grad` (#2643)
- Added `MatrixNormal` class for representing vectors of multivariate normal variables
- Implemented `HalfStudentT` distribution
- New benchmark suite added (see http://pandas.pydata.org/speed/pymc3/)
- Generalized random seed types
- Update loo, new improved algorithm (#2730)
- New CSG (Constant Stochastic Gradient) approximate posterior sampling algorithm (#2544)
- Michael Osthege added support for population-samplers and implemented differential evolution metropolis (`DEMetropolis`).  For models with correlated dimensions that can not use gradient-based samplers, the `DEMetropolis` sampler can give higher effective sampling rates. (also see [PR#2735](https://github.com/pymc-devs/pymc3/pull/2735))
- Forestplot supports multiple traces (#2736)
- Add new plot, densityplot (#2741)
- DIC and BPIC calculations have been deprecated
- Refactor HMC and implemented new warning system (#2677, #2808)

### Fixes

- Fixed `compareplot` to use `loo` output.
- Improved `posteriorplot` to scale fonts
- `sample_ppc_w` now broadcasts
- `df_summary` function renamed to `summary`
- Add test for `model.logp_array` and `model.bijection` (#2724)
- Fixed `sample_ppc` and `sample_ppc_w` to iterate all chains(#2633, #2748)
- Add Bayesian R2 score (for GLMs) `stats.r2_score` (#2696) and test (#2729).
- SMC works with transformed variables (#2755)
- Speedup OPVI (#2759)
- Multiple minor fixes and improvements in the docs (#2775, #2786, #2787, #2789, #2790, #2794, #2799, #2809)

### Deprecations

- Old (`minibatch-`)`advi` is removed (#2781)


## PyMC3 3.2 (October 10, 2017)

### New features

This version includes two major contributions from our Google Summer of Code 2017 students:

* Maxim Kochurov extended and refactored the variational inference module. This primarily adds two important classes, representing operator variational inference (`OPVI`) objects and `Approximation` objects. These make it easier to extend existing `variational` classes, and to derive inference from `variational` optimizations, respectively. The `variational` module now also includes normalizing flows (`NFVI`).
* Bill Engels added an extensive new Gaussian processes (`gp`) module. Standard GPs can be specified using either `Latent` or `Marginal` classes, depending on the nature of the underlying function. A Student-T process `TP` has been added. In order to accomodate larger datasets, approximate marginal Gaussian processes (`MarginalSparse`) have been added.

Documentation has been improved as the result of the project's monthly "docathons".

An experimental stochastic gradient Fisher scoring (`SGFS`) sampling step method has been added.

The API for `find_MAP` was enhanced.

SMC now estimates the marginal likelihood.

Added `Logistic` and `HalfFlat` distributions to set of continuous distributions.

Bayesian fraction of missing information (`bfmi`) function added to `stats`.

Enhancements to `compareplot` added.

QuadPotential adaptation has been implemented.

Script added to build and deploy documentation.

MAP estimates now available for transformed and non-transformed variables.

The `Constant` variable class has been deprecated, and will be removed in 3.3.

DIC and BPIC calculations have been sped up.

Arrays are now accepted as arguments for the `Bound` class.

`random` method was added to the `Wishart` and `LKJCorr` distributions.

Progress bars have been added to LOO and WAIC calculations.

All example notebooks updated to reflect changes in API since 3.1.

Parts of the test suite have been refactored.

### Fixes

Fixed sampler stats error in NUTS for non-RAM backends

Matplotlib is  no longer a hard dependency, making it easier to use in settings where installing Matplotlib is problematic. PyMC will only complain if plotting is attempted.

Several bugs in the Gaussian process covariance were fixed.

All chains are now used to calculate WAIC and LOO.

AR(1) log-likelihood function has been fixed.

Slice sampler fixed to sample from 1D conditionals.

Several docstring fixes.

### Contributors

The following people contributed to this release (ordered by number of commits):

Maxim Kochurov <maxim.v.kochurov@gmail.com>
Bill Engels <w.j.engels@gmail.com>
Chris Fonnesbeck <chris.fonnesbeck@vanderbilt.edu>
Junpeng Lao <junpeng.lao@unifr.ch>
Adrian Seyboldt <adrian.seyboldt@gmail.com>
AustinRochford <arochford@monetate.com>
Osvaldo Martin <aloctavodia@gmail.com>
Colin Carroll <colcarroll@gmail.com>
Hannes Vasyura-Bathke <hannes.bathke@gmx.net>
Thomas Wiecki <thomas.wiecki@gmail.com>
michaelosthege <thecakedev@hotmail.com>
Marco De Nadai <me@marcodena.it>
Kyle Beauchamp <kyleabeauchamp@gmail.com>
Massimo <mcavallaro@users.noreply.github.com>
ctm22396 <ctm22396@gmail.com>
Max Horn <maexlich@gmail.com>
Hennadii Madan <madanh2014@gmail.com>
Hassan Naseri <h.nasseri@gmail.com>
Peadar Coyle <peadarcoyle@googlemail.com>
Saurav R. Tuladhar <saurav@fastmail.com>
Shashank Shekhar <shashank.f1@gmail.com>
Eric Ma <ericmjl@users.noreply.github.com>
Ed Herbst <ed.herbst@gmail.com>
tsdlovell <dlovell@twosigma.com>
zaxtax <zaxtax@users.noreply.github.com>
Dan Nichol <daniel.nichol@univ.ox.ac.uk>
Benjamin Yetton <bdyetton@gmail.com>
jackhansom <jack.hansom@outlook.com>
Jack Tsai <jacksctsai@gmail.com>
Andrés Asensio Ramos <aasensioramos@gmail.com>


## PyMC3 3.1 (June 23, 2017)

### New features

* New user forum at http://discourse.pymc.io

* [Gaussian Process submodule](http://pymc-devs.github.io/pymc3/notebooks/GP-introduction.html)

* Much improved variational inference support:

  - [Add Operator Variational Inference (experimental).](http://pymc-devs.github.io/pymc3/notebooks/bayesian_neural_network_opvi-advi.html)

  - [Add Stein-Variational Gradient Descent as well as Amortized SVGD (experimental).](https://github.com/pymc-devs/pymc3/pull/2183)

  - [Add pm.Minibatch() to easily specify mini-batches.](http://pymc-devs.github.io/pymc3/notebooks/bayesian_neural_network_opvi-advi.html#Minibatch-ADVI)

  - Added various optimizers including ADAM.

  - Stopping criterion implemented via callbacks.

* sample() defaults changed: tuning is enabled for the first 500 samples which are then discarded from the trace as burn-in.

* MvNormal supports Cholesky Decomposition now for increased speed and numerical stability.

* Many optimizations and speed-ups.

* NUTS implementation now matches current Stan implementation.

* Add higher-order integrators for HMC.

* [Add sampler statistics.](http://pymc-devs.github.io/pymc3/notebooks/sampler-stats.html)

* [Add live-trace to see samples in real-time.](http://pymc-devs.github.io/pymc3/notebooks/live_sample_plots.html)

* ADVI stopping criterion implemented.

* Improved support for theano's floatX setting to enable GPU computations (work in progress).

* MvNormal supports Cholesky Decomposition now for increased speed and numerical stability.

* [Add Elliptical Slice Sampler.](http://pymc-devs.github.io/pymc3/notebooks/GP-slice-sampling.html)

* Added support for multidimensional minibatches

* [Sampled posteriors can now be turned into priors for Bayesian updating with a new interpolated distribution.](https://github.com/pymc-devs/pymc3/pull/2163)

* Added `Approximation` class and the ability to convert a sampled trace into an approximation via its `Empirical` subclass.

* `Model` can now be inherited from and act as a base class for user specified models (see pymc3.models.linear).

* Add MvGaussianRandomWalk and MvStudentTRandomWalk distributions.

* GLM models do not need a left-hand variable anymore.

* Refactored HMC and NUTS for better readability.

* Add support for Python 3.6.

### Fixes

* Bound now works for discrete distributions as well.

* Random sampling now returns the correct shape even for higher dimensional RVs.

* Use theano Psi and GammaLn functions to enable GPU support for them.


## PyMC3 3.0 (January 9, 2017)

We are proud and excited to release the first stable version of PyMC3, the product of more than [5 years](https://github.com/pymc-devs/pymc3/commit/85c7e06b6771c0d99cbc09cb68885cda8f7785cb) of ongoing development and contributions from over 80 individuals. PyMC3 is a Python module for Bayesian modeling which focuses on modern Bayesian computational methods, primarily gradient-based (Hamiltonian) MCMC sampling and variational inference. Models are specified in Python, which allows for great flexibility. The main technological difference in PyMC3 relative to previous versions is the reliance on Theano for the computational backend, rather than on Fortran extensions.

### New features

Since the beta release last year, the following improvements have been implemented:

* Added `variational` submodule, which features the automatic differentiation variational inference (ADVI) fitting method. Also supports mini-batch ADVI for large data sets. Much of this work was due to the efforts of Taku Yoshioka, and important guidance was provided by the Stan team (specifically Alp Kucukelbir and Daniel Lee).

* Added model checking utility functions, including leave-one-out (LOO) cross-validation, BPIC, WAIC, and DIC.

* Implemented posterior predictive sampling (`sample_ppc`).

* Implemented auto-assignment of step methods by `sample` function.

* Enhanced IPython Notebook examples, featuring more complete narratives accompanying code.

* Extensive debugging of NUTS sampler.

* Updated documentation to reflect changes in code since beta.

* Refactored test suite for better efficiency.

* Added von Mises, zero-inflated negative binomial, and Lewandowski, Kurowicka and Joe (LKJ) distributions.

* Adopted `joblib` for managing parallel computation of chains.

* Added contributor guidelines, contributor code of conduct and governance document.

### Deprecations

* Argument order of tau and sd was switched for distributions of the normal family:
- `Normal()`
- `Lognormal()`
- `HalfNormal()`

Old: `Normal(name, mu, tau)`
New: `Normal(name, mu, sd)` (supplying keyword arguments is unaffected).

* `MvNormal` calling signature changed:
Old: `MvNormal(name, mu, tau)`
New: `MvNormal(name, mu, cov)` (supplying keyword arguments is unaffected).

We on the PyMC3 core team would like to thank everyone for contributing and now feel that this is ready for the big time. We look forward to hearing about all the cool stuff you use PyMC3 for, and look forward to continued development on the package.

### Contributors

The following authors contributed to this release:

Chris Fonnesbeck <chris.fonnesbeck@vanderbilt.edu>
John Salvatier <jsalvatier@gmail.com>
Thomas Wiecki <thomas.wiecki@gmail.com>
Colin Carroll <colcarroll@gmail.com>
Maxim Kochurov <maxim.v.kochurov@gmail.com>
Taku Yoshioka <taku.yoshioka.4096@gmail.com>
Peadar Coyle (springcoil) <peadarcoyle@googlemail.com>
Austin Rochford <arochford@monetate.com>
Osvaldo Martin <aloctavodia@gmail.com>
Shashank Shekhar <shashank.f1@gmail.com>

In addition, the following community members contributed to this release:

A Kuz <for.akuz@gmail.com>
A. Flaxman <abie@alum.mit.edu>
Abraham Flaxman <abie@alum.mit.edu>
Alexey Goldin <alexey.goldin@gmail.com>
Anand Patil <anand.prabhakar.patil@gmail.com>
Andrea Zonca <code@andreazonca.com>
Andreas Klostermann <andreasklostermann@googlemail.com>
Andres Asensio Ramos
Andrew Clegg <andrew.clegg@pearson.com>
Anjum48
Benjamin Edwards <bedwards@cs.unm.edu>
Boris Avdeev <borisaqua@gmail.com>
Brian Naughton <briannaughton@gmail.com>
Byron Smith
Chad Heyne <chadheyne@gmail.com>
Corey Farwell <coreyf@rwell.org>
David Huard <david.huard@gmail.com>
David Stück <dstuck@users.noreply.github.com>
DeliciousHair <mshepit@gmail.com>
Dustin Tran
Eigenblutwurst <Hannes.Bathke@gmx.net>
Gideon Wulfsohn <gideon.wulfsohn@gmail.com>
Gil Raphaelli <g@raphaelli.com>
Gogs <gogitservice@gmail.com>
Ilan Man
Imri Sofer <imrisofer@gmail.com>
Jake Biesinger <jake.biesinger@gmail.com>
James Webber <jamestwebber@gmail.com>
John McDonnell <john.v.mcdonnell@gmail.com>
Jon Sedar <jon.sedar@applied.ai>
Jordi Diaz
Jordi Warmenhoven <jordi.warmenhoven@gmail.com>
Karlson Pfannschmidt <kiudee@mail.uni-paderborn.de>
Kyle Bishop <citizenphnix@gmail.com>
Kyle Meyer <kyle@kyleam.com>
Lin Xiao
Mack Sweeney <mackenzie.sweeney@gmail.com>
Matthew Emmett <memmett@unc.edu>
Michael Gallaspy <gallaspy.michael@gmail.com>
Nick <nalourie@example.com>
Osvaldo Martin <aloctavodia@gmail.com>
Patricio Benavente <patbenavente@gmail.com>
Raymond Roberts
Rodrigo Benenson <rodrigo.benenson@gmail.com>
Sergei Lebedev <superbobry@gmail.com>
Skipper Seabold <chris.fonnesbeck@vanderbilt.edu>
Thomas Kluyver <takowl@gmail.com>
Tobias Knuth <mail@tobiasknuth.de>
Volodymyr Kazantsev
Wes McKinney <wesmckinn@gmail.com>
Zach Ploskey <zploskey@gmail.com>
akuz <for.akuz@gmail.com>
brandon willard <brandonwillard@gmail.com>
dstuck <dstuck88@gmail.com>
ingmarschuster <ingmar.schuster.linguistics@gmail.com>
jan-matthis <mail@jan-matthis.de>
jason <JasonTam22@gmailcom>
kiudee <quietdeath@gmail.com>
maahnman <github@mm.maahn.de>
macgyver <neil.rabinowitz@merton.ox.ac.uk>
mwibrow <mwibrow@gmail.com>
olafSmits <o.smits@gmail.com>
paul sorenson <paul@metrak.com>
redst4r <redst4r@web.de>
santon <steven.anton@idanalytics.com>
sgenoud <stevegenoud+github@gmail.com>
stonebig <stonebig>
Tal Yarkoni <tyarkoni@gmail.com>
x2apps <x2apps@yahoo.com>
zenourn <daniel@zeno.co.nz>

## PyMC3 3.0b (June 16th, 2015)

Probabilistic programming allows for flexible specification of Bayesian statistical models in code. PyMC3 is a new, open-source probabilistic programmer framework with an intuitive, readable and concise, yet powerful, syntax that is close to the natural notation statisticians use to describe models. It features next-generation fitting techniques, such as the No U-Turn Sampler, that allow fitting complex models with thousands of parameters without specialized knowledge of fitting algorithms.

PyMC3 has recently seen rapid development. With the addition of two new major features: automatic transforms and missing value imputation, PyMC3 has become ready for wider use. PyMC3 is now refined enough that adding features is easy, so we don't expect adding features in the future will require drastic changes. It has also become user friendly enough for a broader audience. Automatic transformations mean NUTS and find_MAP work with less effort, and friendly error messages mean its easy to diagnose problems with your model.

Thus, Thomas, Chris and I are pleased to announce that PyMC3 is now in Beta.

### Highlights
* Transforms now automatically applied to constrained distributions
* Transforms now specified with a `transform=` argument on Distributions. `model.TransformedVar` is gone.
* Transparent missing value imputation support added with MaskedArrays or pandas.DataFrame NaNs.
* Bad default values now ignored
* Profile theano functions using `model.profile(model.logpt)`

### Contributors since 3.0a
* A. Flaxman <abie@alum.mit.edu>
* Andrea Zonca <code@andreazonca.com>
* Andreas Klostermann <andreasklostermann@googlemail.com>
* Andrew Clegg <andrew.clegg@pearson.com>
* AustinRochford <arochford@monetate.com>
* Benjamin Edwards <bedwards@cs.unm.edu>
* Brian Naughton <briannaughton@gmail.com>
* Chad Heyne <chadheyne@gmail.com>
* Chris Fonnesbeck <chris.fonnesbeck@vanderbilt.edu>
* Corey Farwell <coreyf@rwell.org>
* John Salvatier <jsalvatier@gmail.com>
* Karlson Pfannschmidt <quietdeath@gmail.com>
* Kyle Bishop <citizenphnix@gmail.com>
* Kyle Meyer <kyle@kyleam.com>
* Mack Sweeney <mackenzie.sweeney@gmail.com>
* Osvaldo Martin <aloctavodia@gmail.com>
* Raymond Roberts <rayvroberts@gmail.com>
* Rodrigo Benenson <rodrigo.benenson@gmail.com>
* Thomas Wiecki <thomas.wiecki@gmail.com>
* Zach Ploskey <zploskey@gmail.com>
* maahnman <github@mm.maahn.de>
* paul sorenson <paul@metrak.com>
* zenourn <daniel@zeno.co.nz><|MERGE_RESOLUTION|>--- conflicted
+++ resolved
@@ -26,18 +26,6 @@
 - All occurances of `sd` as a parameter name have been renamed to `sigma`. `sd` will continue to function for backwards compatibility.
 - `HamiltonianMC` was ignoring certain arguments like `target_accept`, and not using the custom step size jitter function with expectation 1.
 - Made `BrokenPipeError` for parallel sampling more verbose on Windows.
-<<<<<<< HEAD
-- Added the `broadcast_distribution_samples` function that helps broadcasting arrays of drawn samples, taking into account the requested `size` and the inferred distribution shape. This sometimes is needed by distributions that call several `rvs` separately within their `random` method, such as the `ZeroInflatedPoisson` (Fix issue #3310).
-- The `Wald`, `Kumaraswamy`, `LogNormal`, `Pareto`, `Cauchy`, `HalfCauchy`, `Weibull` and `ExGaussian` distributions `random` method used a hidden `_random` function that was written with scalars in mind. This could potentially lead to artificial correlations between random draws. Added shape guards and broadcasting of the distribution samples to prevent this (Similar to issue #3310).
-- Added a fix to allow the imputation of single missing values of observed data, which previously would fail (Fix issue #3122).
-- `sample` now uses `multiprocessing` instead of `psutil` to count CPU cores.
-=======
-- Added the `broadcast_distribution_samples` function that helps broadcasting arrays of drawn samples, taking into account the requested `size` and the inferred distribution shape. This sometimes is needed by distributions that call several `rvs` separately within their `random` method, such as the `ZeroInflatedPoisson` (fixes issue [#3310](https://github.com/pymc-devs/pymc3/issues/3310)).
-- The `Wald`, `Kumaraswamy`, `LogNormal`, `Pareto`, `Cauchy`, `HalfCauchy`, `Weibull` and `ExGaussian` distributions `random` method used a hidden `_random` function that was written with scalars in mind. This could potentially lead to artificial correlations between random draws. Added shape guards and broadcasting of the distribution samples to prevent this (Similar to issue [#3310](https://github.com/pymc-devs/pymc3/issues/3310)).
-- Added a fix to allow the imputation of single missing values of observed data, which previously would fail (fixes issue [#3122](https://github.com/pymc-devs/pymc3/issues/3122)).
-- The `draw_values` function was too permissive with what could be grabbed from inside `point`, which lead to an error when sampling posterior predictives of variables that depended on shared variables that had changed their shape after `pm.sample()` had been called (fix issue [#3346](https://github.com/pymc-devs/pymc3/issues/3346)).
-- `draw_values` now adds the theano graph descendants of `TensorConstant` or `SharedVariables` to the named relationship nodes stack, only if these descendants are `ObservedRV` or `MultiObservedRV` instances (fixes issue [#3354](https://github.com/pymc-devs/pymc3/issues/3354)).
-- Fixed bug in broadcast_distrution_samples, which did not handle correctly cases in which some samples did not have the size tuple prepended.
 - Changed `MvNormal.random`'s usage of `tensordot` for Cholesky encoded covariances. This lead to wrong axis broadcasting and seemed to be the cause for issue [#3343](https://github.com/pymc-devs/pymc3/issues/3343).
 - Fixed defect in `Mixture.random` when multidimensional mixtures were involved. The mixture component was not preserved across all the elements of the dimensions of the mixture. This meant that the correlations across elements within a given draw of the mixture were partly broken.
 - Restructured `Mixture.random` to allow better use of vectorized calls to `comp_dists.random`.
@@ -59,14 +47,12 @@
 - Removed variable annotations from `model_graph` but left type hints (Fix for [#3465](https://github.com/pymc-devs/pymc3/issues/3465)). This means that we support `python>=3.5.4`.
 - Default `target_accept`for `HamiltonianMC` is now 0.65, as suggested in Beskos et. al. 2010 and Neal 2001.
 - Fixed bug in `draw_values` that lead to intermittent errors in python3.5. This happened with some deterministic nodes that were drawn but not added to `givens`.
->>>>>>> a3fcc861
 
 ### Deprecations
 
 - `nuts_kwargs` and `step_kwargs` have been deprecated in favor of using the standard `kwargs` to pass optional step method arguments.
 - `SGFS` and `CSG` have been removed (Fix for [#3353](https://github.com/pymc-devs/pymc3/issues/3353)). They have been moved to [pymc3-experimental](https://github.com/pymc-devs/pymc3-experimental).
 - References to `live_plot` and corresponding notebooks have been removed.
-- Function `approx_hessian` was removed, due to `numdifftools` becoming incompatible with current `scipy`. The function was already optional, only available to a user who installed `numdifftools` separately, and not hit on any common codepaths. [#3485](https://github.com/pymc-devs/pymc3/pull/3485).
 - Deprecated `vars` parameter of `sample_posterior_predictive` in favor of `varnames`.
 -  References to `live_plot` and corresponding notebooks have been removed.
 - Deprecated `vars` parameters of `sample_posterior_predictive` and `sample_prior_predictive` in favor of `var_names`.  At least for the latter, this is more accurate, since the `vars` parameter actually took names.
