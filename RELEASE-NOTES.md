# Release Notes

## PyMC3 vNext (4.0.0)
### Breaking Changes
- ⚠ Theano-PyMC has been replaced with Aesara, so all external references to `theano`, `tt`, and `pymc3.theanof` need to be replaced with `aesara`, `at`, and `pymc3.aesaraf` (see [4471](https://github.com/pymc-devs/pymc3/pull/4471)).
- ⚠ PyMC3 now requires Scipy version `>= 1.4.1` (see [4857](https://github.com/pymc-devs/pymc3/pull/4857)).
- ArviZ `plots` and `stats` *wrappers* were removed. The functions are now just available by their original names (see [#4549](https://github.com/pymc-devs/pymc3/pull/4471) and `3.11.2` release notes).
- The GLM submodule has been removed, please use [Bambi](https://bambinos.github.io/bambi/) instead.
- The `Distribution` keyword argument `testval` has been deprecated in favor of `initval`. Furthermore `initval` no longer assigns a `tag.test_value` on tensors since the initial values are now kept track of by the model object ([see #4913](https://github.com/pymc-devs/pymc3/pull/4913)).
- `pm.sample` now returns results as `InferenceData` instead of `MultiTrace` by default (see [#4744](https://github.com/pymc-devs/pymc3/pull/4744)).
- `pm.sample_prior_predictive` no longer returns transformed variable values by default. Pass them by name in `var_names` if you want to obtain these draws (see [4769](https://github.com/pymc-devs/pymc3/pull/4769)).
- ⚠ `pm.Bound` interface no longer accepts a callable class as argument, instead it requires an instantiated distribution (created via the `.dist()` API) to be passed as an argument. In addition, Bound no longer returns a class instance but works as a normal PyMC3 distribution. Finally, it is no longer possible to do predictive random sampling from Bounded variables. Please, consult the new documentation for details on how to use Bounded variables (see [4815](https://github.com/pymc-devs/pymc3/pull/4815)).
- ...

### New Features
- The `CAR` distribution has been added to allow for use of conditional autoregressions which often are used in spatial and network models.
- The dimensionality of model variables can now be parametrized through either of `shape`, `dims` or `size` (see [#4696](https://github.com/pymc-devs/pymc3/pull/4696)):
  - With `shape` the length of dimensions must be given numerically or as scalar Aesara `Variables`. Numeric entries in `shape` restrict the model variable to the exact length and re-sizing is no longer possible.
  - `dims` keeps model variables re-sizeable (for example through `pm.Data`) and leads to well defined coordinates in `InferenceData` objects.
  - The `size` kwarg behaves like it does in Aesara/NumPy. For univariate RVs it is the same as `shape`, but for multivariate RVs it depends on how the RV implements broadcasting to dimensionality greater than `RVOp.ndim_supp`.
  - An `Ellipsis` (`...`) in the last position of `shape` or `dims` can be used as short-hand notation for implied dimensions.
- Add `logcdf` method to Kumaraswamy distribution (see [#4706](https://github.com/pymc-devs/pymc3/pull/4706)).
- The `OrderedMultinomial` distribution has been added for use on ordinal data which are _aggregated_ by trial, like multinomial observations, whereas `OrderedLogistic` only accepts ordinal data in a _disaggregated_ format, like categorical
  observations (see [#4773](https://github.com/pymc-devs/pymc3/pull/4773)).
- The `Polya-Gamma` distribution has been added (see [#4531](https://github.com/pymc-devs/pymc3/pull/4531)). To make use of this distribution, the [`polyagamma>=1.3.1`](https://pypi.org/project/polyagamma/) library must be installed and available in the user's environment.
- ...

### Maintenance
- Remove float128 dtype support (see [#4514](https://github.com/pymc-devs/pymc3/pull/4514)).
- Logp method of `Uniform` and `DiscreteUniform` no longer depends on `pymc3.distributions.dist_math.bound` for proper evaluation (see [#4541](https://github.com/pymc-devs/pymc3/pull/4541)).
- `Model.RV_dims` and `Model.coords` are now read-only properties. To modify the `coords` dictionary use `Model.add_coord`. Also `dims` or coordinate values that are `None` will be auto-completed (see [#4625](https://github.com/pymc-devs/pymc3/pull/4625)).
- The length of `dims` in the model is now tracked symbolically through `Model.dim_lengths` (see [#4625](https://github.com/pymc-devs/pymc3/pull/4625)).
- We now include `cloudpickle` as a required dependency, and no longer depend on `dill` (see [#4858](https://github.com/pymc-devs/pymc3/pull/4858)).
- The `incomplete_beta` function in `pymc3.distributions.dist_math` was replaced by `aesara.tensor.betainc` (see [4857](https://github.com/pymc-devs/pymc3/pull/4857)).
- `math.log1mexp` and `math.log1mexp_numpy` will expect negative inputs in the future. A `FutureWarning` is now raised unless `negative_input=True` is set (see [#4860](https://github.com/pymc-devs/pymc3/pull/4860)).
<<<<<<< HEAD
- Change name of `Lognormal` distribution to `LogNormal` to harmonize CamelCase usage for distribution names.
=======
- Attempt to iterate over MultiTrace will raise NotImplementedError
- ...
>>>>>>> 529a3171

## PyMC3 3.11.2 (14 March 2021)

### New Features
+ `pm.math.cartesian` can now handle inputs that are themselves >1D (see [#4482](https://github.com/pymc-devs/pymc3/pull/4482)).
+ Statistics and plotting functions that were removed in `3.11.0` were brought back, albeit with deprecation warnings if an old naming scheme is used (see [#4536](https://github.com/pymc-devs/pymc3/pull/4536)). In order to future proof your code, rename these function calls:
  + `pm.traceplot` → `pm.plot_trace`
  + `pm.compareplot` → `pm.plot_compare` (here you might need to rename some columns in the input according to the [`arviz.plot_compare` documentation](https://arviz-devs.github.io/arviz/api/generated/arviz.plot_compare.html))
  + `pm.autocorrplot` → `pm.plot_autocorr`
  + `pm.forestplot` → `pm.plot_forest`
  + `pm.kdeplot` → `pm.plot_kde`
  + `pm.energyplot` → `pm.plot_energy`
  + `pm.densityplot` → `pm.plot_density`
  + `pm.pairplot` → `pm.plot_pair`

### Maintenance
- ⚠ Our memoization mechanism wasn't robust against hash collisions ([#4506](https://github.com/pymc-devs/pymc3/issues/4506)), sometimes resulting in incorrect values in, for example, posterior predictives. The `pymc3.memoize` module was removed and replaced with `cachetools`.  The `hashable` function and `WithMemoization` class were moved to `pymc3.util` (see [#4525](https://github.com/pymc-devs/pymc3/pull/4525)).
- `pm.make_shared_replacements` now retains broadcasting information which fixes issues with Metropolis samplers (see [#4492](https://github.com/pymc-devs/pymc3/pull/4492)).

**Release manager** for 3.11.2: Michael Osthege ([@michaelosthege](https://github.com/michaelosthege))

## PyMC3 3.11.1 (12 February 2021)

### New Features
- Automatic imputations now also work with `ndarray` data, not just `pd.Series` or `pd.DataFrame` (see[#4439](https://github.com/pymc-devs/pymc3/pull/4439)).
- `pymc3.sampling_jax.sample_numpyro_nuts` now returns samples from transformed random variables, rather than from the unconstrained representation (see [#4427](https://github.com/pymc-devs/pymc3/pull/4427)).

### Maintenance
- We upgraded to `Theano-PyMC v1.1.2` which [includes bugfixes](https://github.com/pymc-devs/aesara/compare/rel-1.1.0...rel-1.1.2) for...
  - ⚠ a problem with `tt.switch` that affected the behavior of several distributions, including at least the following special cases (see [#4448](https://github.com/pymc-devs/pymc3/pull/4448))
    1.  `Bernoulli` when all the observed values were the same (e.g., `[0, 0, 0, 0, 0]`).
    2.  `TruncatedNormal` when `sigma` was constant and `mu` was being automatically broadcasted to match the shape of observations.
  - Warning floods and compiledir locking (see [#4444](https://github.com/pymc-devs/pymc3/pull/4444))
- `math.log1mexp_numpy` no longer raises RuntimeWarning when given very small inputs. These were commonly observed during NUTS sampling (see [#4428](https://github.com/pymc-devs/pymc3/pull/4428)).
- `ScalarSharedVariable` can now be used as an input to other RVs directly (see [#4445](https://github.com/pymc-devs/pymc3/pull/4445)).
- `pm.sample` and `pm.find_MAP` no longer change the `start` argument (see [#4458](https://github.com/pymc-devs/pymc3/pull/4458)).
- Fixed `Dirichlet.logp` method to work with unit batch or event shapes (see [#4454](https://github.com/pymc-devs/pymc3/pull/4454)).
- Bugfix in logp and logcdf methods of `Triangular` distribution (see [#4470](https://github.com/pymc-devs/pymc3/pull/4470)).

**Release manager** for 3.11.1: Michael Osthege ([@michaelosthege](https://github.com/michaelosthege))

## PyMC3 3.11.0 (21 January 2021)

This release breaks some APIs w.r.t. `3.10.0`. It also brings some dreadfully awaited fixes, so be sure to go through the (breaking) changes below.

### Breaking Changes
- ⚠ Many plotting and diagnostic functions that were just aliasing ArviZ functions were removed (see [4397](https://github.com/pymc-devs/pymc3/pull/4397/files#)). This includes `pm.summary`, `pm.traceplot`, `pm.ess` and many more!
- ⚠ We now depend on `Theano-PyMC` version `1.1.0` exactly (see [#4405](https://github.com/pymc-devs/pymc3/pull/4405)). Major refactorings were done in `Theano-PyMC` 1.1.0. If you implement custom `Op`s or interact with Theano in any way yourself, make sure to read the [Theano-PyMC 1.1.0 release notes](https://github.com/pymc-devs/Theano-PyMC/releases/tag/rel-1.1.0).
- ⚠ Python 3.6 support was dropped (by no longer testing) and Python 3.9 was added (see [#4332](https://github.com/pymc-devs/pymc3/pull/4332)).
- ⚠ Changed shape behavior: __No longer collapse length 1 vector shape into scalars.__ (see [#4206](https://github.com/pymc-devs/pymc3/issue/4206) and [#4214](https://github.com/pymc-devs/pymc3/pull/4214))
  - __Applies to random variables and also the `.random(size=...)` kwarg!__
  - To create scalar variables you must now use `shape=None` or `shape=()`.
  - __`shape=(1,)` and `shape=1` now become vectors.__ Previously they were collapsed into scalars
  - 0-length dimensions are now ruled illegal for random variables and raise a `ValueError`.
- In `sample_prior_predictive` the `vars` kwarg was removed in favor of `var_names` (see [#4327](https://github.com/pymc-devs/pymc3/pull/4327)).
- Removed `theanof.set_theano_config` because it illegally changed Theano's internal state (see [#4329](https://github.com/pymc-devs/pymc3/pull/4329)).


### New Features
- Option to set `check_bounds=False` when instantiating `pymc3.Model()`. This turns off bounds checks that ensure that input parameters of distributions are valid. For correctly specified models, this is unneccessary as all parameters get automatically transformed so that all values are valid. Turning this off should lead to faster sampling (see [#4377](https://github.com/pymc-devs/pymc3/pull/4377)).
- `OrderedProbit` distribution added (see [#4232](https://github.com/pymc-devs/pymc3/pull/4232)).
- `plot_posterior_predictive_glm` now works with `arviz.InferenceData` as well (see [#4234](https://github.com/pymc-devs/pymc3/pull/4234))
- Add `logcdf` method to all univariate discrete distributions (see [#4387](https://github.com/pymc-devs/pymc3/pull/4387)).
- Add `random` method to `MvGaussianRandomWalk` (see [#4388](https://github.com/pymc-devs/pymc3/pull/4388))
- `AsymmetricLaplace` distribution added (see [#4392](https://github.com/pymc-devs/pymc3/pull/4392)).
- `DirichletMultinomial` distribution added (see [#4373](https://github.com/pymc-devs/pymc3/pull/4373)).
- Added a new `predict` method to `BART` to compute out of sample predictions (see [#4310](https://github.com/pymc-devs/pymc3/pull/4310)).

### Maintenance
- Fixed bug whereby partial traces returns after keyboard interrupt during parallel sampling had fewer draws than would've been available [#4318](https://github.com/pymc-devs/pymc3/pull/4318)
- Make `sample_shape` same across all contexts in `draw_values` (see [#4305](https://github.com/pymc-devs/pymc3/pull/4305)).
- The notebook gallery has been moved to https://github.com/pymc-devs/pymc-examples (see [#4348](https://github.com/pymc-devs/pymc3/pull/4348)).
- `math.logsumexp` now matches `scipy.special.logsumexp` when arrays contain infinite values (see [#4360](https://github.com/pymc-devs/pymc3/pull/4360)).
- Fixed mathematical formulation in `MvStudentT` random method. (see [#4359](https://github.com/pymc-devs/pymc3/pull/4359))
- Fix issue in `logp` method of `HyperGeometric`. It now returns `-inf` for invalid parameters (see [4367](https://github.com/pymc-devs/pymc3/pull/4367))
- Fixed `MatrixNormal` random method to work with parameters as random variables. (see [#4368](https://github.com/pymc-devs/pymc3/pull/4368))
- Update the `logcdf` method of several continuous distributions to return -inf for invalid parameters and values, and raise an informative error when multiple values cannot be evaluated in a single call. (see [4393](https://github.com/pymc-devs/pymc3/pull/4393) and [#4421](https://github.com/pymc-devs/pymc3/pull/4421))
- Improve numerical stability in `logp` and `logcdf` methods of `ExGaussian` (see [#4407](https://github.com/pymc-devs/pymc3/pull/4407))
- Issue UserWarning when doing prior or posterior predictive sampling with models containing Potential factors (see [#4419](https://github.com/pymc-devs/pymc3/pull/4419))
- Dirichlet distribution's `random` method is now optimized and gives outputs in correct shape (see [#4416](https://github.com/pymc-devs/pymc3/pull/4407))
- Attempting to sample a named model with SMC will now raise a `NotImplementedError`. (see [#4365](https://github.com/pymc-devs/pymc3/pull/4365))

**Release manager** for 3.11.0: Eelke Spaak ([@Spaak](https://github.com/Spaak))

## PyMC3 3.10.0 (7 December 2020)

This is a major release with many exciting new features. The biggest change is that we now rely on our own fork of [Theano-PyMC](https://github.com/pymc-devs/Theano-PyMC). This is in line with our [big announcement about our commitment to PyMC3 and Theano](https://pymc-devs.medium.com/the-future-of-pymc3-or-theano-is-dead-long-live-theano-d8005f8a0e9b).

When upgrading, make sure that `Theano-PyMC` and not `Theano` are installed (the imports remain unchanged, however). If not, you can uninstall `Theano`:
```
conda remove theano
```

And to install:
```
conda install -c conda-forge theano-pymc
```

Or, if you are using pip (not recommended):
```
pip uninstall theano
```
And to install:
```
pip install theano-pymc
```

This new version of `Theano-PyMC` comes with an experimental JAX backend which, when combined with the new and experimental JAX samplers in PyMC3, can greatly speed up sampling in your model. As this is still very new, please do not use it in production yet but do test it out and let us know if anything breaks and what results you are seeing, especially speed-wise.

### New features
- New experimental JAX samplers in `pymc3.sample_jax` (see [notebook](https://docs.pymc.io/notebooks/GLM-hierarchical-jax.html) and [#4247](https://github.com/pymc-devs/pymc3/pull/4247)). Requires JAX and either TFP or numpyro.
- Add MLDA, a new stepper for multilevel sampling. MLDA can be used when a hierarchy of approximate posteriors of varying accuracy is available, offering improved sampling efficiency especially in high-dimensional problems and/or where gradients are not available (see [#3926](https://github.com/pymc-devs/pymc3/pull/3926))
- Add Bayesian Additive Regression Trees (BARTs) [#4183](https://github.com/pymc-devs/pymc3/pull/4183))
- Added `pymc3.gp.cov.Circular` kernel for Gaussian Processes on circular domains, e.g. the unit circle (see [#4082](https://github.com/pymc-devs/pymc3/pull/4082)).
- Added a new `MixtureSameFamily` distribution to handle mixtures of arbitrary dimensions in vectorized form for improved speed (see [#4185](https://github.com/pymc-devs/pymc3/issues/4185)).
- `sample_posterior_predictive_w` can now feed on `xarray.Dataset` - e.g. from `InferenceData.posterior`. (see [#4042](https://github.com/pymc-devs/pymc3/pull/4042))
- Change SMC metropolis kernel to independent metropolis kernel [#4115](https://github.com/pymc-devs/pymc3/pull/4115))
- Add alternative parametrization to NegativeBinomial distribution in terms of n and p (see [#4126](https://github.com/pymc-devs/pymc3/issues/4126))
- Added semantically meaningful `str` representations to PyMC3 objects for console, notebook, and GraphViz use (see [#4076](https://github.com/pymc-devs/pymc3/pull/4076), [#4065](https://github.com/pymc-devs/pymc3/pull/4065), [#4159](https://github.com/pymc-devs/pymc3/pull/4159), [#4217](https://github.com/pymc-devs/pymc3/pull/4217), [#4243](https://github.com/pymc-devs/pymc3/pull/4243), and [#4260](https://github.com/pymc-devs/pymc3/pull/4260)).
- Add Discrete HyperGeometric Distribution (see [#4249](https://github.com/pymc-devs/pymc3/pull/#4249))

### Maintenance
- Switch the dependency of Theano to our own fork, [Theano-PyMC](https://github.com/pymc-devs/Theano-PyMC).
- Removed non-NDArray (Text, SQLite, HDF5) backends and associated tests.
- Use dill to serialize user defined logp functions in `DensityDist`. The previous serialization code fails if it is used in notebooks on Windows and Mac. `dill` is now a required dependency. (see [#3844](https://github.com/pymc-devs/pymc3/issues/3844)).
- Fixed numerical instability in ExGaussian's logp by preventing `logpow` from returning `-inf` (see [#4050](https://github.com/pymc-devs/pymc3/pull/4050)).
- Numerically improved stickbreaking transformation - e.g. for the `Dirichlet` distribution. [#4129](https://github.com/pymc-devs/pymc3/pull/4129)
- Enabled the `Multinomial` distribution to handle batch sizes that have more than 2 dimensions. [#4169](https://github.com/pymc-devs/pymc3/pull/4169)
- Test model logp before starting any MCMC chains (see [#4211](https://github.com/pymc-devs/pymc3/pull/4211))
- Fix bug in `model.check_test_point` that caused the `test_point` argument to be ignored. (see [PR #4211](https://github.com/pymc-devs/pymc3/pull/4211#issuecomment-727142721))
- Refactored MvNormal.random method with better handling of sample, batch and event shapes. [#4207](https://github.com/pymc-devs/pymc3/pull/4207)
- The `InverseGamma` distribution now implements a `logcdf`. [#3944](https://github.com/pymc-devs/pymc3/pull/3944)
- Make starting jitter methods for nuts sampling more robust by resampling values that lead to non-finite probabilities. A new optional argument `jitter-max-retries` can be passed to `pm.sample()` and `pm.init_nuts()` to control the maximum number of retries per chain. [4298](https://github.com/pymc-devs/pymc3/pull/4298)

### Documentation
- Added a new notebook demonstrating how to incorporate sampling from a conjugate Dirichlet-multinomial posterior density in conjunction with other step methods (see [#4199](https://github.com/pymc-devs/pymc3/pull/4199)).
- Mentioned the way to do any random walk with `theano.tensor.cumsum()` in `GaussianRandomWalk` docstrings (see [#4048](https://github.com/pymc-devs/pymc3/pull/4048)).

**Release manager** for 3.10.0: Eelke Spaak ([@Spaak](https://github.com/Spaak))

## PyMC3 3.9.3 (11 August 2020)

### New features
- Introduce optional arguments to `pm.sample`: `mp_ctx` to control how the processes for parallel sampling are started, and `pickle_backend` to specify which library is used to pickle models in parallel sampling when the multiprocessing context is not of type `fork` (see [#3991](https://github.com/pymc-devs/pymc3/pull/3991)).
- Add sampler stats `process_time_diff`, `perf_counter_diff` and `perf_counter_start`, that record wall and CPU times for each NUTS and HMC sample (see [ #3986](https://github.com/pymc-devs/pymc3/pull/3986)).
- Extend `keep_size` argument handling for `sample_posterior_predictive` and `fast_sample_posterior_predictive`, to work on ArviZ `InferenceData` and xarray `Dataset` input values (see [PR #4006](https://github.com/pymc-devs/pymc3/pull/4006) and issue [#4004](https://github.com/pymc-devs/pymc3/issues/4004)).
- SMC-ABC: add the Wasserstein and energy distance functions. Refactor API, the distance, sum_stats and epsilon arguments are now passed `pm.Simulator` instead of `pm.sample_smc`. Add random method to `pm.Simulator`. Add option to save the simulated data. Improved LaTeX representation [#3996](https://github.com/pymc-devs/pymc3/pull/3996).
- SMC-ABC: Allow use of potentials by adding them to the prior term. [#4016](https://github.com/pymc-devs/pymc3/pull/4016).

### Maintenance
- Fix an error on Windows and Mac where error message from unpickling models did not show up in the notebook, or where sampling froze when a worker process crashed (see [#3991](https://github.com/pymc-devs/pymc3/pull/3991)).
- Require Theano >= 1.0.5 (see [#4032](https://github.com/pymc-devs/pymc3/pull/4032)).

### Documentation
- Notebook on [multilevel modeling](https://docs.pymc.io/notebooks/multilevel_modeling.html) has been rewritten to showcase ArviZ and xarray usage for inference result analysis (see [#3963](https://github.com/pymc-devs/pymc3/pull/3963)).

_NB: The `docs/*` folder is still removed from the tarball due to an upload size limit on PyPi._

**Release manager** for 3.9.3: Kyle Beauchamp ([@kyleabeauchamp](https://github.com/kyleabeauchamp))

## PyMC3 3.9.2 (24 June 2020)

### Maintenance
- Warning added in GP module when `input_dim` is lower than the number of columns in `X` to compute the covariance function (see [#3974](https://github.com/pymc-devs/pymc3/pull/3974)).
- Pass the `tune` argument from `sample` when using `advi+adapt_diag_grad` (see issue [#3965](https://github.com/pymc-devs/pymc3/issues/3965), fixed by [#3979](https://github.com/pymc-devs/pymc3/pull/3979)).
- Add simple test case for new coords and dims feature in `pm.Model` (see [#3977](https://github.com/pymc-devs/pymc3/pull/3977)).
- Require ArviZ >= 0.9.0 (see [#3977](https://github.com/pymc-devs/pymc3/pull/3977)).
- Fixed issue [#3962](https://github.com/pymc-devs/pymc3/issues/3962) by making a change in the `_random()` method of `GaussianRandomWalk` class (see PR [#3985](https://github.com/pymc-devs/pymc3/pull/3985)). Further testing revealed a new issue which is being tracked by [#4010](https://github.com/pymc-devs/pymc3/issues/4010).

_NB: The `docs/*` folder is still removed from the tarball due to an upload size limit on PyPi._

**Release manager** for 3.9.2: Alex Andorra ([@AlexAndorra](https://github.com/AlexAndorra))

## PyMC3 3.9.1 (16 June 2020)
The `v3.9.0` upload to PyPI didn't include a tarball, which is fixed in this release.
Though we had to temporarily remove the `docs/*` folder from the tarball due to a size limit.

**Release manager** for 3.9.1: Michael Osthege ([@michaelosthege](https://github.com/michaelosthege))

## PyMC3 3.9.0 (16 June 2020)

### New features
- Use [fastprogress](https://github.com/fastai/fastprogress) instead of tqdm [#3693](https://github.com/pymc-devs/pymc3/pull/3693).
- `DEMetropolis` can now tune both `lambda` and `scaling` parameters, but by default neither of them are tuned. See [#3743](https://github.com/pymc-devs/pymc3/pull/3743) for more info.
- `DEMetropolisZ`, an improved variant of `DEMetropolis` brings better parallelization and higher efficiency with fewer chains with a slower initial convergence. This implementation is experimental. See [#3784](https://github.com/pymc-devs/pymc3/pull/3784) for more info.
- Notebooks that give insight into `DEMetropolis`, `DEMetropolisZ` and the `DifferentialEquation` interface are now located in the [Tutorials/Deep Dive](https://docs.pymc.io/nb_tutorials/index.html) section.
- Add `fast_sample_posterior_predictive`, a vectorized alternative to `sample_posterior_predictive`.  This alternative is substantially faster for large models.
- GP covariance functions can now be exponentiated by a scalar. See PR [#3852](https://github.com/pymc-devs/pymc3/pull/3852)
- `sample_posterior_predictive` can now feed on `xarray.Dataset` - e.g. from `InferenceData.posterior`. (see [#3846](https://github.com/pymc-devs/pymc3/pull/3846))
- `SamplerReport` (`MultiTrace.report`) now has properties `n_tune`, `n_draws`, `t_sampling` for increased convenience (see [#3827](https://github.com/pymc-devs/pymc3/pull/3827))
- `pm.sample(..., return_inferencedata=True)` can now directly return the trace as `arviz.InferenceData` (see [#3911](https://github.com/pymc-devs/pymc3/pull/3911))
- `pm.sample` now has support for adapting dense mass matrix using `QuadPotentialFullAdapt` (see [#3596](https://github.com/pymc-devs/pymc3/pull/3596), [#3705](https://github.com/pymc-devs/pymc3/pull/3705), [#3858](https://github.com/pymc-devs/pymc3/pull/3858), and [#3893](https://github.com/pymc-devs/pymc3/pull/3893)). Use `init="adapt_full"` or `init="jitter+adapt_full"` to use.
- `Moyal` distribution added (see [#3870](https://github.com/pymc-devs/pymc3/pull/3870)).
- `pm.LKJCholeskyCov` now automatically computes and returns the unpacked Cholesky decomposition, the correlations and the standard deviations of the covariance matrix (see [#3881](https://github.com/pymc-devs/pymc3/pull/3881)).
- `pm.Data` container can now be used for index variables, i.e with integer data and not only floats (issue [#3813](https://github.com/pymc-devs/pymc3/issues/3813), fixed by [#3925](https://github.com/pymc-devs/pymc3/pull/3925)).
- `pm.Data` container can now be used as input for other random variables (issue [#3842](https://github.com/pymc-devs/pymc3/issues/3842), fixed by [#3925](https://github.com/pymc-devs/pymc3/pull/3925)).
- Allow users to specify coordinates and dimension names instead of numerical shapes when specifying a model. This makes interoperability with ArviZ easier. ([see #3551](https://github.com/pymc-devs/pymc3/pull/3551))
- Plots and Stats API sections now link to ArviZ documentation [#3927](https://github.com/pymc-devs/pymc3/pull/3927)
- Add `SamplerReport` with properties `n_draws`, `t_sampling` and `n_tune` to SMC. `n_tune` is always 0 [#3931](https://github.com/pymc-devs/pymc3/issues/3931).
- SMC-ABC: add option to define summary statistics, allow to sample from more complex models, remove redundant distances [#3940](https://github.com/pymc-devs/pymc3/issues/3940)

### Maintenance
- Tuning results no longer leak into sequentially sampled `Metropolis` chains (see #3733 and #3796).
- We'll deprecate the `Text` and `SQLite` backends and the `save_trace`/`load_trace` functions, since this is now done with ArviZ. (see [#3902](https://github.com/pymc-devs/pymc3/pull/3902))
- ArviZ `v0.8.3` is now the minimum required version
- In named models, `pm.Data` objects now get model-relative names (see [#3843](https://github.com/pymc-devs/pymc3/pull/3843)).
- `pm.sample` now takes 1000 draws and 1000 tuning samples by default, instead of 500 previously (see [#3855](https://github.com/pymc-devs/pymc3/pull/3855)).
- Moved argument division out of `NegativeBinomial` `random` method. Fixes [#3864](https://github.com/pymc-devs/pymc3/issues/3864) in the style of [#3509](https://github.com/pymc-devs/pymc3/pull/3509).
- The Dirichlet distribution now raises a ValueError when it's initialized with <= 0 values (see [#3853](https://github.com/pymc-devs/pymc3/pull/3853)).
- Dtype bugfix in `MvNormal` and `MvStudentT` (see [3836](https://github.com/pymc-devs/pymc3/pull/3836)).
- End of sampling report now uses `arviz.InferenceData` internally and avoids storing
  pointwise log likelihood (see [#3883](https://github.com/pymc-devs/pymc3/pull/3883)).
- The multiprocessing start method on MacOS is now set to "forkserver", to avoid crashes (see issue [#3849](https://github.com/pymc-devs/pymc3/issues/3849), solved by [#3919](https://github.com/pymc-devs/pymc3/pull/3919)).
- The AR1 logp now uses the precision of the whole AR1 process instead of just the innovation precision (see issue [#3892](https://github.com/pymc-devs/pymc3/issues/3892), fixed by [#3899](https://github.com/pymc-devs/pymc3/pull/3899)).
- Forced the `Beta` distribution's `random` method to generate samples that are in the open interval $(0, 1)$, i.e. no value can be equal to zero or equal to one (issue [#3898](https://github.com/pymc-devs/pymc3/issues/3898) fixed by [#3924](https://github.com/pymc-devs/pymc3/pull/3924)).
- Fixed an issue that happened on Windows, that was introduced by the clipped beta distribution rvs function ([#3924](https://github.com/pymc-devs/pymc3/pull/3924)). Windows does not support the `float128` dtype, but we had assumed that it had to be available. The solution was to only support `float128` on Linux and Darwin systems (see issue [#3929](https://github.com/pymc-devs/pymc3/issues/3849) fixed by [#3930](https://github.com/pymc-devs/pymc3/pull/3930)).

### Deprecations
- Remove `sample_ppc` and `sample_ppc_w` that were deprecated in 3.6.
- Deprecated `sd` has been replaced by `sigma` (already in version 3.7) in continuous, mixed and timeseries distributions and now raises `DeprecationWarning` when `sd` is used. (see [#3837](https://github.com/pymc-devs/pymc3/pull/3837) and [#3688](https://github.com/pymc-devs/pymc3/issues/3688)).
- We'll deprecate the `Text` and `SQLite` backends and the `save_trace`/`load_trace` functions, since this is now done with ArviZ. (see [#3902](https://github.com/pymc-devs/pymc3/pull/3902))
- Dropped some deprecated kwargs and functions (see [#3906](https://github.com/pymc-devs/pymc3/pull/3906))
- Dropped the outdated 'nuts' initialization method for `pm.sample` (see [#3863](https://github.com/pymc-devs/pymc3/pull/3863)).

**Release manager** for 3.9.0: Michael Osthege ([@michaelosthege](https://github.com/michaelosthege))

## PyMC3 3.8 (November 29 2019)

### New features
- Implemented robust u turn check in NUTS (similar to stan-dev/stan#2800). See PR [#3605]
- Add capabilities to do inference on parameters in a differential equation with `DifferentialEquation`. See [#3590](https://github.com/pymc-devs/pymc3/pull/3590) and [#3634](https://github.com/pymc-devs/pymc3/pull/3634).
- Distinguish between `Data` and `Deterministic` variables when graphing models with graphviz. PR [#3491](https://github.com/pymc-devs/pymc3/pull/3491).
- Sequential Monte Carlo - Approximate Bayesian Computation step method is now available. The implementation is in an experimental stage and will be further improved.
- Added `Matern12` covariance function for Gaussian processes. This is the Matern kernel with nu=1/2.
- Progressbar reports number of divergences in real time, when available [#3547](https://github.com/pymc-devs/pymc3/pull/3547).
- Sampling from variational approximation now allows for alternative trace backends [#3550].
- Infix `@` operator now works with random variables and deterministics [#3619](https://github.com/pymc-devs/pymc3/pull/3619).
- [ArviZ](https://arviz-devs.github.io/arviz/) is now a requirement, and handles plotting, diagnostics, and statistical checks.
- Can use GaussianRandomWalk in sample_prior_predictive and sample_prior_predictive [#3682](https://github.com/pymc-devs/pymc3/pull/3682)
- Now 11 years of S&P returns in data set[#3682](https://github.com/pymc-devs/pymc3/pull/3682)

### Maintenance
- Moved math operations out of `Rice`, `TruncatedNormal`, `Triangular` and `ZeroInflatedNegativeBinomial` `random` methods. Math operations on values returned by `draw_values` might not broadcast well, and all the `size` aware broadcasting is left to `generate_samples`. Fixes [#3481](https://github.com/pymc-devs/pymc3/issues/3481) and [#3508](https://github.com/pymc-devs/pymc3/issues/3508)
- Parallelization of population steppers (`DEMetropolis`) is now set via the `cores` argument. ([#3559](https://github.com/pymc-devs/pymc3/pull/3559))
- Fixed a bug in `Categorical.logp`. In the case of multidimensional `p`'s, the indexing was done wrong leading to incorrectly shaped tensors that consumed `O(n**2)` memory instead of `O(n)`. This fixes issue [#3535](https://github.com/pymc-devs/pymc3/issues/3535)
- Fixed a defect in `OrderedLogistic.__init__` that unnecessarily increased the dimensionality of the underlying `p`. Related to issue issue [#3535](https://github.com/pymc-devs/pymc3/issues/3535) but was not the true cause of it.
- SMC: stabilize covariance matrix [3573](https://github.com/pymc-devs/pymc3/pull/3573)
- SMC: is no longer a step method of `pm.sample` now it should be called using `pm.sample_smc` [3579](https://github.com/pymc-devs/pymc3/pull/3579)
- SMC: improve computation of the proposal scaling factor [3594](https://github.com/pymc-devs/pymc3/pull/3594) and [3625](https://github.com/pymc-devs/pymc3/pull/3625)
- SMC: reduce number of logp evaluations [3600](https://github.com/pymc-devs/pymc3/pull/3600)
- SMC: remove `scaling` and `tune_scaling` arguments as is a better idea to always allow SMC to automatically compute the scaling factor [3625](https://github.com/pymc-devs/pymc3/pull/3625)
- Now uses `multiprocessong` rather than `psutil` to count CPUs, which results in reliable core counts on Chromebooks.
- `sample_posterior_predictive` now preallocates the memory required for its output to improve memory usage. Addresses problems raised in this [discourse thread](https://discourse.pymc.io/t/memory-error-with-posterior-predictive-sample/2891/4).
- Fixed a bug in `Categorical.logp`. In the case of multidimensional `p`'s, the indexing was done wrong leading to incorrectly shaped tensors that consumed `O(n**2)` memory instead of `O(n)`. This fixes issue [#3535](https://github.com/pymc-devs/pymc3/issues/3535)
- Fixed a defect in `OrderedLogistic.__init__` that unnecessarily increased the dimensionality of the underlying `p`. Related to issue issue [#3535](https://github.com/pymc-devs/pymc3/issues/3535) but was not the true cause of it.
- Wrapped `DensityDist.rand` with `generate_samples` to make it aware of the distribution's shape. Added control flow attributes to still be able to behave as in earlier versions, and to control how to interpret the `size` parameter in the `random` callable signature. Fixes [3553](https://github.com/pymc-devs/pymc3/issues/3553)
- Added `theano.gof.graph.Constant` to type checks done in `_draw_value` (fixes issue [3595](https://github.com/pymc-devs/pymc3/issues/3595))
- `HalfNormal` did not used to work properly in `draw_values`, `sample_prior_predictive`, or `sample_posterior_predictive` (fixes issue [3686](https://github.com/pymc-devs/pymc3/pull/3686))
- Random variable transforms were inadvertently left out of the API documentation. Added them. (See PR [3690](https://github.com/pymc-devs/pymc3/pull/3690)).
- Refactored `pymc3.model.get_named_nodes_and_relations` to use the ancestors and descendents, in a way that is consistent with `theano`'s naming convention.
- Changed the way in which `pymc3.model.get_named_nodes_and_relations` computes nodes without ancestors to make it robust to changes in var_name orderings (issue [#3643](https://github.com/pymc-devs/pymc3/issues/3643))

## PyMC3 3.7 (May 29 2019)

### New features

- Add data container class (`Data`) that wraps the theano SharedVariable class and let the model be aware of its inputs and outputs.
- Add function `set_data` to update variables defined as `Data`.
- `Mixture` now supports mixtures of multidimensional probability distributions, not just lists of 1D distributions.
- `GLM.from_formula` and `LinearComponent.from_formula` can extract variables from the calling scope. Customizable via the new `eval_env` argument. Fixing [#3382](https://github.com/pymc-devs/pymc3/issues/3382).
- Added the `distributions.shape_utils` module with functions used to help broadcast samples drawn from distributions using the `size` keyword argument.
- Used `numpy.vectorize` in `distributions.distribution._compile_theano_function`. This enables `sample_prior_predictive` and `sample_posterior_predictive` to ask for tuples of samples instead of just integers. This fixes issue [#3422](https://github.com/pymc-devs/pymc3/issues/3422).

### Maintenance

- All occurances of `sd` as a parameter name have been renamed to `sigma`. `sd` will continue to function for backwards compatibility.
- `HamiltonianMC` was ignoring certain arguments like `target_accept`, and not using the custom step size jitter function with expectation 1.
- Made `BrokenPipeError` for parallel sampling more verbose on Windows.
- Added the `broadcast_distribution_samples` function that helps broadcasting arrays of drawn samples, taking into account the requested `size` and the inferred distribution shape. This sometimes is needed by distributions that call several `rvs` separately within their `random` method, such as the `ZeroInflatedPoisson` (fixes issue [#3310](https://github.com/pymc-devs/pymc3/issues/3310)).
- The `Wald`, `Kumaraswamy`, `LogNormal`, `Pareto`, `Cauchy`, `HalfCauchy`, `Weibull` and `ExGaussian` distributions `random` method used a hidden `_random` function that was written with scalars in mind. This could potentially lead to artificial correlations between random draws. Added shape guards and broadcasting of the distribution samples to prevent this (Similar to issue [#3310](https://github.com/pymc-devs/pymc3/issues/3310)).
- Added a fix to allow the imputation of single missing values of observed data, which previously would fail (fixes issue [#3122](https://github.com/pymc-devs/pymc3/issues/3122)).
- The `draw_values` function was too permissive with what could be grabbed from inside `point`, which lead to an error when sampling posterior predictives of variables that depended on shared variables that had changed their shape after `pm.sample()` had been called (fix issue [#3346](https://github.com/pymc-devs/pymc3/issues/3346)).
- `draw_values` now adds the theano graph descendants of `TensorConstant` or `SharedVariables` to the named relationship nodes stack, only if these descendants are `ObservedRV` or `MultiObservedRV` instances (fixes issue [#3354](https://github.com/pymc-devs/pymc3/issues/3354)).
- Fixed bug in broadcast_distrution_samples, which did not handle correctly cases in which some samples did not have the size tuple prepended.
- Changed `MvNormal.random`'s usage of `tensordot` for Cholesky encoded covariances. This lead to wrong axis broadcasting and seemed to be the cause for issue [#3343](https://github.com/pymc-devs/pymc3/issues/3343).
- Fixed defect in `Mixture.random` when multidimensional mixtures were involved. The mixture component was not preserved across all the elements of the dimensions of the mixture. This meant that the correlations across elements within a given draw of the mixture were partly broken.
- Restructured `Mixture.random` to allow better use of vectorized calls to `comp_dists.random`.
- Added tests for mixtures of multidimensional distributions to the test suite.
- Fixed incorrect usage of `broadcast_distribution_samples` in `DiscreteWeibull`.
- `Mixture`'s default dtype is now determined by `theano.config.floatX`.
- `dist_math.random_choice` now handles nd-arrays of category probabilities, and also handles sizes that are not `None`. Also removed unused `k` kwarg from `dist_math.random_choice`.
- Changed `Categorical.mode` to preserve all the dimensions of `p` except the last one, which encodes each category's probability.
- Changed initialization of `Categorical.p`. `p` is now normalized to sum to `1` inside `logp` and `random`, but not during initialization. This could hide negative values supplied to `p` as mentioned in [#2082](https://github.com/pymc-devs/pymc3/issues/2082).
- `Categorical` now accepts elements of `p` equal to `0`. `logp` will return `-inf` if there are `values` that index to the zero probability categories.
- Add `sigma`, `tau`, and `sd` to signature of `NormalMixture`.
- Set default lower and upper values of -inf and inf for pm.distributions.continuous.TruncatedNormal. This avoids errors caused by their previous values of None (fixes issue [#3248](https://github.com/pymc-devs/pymc3/issues/3248)).
- Converted all calls to `pm.distributions.bound._ContinuousBounded` and `pm.distributions.bound._DiscreteBounded` to use only and all positional arguments (fixes issue [#3399](https://github.com/pymc-devs/pymc3/issues/3399)).
- Restructured `distributions.distribution.generate_samples` to use the `shape_utils` module. This solves issues [#3421](https://github.com/pymc-devs/pymc3/issues/3421) and [#3147](https://github.com/pymc-devs/pymc3/issues/3147) by using the `size` aware broadcating functions in `shape_utils`.
- Fixed the `Multinomial.random` and `Multinomial.random_` methods to make them compatible with the new `generate_samples` function. In the process, a bug of the `Multinomial.random_` shape handling was discovered and fixed.
- Fixed a defect found in `Bound.random` where the `point` dictionary was passed to `generate_samples` as an `arg` instead of in `not_broadcast_kwargs`.
- Fixed a defect found in `Bound.random_` where `total_size` could end up as a `float64` instead of being an integer if given `size=tuple()`.
- Fixed an issue in `model_graph` that caused construction of the graph of the model for rendering to hang: replaced a search over the powerset of the nodes with a breadth-first search over the nodes. Fix for [#3458](https://github.com/pymc-devs/pymc3/issues/3458).
- Removed variable annotations from `model_graph` but left type hints (Fix for [#3465](https://github.com/pymc-devs/pymc3/issues/3465)). This means that we support `python>=3.5.4`.
- Default `target_accept`for `HamiltonianMC` is now 0.65, as suggested in Beskos et. al. 2010 and Neal 2001.
- Fixed bug in `draw_values` that lead to intermittent errors in python3.5. This happened with some deterministic nodes that were drawn but not added to `givens`.

### Deprecations

- `nuts_kwargs` and `step_kwargs` have been deprecated in favor of using the standard `kwargs` to pass optional step method arguments.
- `SGFS` and `CSG` have been removed (Fix for [#3353](https://github.com/pymc-devs/pymc3/issues/3353)). They have been moved to [pymc3-experimental](https://github.com/pymc-devs/pymc3-experimental).
- References to `live_plot` and corresponding notebooks have been removed.
- Function `approx_hessian` was removed, due to `numdifftools` becoming incompatible with current `scipy`. The function was already optional, only available to a user who installed `numdifftools` separately, and not hit on any common codepaths. [#3485](https://github.com/pymc-devs/pymc3/pull/3485).
- Deprecated `vars` parameter of `sample_posterior_predictive` in favor of `varnames`.
-  References to `live_plot` and corresponding notebooks have been removed.
- Deprecated `vars` parameters of `sample_posterior_predictive` and `sample_prior_predictive` in favor of `var_names`.  At least for the latter, this is more accurate, since the `vars` parameter actually took names.

### Contributors sorted by number of commits
    45  Luciano Paz
    38  Thomas Wiecki
    23  Colin Carroll
    19  Junpeng Lao
    15  Chris Fonnesbeck
    13  Juan Martín Loyola
    13  Ravin Kumar
     8  Robert P. Goldman
     5  Tim Blazina
     4  chang111
     4  adamboche
     3  Eric Ma
     3  Osvaldo Martin
     3  Sanmitra Ghosh
     3  Saurav Shekhar
     3  chartl
     3  fredcallaway
     3  Demetri
     2  Daisuke Kondo
     2  David Brochart
     2  George Ho
     2  Vaibhav Sinha
     1  rpgoldman
     1  Adel Tomilova
     1  Adriaan van der Graaf
     1  Bas Nijholt
     1  Benjamin Wild
     1  Brigitta Sipocz
     1  Daniel Emaasit
     1  Hari
     1  Jeroen
     1  Joseph Willard
     1  Juan Martin Loyola
     1  Katrin Leinweber
     1  Lisa Martin
     1  M. Domenzain
     1  Matt Pitkin
     1  Peadar Coyle
     1  Rupal Sharma
     1  Tom Gilliss
     1  changjiangeng
     1  michaelosthege
     1  monsta
     1  579397

## PyMC3 3.6 (Dec 21 2018)

This will be the last release to support Python 2.

### New features

- Track the model log-likelihood as a sampler stat for NUTS and HMC samplers
  (accessible as `trace.get_sampler_stats('model_logp')`) (#3134)
- Add Incomplete Beta function `incomplete_beta(a, b, value)`
- Add log CDF functions to continuous distributions: `Beta`, `Cauchy`, `ExGaussian`, `Exponential`, `Flat`, `Gumbel`, `HalfCauchy`, `HalfFlat`, `HalfNormal`, `Laplace`, `Logistic`, `LogNormal`, `Normal`, `Pareto`, `StudentT`, `Triangular`, `Uniform`, `Wald`, `Weibull`.
- Behavior of `sample_posterior_predictive` is now to produce posterior predictive samples, in order, from all values of the `trace`. Previously, by default it would produce 1 chain worth of samples, using a random selection from the `trace` (#3212)
- Show diagnostics for initial energy errors in HMC and NUTS.
- PR #3273 has added the `distributions.distribution._DrawValuesContext` context
  manager. This is used to store the values already drawn in nested `random`
  and `draw_values` calls, enabling `draw_values` to draw samples from the
  joint probability distribution of RVs and not the marginals. Custom
  distributions that must call `draw_values` several times in their `random`
  method, or that invoke many calls to other distribution's `random` methods
  (e.g. mixtures) must do all of these calls under the same `_DrawValuesContext`
  context manager instance. If they do not, the conditional relations between
  the distribution's parameters could be broken, and `random` could return
  values drawn from an incorrect distribution.
- `Rice` distribution is now defined with either the noncentrality parameter or the shape parameter (#3287).

### Maintenance

- Big rewrite of documentation (#3275)
- Fixed Triangular distribution `c` attribute handling in `random` and updated sample codes for consistency (#3225)
- Refactor SMC and properly compute marginal likelihood (#3124)
- Removed use of deprecated `ymin` keyword in matplotlib's `Axes.set_ylim` (#3279)
- Fix for #3210. Now `distribution.draw_values(params)`, will draw the `params` values from their joint probability distribution and not from combinations of their marginals (Refer to PR #3273).
- Removed dependence on pandas-datareader for retrieving Yahoo Finance data in examples (#3262)
- Rewrote `Multinomial._random` method to better handle shape broadcasting (#3271)
- Fixed `Rice` distribution, which inconsistently mixed two parametrizations (#3286).
- `Rice` distribution now accepts multiple parameters and observations and is usable with NUTS (#3289).
- `sample_posterior_predictive` no longer calls `draw_values` to initialize the shape of the ppc trace. This called could lead to `ValueError`'s when sampling the ppc from a model with `Flat` or `HalfFlat` prior distributions (Fix issue #3294).
- Added explicit conversion to `floatX` and `int32` for the continuous and discrete probability distribution parameters (addresses issue #3223).


### Deprecations

- Renamed `sample_ppc()` and `sample_ppc_w()` to `sample_posterior_predictive()` and `sample_posterior_predictive_w()`, respectively.

## PyMC 3.5 (July 21 2018)

### New features

- Add documentation section on survival analysis and censored data models
- Add `check_test_point` method to `pm.Model`
- Add `Ordered` Transformation and `OrderedLogistic` distribution
- Add `Chain` transformation
- Improve error message `Mass matrix contains zeros on the diagonal. Some derivatives might always be zero` during tuning of `pm.sample`
- Improve error message `NaN occurred in optimization.` during ADVI
- Save and load traces without `pickle` using `pm.save_trace` and `pm.load_trace`
- Add `Kumaraswamy` distribution
- Add `TruncatedNormal` distribution
- Rewrite parallel sampling of multiple chains on py3. This resolves long standing issues when transferring large traces to the main process, avoids pickling issues on UNIX, and allows us to show a progress bar for all chains. If parallel sampling is interrupted, we now return partial results.
- Add `sample_prior_predictive` which allows for efficient sampling from the unconditioned model.
- SMC: remove experimental warning, allow sampling using `sample`, reduce autocorrelation from final trace.
- Add `model_to_graphviz` (which uses the optional dependency `graphviz`) to plot a directed graph of a PyMC3 model using plate notation.
- Add beta-ELBO variational inference as in beta-VAE model (Christopher P. Burgess et al. NIPS, 2017)
- Add `__dir__` to `SingleGroupApproximation` to improve autocompletion in interactive environments

### Fixes

- Fixed grammar in divergence warning, previously `There were 1 divergences ...` could be raised.
- Fixed `KeyError` raised when only subset of variables are specified to be recorded in the trace.
- Removed unused `repeat=None` arguments from all `random()` methods in distributions.
- Deprecated the `sigma` argument in `MarginalSparse.marginal_likelihood` in favor of `noise`
- Fixed unexpected behavior in `random`. Now the `random` functionality is more robust and will work better for `sample_prior` when that is implemented.
- Fixed `scale_cost_to_minibatch` behaviour, previously this was not working and always `False`

## PyMC 3.4.1 (April 18 2018)

### New features

- Add `logit_p` keyword to `pm.Bernoulli`, so that users can specify the logit of the success probability. This is faster and more stable than using `p=tt.nnet.sigmoid(logit_p)`.
- Add `random` keyword to `pm.DensityDist` thus enabling users to pass custom random method which in turn makes sampling from a `DensityDist` possible.
- Effective sample size computation is updated. The estimation uses Geyer's initial positive sequence, which no longer truncates the autocorrelation series inaccurately. `pm.diagnostics.effective_n` now can reports N_eff>N.
- Added `KroneckerNormal` distribution and a corresponding `MarginalKron` Gaussian Process implementation for efficient inference, along with lower-level functions such as `cartesian` and `kronecker` products.
- Added `Coregion` covariance function.
- Add new 'pairplot' function, for plotting scatter or hexbin matrices of sampled parameters. Optionally it can plot divergences.
- Plots of discrete distributions in the docstrings
- Add logitnormal distribution
- Densityplot: add support for discrete variables
- Fix the Binomial likelihood in `.glm.families.Binomial`, with the flexibility of specifying the `n`.
- Add `offset` kwarg to `.glm`.
- Changed the `compare` function to accept a dictionary of model-trace pairs instead of two separate lists of models and traces.
- add test and support for creating multivariate mixture and mixture of mixtures
- `distribution.draw_values`, now is also able to draw values from conditionally dependent RVs, such as autotransformed RVs (Refer to PR #2902).

### Fixes

- `VonMises` does not overflow for large values of kappa. i0 and i1 have been removed and we now use log_i0 to compute the logp.
- The bandwidth for KDE plots is computed using a modified version of Scott's rule. The new version uses entropy instead of standard deviation. This works better for multimodal distributions. Functions using KDE plots has a new argument `bw` controlling the bandwidth.
- fix PyMC3 variable is not replaced if provided in more_replacements (#2890)
- Fix for issue #2900. For many situations, named node-inputs do not have a `random` method, while some intermediate node may have it. This meant that if the named node-input at the leaf of the graph did not have a fixed value, `theano` would try to compile it and fail to find inputs, raising a `theano.gof.fg.MissingInputError`. This was fixed by going through the theano variable's owner inputs graph, trying to get intermediate named-nodes values if the leafs had failed.
- In `distribution.draw_values`, some named nodes could be `theano.tensor.TensorConstant`s or `theano.tensor.sharedvar.SharedVariable`s. Nevertheless, in `distribution._draw_value`, these would be passed to `distribution._compile_theano_function` as if they were `theano.tensor.TensorVariable`s. This could lead to the following exceptions `TypeError: ('Constants not allowed in param list', ...)` or `TypeError: Cannot use a shared variable (...)`. The fix was to not add `theano.tensor.TensorConstant` or `theano.tensor.sharedvar.SharedVariable` named nodes into the `givens` dict that could be used in `distribution._compile_theano_function`.
- Exponential support changed to include zero values.

### Deprecations

- DIC and BPIC calculations have been removed
- df_summary have been removed, use summary instead
- `njobs` and `nchains` kwarg are deprecated in favor of `cores` and `chains` for `sample`
- `lag` kwarg in `pm.stats.autocorr` and `pm.stats.autocov` is deprecated.


## PyMC 3.3 (January 9, 2018)

### New features

- Improve NUTS initialization `advi+adapt_diag_grad` and add `jitter+adapt_diag_grad` (#2643)
- Added `MatrixNormal` class for representing vectors of multivariate normal variables
- Implemented `HalfStudentT` distribution
- New benchmark suite added (see http://pandas.pydata.org/speed/pymc3/)
- Generalized random seed types
- Update loo, new improved algorithm (#2730)
- New CSG (Constant Stochastic Gradient) approximate posterior sampling algorithm (#2544)
- Michael Osthege added support for population-samplers and implemented differential evolution metropolis (`DEMetropolis`).  For models with correlated dimensions that can not use gradient-based samplers, the `DEMetropolis` sampler can give higher effective sampling rates. (also see [PR#2735](https://github.com/pymc-devs/pymc3/pull/2735))
- Forestplot supports multiple traces (#2736)
- Add new plot, densityplot (#2741)
- DIC and BPIC calculations have been deprecated
- Refactor HMC and implemented new warning system (#2677, #2808)

### Fixes

- Fixed `compareplot` to use `loo` output.
- Improved `posteriorplot` to scale fonts
- `sample_ppc_w` now broadcasts
- `df_summary` function renamed to `summary`
- Add test for `model.logp_array` and `model.bijection` (#2724)
- Fixed `sample_ppc` and `sample_ppc_w` to iterate all chains(#2633, #2748)
- Add Bayesian R2 score (for GLMs) `stats.r2_score` (#2696) and test (#2729).
- SMC works with transformed variables (#2755)
- Speedup OPVI (#2759)
- Multiple minor fixes and improvements in the docs (#2775, #2786, #2787, #2789, #2790, #2794, #2799, #2809)

### Deprecations

- Old (`minibatch-`)`advi` is removed (#2781)


## PyMC3 3.2 (October 10, 2017)

### New features

This version includes two major contributions from our Google Summer of Code 2017 students:

* Maxim Kochurov extended and refactored the variational inference module. This primarily adds two important classes, representing operator variational inference (`OPVI`) objects and `Approximation` objects. These make it easier to extend existing `variational` classes, and to derive inference from `variational` optimizations, respectively. The `variational` module now also includes normalizing flows (`NFVI`).
* Bill Engels added an extensive new Gaussian processes (`gp`) module. Standard GPs can be specified using either `Latent` or `Marginal` classes, depending on the nature of the underlying function. A Student-T process `TP` has been added. In order to accomodate larger datasets, approximate marginal Gaussian processes (`MarginalSparse`) have been added.

Documentation has been improved as the result of the project's monthly "docathons".

An experimental stochastic gradient Fisher scoring (`SGFS`) sampling step method has been added.

The API for `find_MAP` was enhanced.

SMC now estimates the marginal likelihood.

Added `Logistic` and `HalfFlat` distributions to set of continuous distributions.

Bayesian fraction of missing information (`bfmi`) function added to `stats`.

Enhancements to `compareplot` added.

QuadPotential adaptation has been implemented.

Script added to build and deploy documentation.

MAP estimates now available for transformed and non-transformed variables.

The `Constant` variable class has been deprecated, and will be removed in 3.3.

DIC and BPIC calculations have been sped up.

Arrays are now accepted as arguments for the `Bound` class.

`random` method was added to the `Wishart` and `LKJCorr` distributions.

Progress bars have been added to LOO and WAIC calculations.

All example notebooks updated to reflect changes in API since 3.1.

Parts of the test suite have been refactored.

### Fixes

Fixed sampler stats error in NUTS for non-RAM backends

Matplotlib is  no longer a hard dependency, making it easier to use in settings where installing Matplotlib is problematic. PyMC will only complain if plotting is attempted.

Several bugs in the Gaussian process covariance were fixed.

All chains are now used to calculate WAIC and LOO.

AR(1) log-likelihood function has been fixed.

Slice sampler fixed to sample from 1D conditionals.

Several docstring fixes.

### Contributors

The following people contributed to this release (ordered by number of commits):

Maxim Kochurov <maxim.v.kochurov@gmail.com>
Bill Engels <w.j.engels@gmail.com>
Chris Fonnesbeck <chris.fonnesbeck@vanderbilt.edu>
Junpeng Lao <junpeng.lao@unifr.ch>
Adrian Seyboldt <adrian.seyboldt@gmail.com>
AustinRochford <arochford@monetate.com>
Osvaldo Martin <aloctavodia@gmail.com>
Colin Carroll <colcarroll@gmail.com>
Hannes Vasyura-Bathke <hannes.bathke@gmx.net>
Thomas Wiecki <thomas.wiecki@gmail.com>
michaelosthege <thecakedev@hotmail.com>
Marco De Nadai <me@marcodena.it>
Kyle Beauchamp <kyleabeauchamp@gmail.com>
Massimo <mcavallaro@users.noreply.github.com>
ctm22396 <ctm22396@gmail.com>
Max Horn <maexlich@gmail.com>
Hennadii Madan <madanh2014@gmail.com>
Hassan Naseri <h.nasseri@gmail.com>
Peadar Coyle <peadarcoyle@googlemail.com>
Saurav R. Tuladhar <saurav@fastmail.com>
Shashank Shekhar <shashank.f1@gmail.com>
Eric Ma <ericmjl@users.noreply.github.com>
Ed Herbst <ed.herbst@gmail.com>
tsdlovell <dlovell@twosigma.com>
zaxtax <zaxtax@users.noreply.github.com>
Dan Nichol <daniel.nichol@univ.ox.ac.uk>
Benjamin Yetton <bdyetton@gmail.com>
jackhansom <jack.hansom@outlook.com>
Jack Tsai <jacksctsai@gmail.com>
Andrés Asensio Ramos <aasensioramos@gmail.com>


## PyMC3 3.1 (June 23, 2017)

### New features

* New user forum at http://discourse.pymc.io

* [Gaussian Process submodule](http://pymc-devs.github.io/pymc3/notebooks/GP-introduction.html)

* Much improved variational inference support:

  - [Add Operator Variational Inference (experimental).](http://pymc-devs.github.io/pymc3/notebooks/bayesian_neural_network_opvi-advi.html)

  - [Add Stein-Variational Gradient Descent as well as Amortized SVGD (experimental).](https://github.com/pymc-devs/pymc3/pull/2183)

  - [Add pm.Minibatch() to easily specify mini-batches.](http://pymc-devs.github.io/pymc3/notebooks/bayesian_neural_network_opvi-advi.html#Minibatch-ADVI)

  - Added various optimizers including ADAM.

  - Stopping criterion implemented via callbacks.

* sample() defaults changed: tuning is enabled for the first 500 samples which are then discarded from the trace as burn-in.

* MvNormal supports Cholesky Decomposition now for increased speed and numerical stability.

* Many optimizations and speed-ups.

* NUTS implementation now matches current Stan implementation.

* Add higher-order integrators for HMC.

* [Add sampler statistics.](http://pymc-devs.github.io/pymc3/notebooks/sampler-stats.html)

* [Add live-trace to see samples in real-time.](http://pymc-devs.github.io/pymc3/notebooks/live_sample_plots.html)

* ADVI stopping criterion implemented.

* Improved support for theano's floatX setting to enable GPU computations (work in progress).

* MvNormal supports Cholesky Decomposition now for increased speed and numerical stability.

* [Add Elliptical Slice Sampler.](http://pymc-devs.github.io/pymc3/notebooks/GP-slice-sampling.html)

* Added support for multidimensional minibatches

* [Sampled posteriors can now be turned into priors for Bayesian updating with a new interpolated distribution.](https://github.com/pymc-devs/pymc3/pull/2163)

* Added `Approximation` class and the ability to convert a sampled trace into an approximation via its `Empirical` subclass.

* `Model` can now be inherited from and act as a base class for user specified models (see pymc3.models.linear).

* Add MvGaussianRandomWalk and MvStudentTRandomWalk distributions.

* GLM models do not need a left-hand variable anymore.

* Refactored HMC and NUTS for better readability.

* Add support for Python 3.6.

### Fixes

* Bound now works for discrete distributions as well.

* Random sampling now returns the correct shape even for higher dimensional RVs.

* Use theano Psi and GammaLn functions to enable GPU support for them.


## PyMC3 3.0 (January 9, 2017)

We are proud and excited to release the first stable version of PyMC3, the product of more than [5 years](https://github.com/pymc-devs/pymc3/commit/85c7e06b6771c0d99cbc09cb68885cda8f7785cb) of ongoing development and contributions from over 80 individuals. PyMC3 is a Python module for Bayesian modeling which focuses on modern Bayesian computational methods, primarily gradient-based (Hamiltonian) MCMC sampling and variational inference. Models are specified in Python, which allows for great flexibility. The main technological difference in PyMC3 relative to previous versions is the reliance on Theano for the computational backend, rather than on Fortran extensions.

### New features

Since the beta release last year, the following improvements have been implemented:

* Added `variational` submodule, which features the automatic differentiation variational inference (ADVI) fitting method. Also supports mini-batch ADVI for large data sets. Much of this work was due to the efforts of Taku Yoshioka, and important guidance was provided by the Stan team (specifically Alp Kucukelbir and Daniel Lee).

* Added model checking utility functions, including leave-one-out (LOO) cross-validation, BPIC, WAIC, and DIC.

* Implemented posterior predictive sampling (`sample_ppc`).

* Implemented auto-assignment of step methods by `sample` function.

* Enhanced IPython Notebook examples, featuring more complete narratives accompanying code.

* Extensive debugging of NUTS sampler.

* Updated documentation to reflect changes in code since beta.

* Refactored test suite for better efficiency.

* Added von Mises, zero-inflated negative binomial, and Lewandowski, Kurowicka and Joe (LKJ) distributions.

* Adopted `joblib` for managing parallel computation of chains.

* Added contributor guidelines, contributor code of conduct and governance document.

### Deprecations

* Argument order of tau and sd was switched for distributions of the normal family:
- `Normal()`
- `LogNormal()`
- `HalfNormal()`

Old: `Normal(name, mu, tau)`
New: `Normal(name, mu, sd)` (supplying keyword arguments is unaffected).

* `MvNormal` calling signature changed:
Old: `MvNormal(name, mu, tau)`
New: `MvNormal(name, mu, cov)` (supplying keyword arguments is unaffected).

We on the PyMC3 core team would like to thank everyone for contributing and now feel that this is ready for the big time. We look forward to hearing about all the cool stuff you use PyMC3 for, and look forward to continued development on the package.

### Contributors

The following authors contributed to this release:

Chris Fonnesbeck <chris.fonnesbeck@vanderbilt.edu>
John Salvatier <jsalvatier@gmail.com>
Thomas Wiecki <thomas.wiecki@gmail.com>
Colin Carroll <colcarroll@gmail.com>
Maxim Kochurov <maxim.v.kochurov@gmail.com>
Taku Yoshioka <taku.yoshioka.4096@gmail.com>
Peadar Coyle (springcoil) <peadarcoyle@googlemail.com>
Austin Rochford <arochford@monetate.com>
Osvaldo Martin <aloctavodia@gmail.com>
Shashank Shekhar <shashank.f1@gmail.com>

In addition, the following community members contributed to this release:

A Kuz <for.akuz@gmail.com>
A. Flaxman <abie@alum.mit.edu>
Abraham Flaxman <abie@alum.mit.edu>
Alexey Goldin <alexey.goldin@gmail.com>
Anand Patil <anand.prabhakar.patil@gmail.com>
Andrea Zonca <code@andreazonca.com>
Andreas Klostermann <andreasklostermann@googlemail.com>
Andres Asensio Ramos
Andrew Clegg <andrew.clegg@pearson.com>
Anjum48
Benjamin Edwards <bedwards@cs.unm.edu>
Boris Avdeev <borisaqua@gmail.com>
Brian Naughton <briannaughton@gmail.com>
Byron Smith
Chad Heyne <chadheyne@gmail.com>
Corey Farwell <coreyf@rwell.org>
David Huard <david.huard@gmail.com>
David Stück <dstuck@users.noreply.github.com>
DeliciousHair <mshepit@gmail.com>
Dustin Tran
Eigenblutwurst <Hannes.Bathke@gmx.net>
Gideon Wulfsohn <gideon.wulfsohn@gmail.com>
Gil Raphaelli <g@raphaelli.com>
Gogs <gogitservice@gmail.com>
Ilan Man
Imri Sofer <imrisofer@gmail.com>
Jake Biesinger <jake.biesinger@gmail.com>
James Webber <jamestwebber@gmail.com>
John McDonnell <john.v.mcdonnell@gmail.com>
Jon Sedar <jon.sedar@applied.ai>
Jordi Diaz
Jordi Warmenhoven <jordi.warmenhoven@gmail.com>
Karlson Pfannschmidt <kiudee@mail.uni-paderborn.de>
Kyle Bishop <citizenphnix@gmail.com>
Kyle Meyer <kyle@kyleam.com>
Lin Xiao
Mack Sweeney <mackenzie.sweeney@gmail.com>
Matthew Emmett <memmett@unc.edu>
Michael Gallaspy <gallaspy.michael@gmail.com>
Nick <nalourie@example.com>
Osvaldo Martin <aloctavodia@gmail.com>
Patricio Benavente <patbenavente@gmail.com>
Raymond Roberts
Rodrigo Benenson <rodrigo.benenson@gmail.com>
Sergei Lebedev <superbobry@gmail.com>
Skipper Seabold <chris.fonnesbeck@vanderbilt.edu>
Thomas Kluyver <takowl@gmail.com>
Tobias Knuth <mail@tobiasknuth.de>
Volodymyr Kazantsev
Wes McKinney <wesmckinn@gmail.com>
Zach Ploskey <zploskey@gmail.com>
akuz <for.akuz@gmail.com>
brandon willard <brandonwillard@gmail.com>
dstuck <dstuck88@gmail.com>
ingmarschuster <ingmar.schuster.linguistics@gmail.com>
jan-matthis <mail@jan-matthis.de>
jason <JasonTam22@gmailcom>
kiudee <quietdeath@gmail.com>
maahnman <github@mm.maahn.de>
macgyver <neil.rabinowitz@merton.ox.ac.uk>
mwibrow <mwibrow@gmail.com>
olafSmits <o.smits@gmail.com>
paul sorenson <paul@metrak.com>
redst4r <redst4r@web.de>
santon <steven.anton@idanalytics.com>
sgenoud <stevegenoud+github@gmail.com>
stonebig <stonebig>
Tal Yarkoni <tyarkoni@gmail.com>
x2apps <x2apps@yahoo.com>
zenourn <daniel@zeno.co.nz>

## PyMC3 3.0b (June 16th, 2015)

Probabilistic programming allows for flexible specification of Bayesian statistical models in code. PyMC3 is a new, open-source probabilistic programmer framework with an intuitive, readable and concise, yet powerful, syntax that is close to the natural notation statisticians use to describe models. It features next-generation fitting techniques, such as the No U-Turn Sampler, that allow fitting complex models with thousands of parameters without specialized knowledge of fitting algorithms.

PyMC3 has recently seen rapid development. With the addition of two new major features: automatic transforms and missing value imputation, PyMC3 has become ready for wider use. PyMC3 is now refined enough that adding features is easy, so we don't expect adding features in the future will require drastic changes. It has also become user friendly enough for a broader audience. Automatic transformations mean NUTS and find_MAP work with less effort, and friendly error messages mean its easy to diagnose problems with your model.

Thus, Thomas, Chris and I are pleased to announce that PyMC3 is now in Beta.

### Highlights
* Transforms now automatically applied to constrained distributions
* Transforms now specified with a `transform=` argument on Distributions. `model.TransformedVar` is gone.
* Transparent missing value imputation support added with MaskedArrays or pandas.DataFrame NaNs.
* Bad default values now ignored
* Profile theano functions using `model.profile(model.logpt)`

### Contributors since 3.0a
* A. Flaxman <abie@alum.mit.edu>
* Andrea Zonca <code@andreazonca.com>
* Andreas Klostermann <andreasklostermann@googlemail.com>
* Andrew Clegg <andrew.clegg@pearson.com>
* AustinRochford <arochford@monetate.com>
* Benjamin Edwards <bedwards@cs.unm.edu>
* Brian Naughton <briannaughton@gmail.com>
* Chad Heyne <chadheyne@gmail.com>
* Chris Fonnesbeck <chris.fonnesbeck@vanderbilt.edu>
* Corey Farwell <coreyf@rwell.org>
* John Salvatier <jsalvatier@gmail.com>
* Karlson Pfannschmidt <quietdeath@gmail.com>
* Kyle Bishop <citizenphnix@gmail.com>
* Kyle Meyer <kyle@kyleam.com>
* Mack Sweeney <mackenzie.sweeney@gmail.com>
* Osvaldo Martin <aloctavodia@gmail.com>
* Raymond Roberts <rayvroberts@gmail.com>
* Rodrigo Benenson <rodrigo.benenson@gmail.com>
* Thomas Wiecki <thomas.wiecki@gmail.com>
* Zach Ploskey <zploskey@gmail.com>
* maahnman <github@mm.maahn.de>
* paul sorenson <paul@metrak.com>
* zenourn <daniel@zeno.co.nz><|MERGE_RESOLUTION|>--- conflicted
+++ resolved
@@ -33,12 +33,9 @@
 - We now include `cloudpickle` as a required dependency, and no longer depend on `dill` (see [#4858](https://github.com/pymc-devs/pymc3/pull/4858)).
 - The `incomplete_beta` function in `pymc3.distributions.dist_math` was replaced by `aesara.tensor.betainc` (see [4857](https://github.com/pymc-devs/pymc3/pull/4857)).
 - `math.log1mexp` and `math.log1mexp_numpy` will expect negative inputs in the future. A `FutureWarning` is now raised unless `negative_input=True` is set (see [#4860](https://github.com/pymc-devs/pymc3/pull/4860)).
-<<<<<<< HEAD
 - Change name of `Lognormal` distribution to `LogNormal` to harmonize CamelCase usage for distribution names.
-=======
 - Attempt to iterate over MultiTrace will raise NotImplementedError
 - ...
->>>>>>> 529a3171
 
 ## PyMC3 3.11.2 (14 March 2021)
 
