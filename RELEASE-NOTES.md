--- conflicted
+++ resolved
@@ -12,11 +12,8 @@
 - Update loo, new improved algorithm (#2730)
 - New CSG (Constant Stochastic Gradient) approximate posterior sampling
   algorithm (#2544)
-<<<<<<< HEAD
+- Michael Osthege added support for population-samplers and implemented differential evolution metropolis (`DEMetropolis`).  For models with correlated dimensions that can not use gradient-based samplers, the `DEMetropolis` sampler can give higher effective sampling rates. (also see [PR#2735](https://github.com/pymc-devs/pymc3/pull/2735))
 - Forestplot supports multiple traces (#2736)
-=======
-- Michael Osthege added support for population-samplers and implemented differential evolution metropolis (`DEMetropolis`).  For models with correlated dimensions that can not use gradient-based samplers, the `DEMetropolis` sampler can give higher effective sampling rates. (also see [PR#2735](https://github.com/pymc-devs/pymc3/pull/2735))
->>>>>>> a395e976
 
 ### Fixes
 
