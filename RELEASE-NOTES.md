--- conflicted
+++ resolved
@@ -20,10 +20,7 @@
 - `pm.sample` now takes 1000 draws and 1000 tuning samples by default, instead of 500 previously (see [#3855](https://github.com/pymc-devs/pymc3/pull/3855)).
 - Dropped the outdated 'nuts' initialization method for `pm.sample` (see [#3863](https://github.com/pymc-devs/pymc3/pull/3863)).
 - Moved argument division out of `NegativeBinomial` `random` method. Fixes [#3864](https://github.com/pymc-devs/pymc3/issues/3864) in the style of [#3509](https://github.com/pymc-devs/pymc3/pull/3509).
-<<<<<<< HEAD
 - The Dirichlet distribution now raises a ValueError when it's initialized with <= 0 values (see [#3853](https://github.com/pymc-devs/pymc3/pull/3853)).
-=======
->>>>>>> 0456f397
 
 ## PyMC3 3.8 (November 29 2019)
 
