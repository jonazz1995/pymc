# Release Notes

## PyMC3 3.9 (On deck)

### New features
- Use [fastprogress](https://github.com/fastai/fastprogress) instead of tqdm [#3693](https://github.com/pymc-devs/pymc3/pull/3693).
- `DEMetropolis` can now tune both `lambda` and `scaling` parameters, but by default neither of them are tuned. See [#3743](https://github.com/pymc-devs/pymc3/pull/3743) for more info.
- `DEMetropolisZ`, an improved variant of `DEMetropolis` brings better parallelization and higher efficiency with fewer chains with a slower initial convergence. This implementation is experimental. See [#3784](https://github.com/pymc-devs/pymc3/pull/3784) for more info.
- Notebooks that give insight into `DEMetropolis`, `DEMetropolisZ` and the `DifferentialEquation` interface are now located in the [Tutorials/Deep Dive](https://docs.pymc.io/nb_tutorials/index.html) section.
- Add `fast_sample_posterior_predictive`, a vectorized alternative to `sample_posterior_predictive`.  This alternative is substantially faster for large models.
- GP covariance functions can now be exponentiated by a scalar. See PR [#3852](https://github.com/pymc-devs/pymc3/pull/3852)
- `sample_posterior_predictive` can now feed on `xarray.Dataset` - e.g. from `InferenceData.posterior`. (see [#3846](https://github.com/pymc-devs/pymc3/pull/3846))
- `SamplerReport` (`MultiTrace.report`) now has properties `n_tune`, `n_draws`, `t_sampling` for increased convenience (see [#3827](https://github.com/pymc-devs/pymc3/pull/3827))
- `pm.sample(..., return_inferencedata=True)` can now directly return the trace as `arviz.InferenceData` (see [#3911](https://github.com/pymc-devs/pymc3/pull/3911))
- `pm.sample` now has support for adapting dense mass matrix using `QuadPotentialFullAdapt` (see [#3596](https://github.com/pymc-devs/pymc3/pull/3596), [#3705](https://github.com/pymc-devs/pymc3/pull/3705), [#3858](https://github.com/pymc-devs/pymc3/pull/3858), and [#3893](https://github.com/pymc-devs/pymc3/pull/3893)). Use `init="adapt_full"` or `init="jitter+adapt_full"` to use.
- `Moyal` distribution added (see [#3870](https://github.com/pymc-devs/pymc3/pull/3870)).
- `pm.LKJCholeskyCov` now automatically computes and returns the unpacked Cholesky decomposition, the correlations and the standard deviations of the covariance matrix (see [#3881](https://github.com/pymc-devs/pymc3/pull/3881)).
- `pm.Data` container can now be used for index variables, i.e with integer data and not only floats (issue [#3813](https://github.com/pymc-devs/pymc3/issues/3813), fixed by [#3925](https://github.com/pymc-devs/pymc3/pull/3925)).
- `pm.Data` container can now be used as input for other random variables (issue [#3842](https://github.com/pymc-devs/pymc3/issues/3842), fixed by [#3925](https://github.com/pymc-devs/pymc3/pull/3925)).
- Plots and Stats API sections now link to ArviZ documentation [#3927](https://github.com/pymc-devs/pymc3/pull/3927)

### Maintenance
- Tuning results no longer leak into sequentially sampled `Metropolis` chains (see #3733 and #3796).
<<<<<<< HEAD
- Deprecated `sd` in version 3.7 has been replaced by `sigma` now raises `DeprecationWarning` on using `sd` in continuous, mixed and timeseries distributions. (see #3837 and #3688).
- We'll deprecate the `Text` and `SQLite` backends and the `save_trace`/`load_trace` functions, since this is now done with ArviZ. (see [#3902](https://github.com/pymc-devs/pymc3/pull/3902))
- ArviZ `v0.8.0` is now the minimum required version
=======
>>>>>>> 1522492b
- In named models, `pm.Data` objects now get model-relative names (see [#3843](https://github.com/pymc-devs/pymc3/pull/3843)).
- `pm.sample` now takes 1000 draws and 1000 tuning samples by default, instead of 500 previously (see [#3855](https://github.com/pymc-devs/pymc3/pull/3855)).
- Moved argument division out of `NegativeBinomial` `random` method. Fixes [#3864](https://github.com/pymc-devs/pymc3/issues/3864) in the style of [#3509](https://github.com/pymc-devs/pymc3/pull/3509).
- The Dirichlet distribution now raises a ValueError when it's initialized with <= 0 values (see [#3853](https://github.com/pymc-devs/pymc3/pull/3853)).
- Dtype bugfix in `MvNormal` and `MvStudentT` (see [3836](https://github.com/pymc-devs/pymc3/pull/3836)).
- End of sampling report now uses `arviz.InferenceData` internally and avoids storing
  pointwise log likelihood (see [#3883](https://github.com/pymc-devs/pymc3/pull/3883)).
- The multiprocessing start method on MacOS is now set to "forkserver", to avoid crashes (see issue [#3849](https://github.com/pymc-devs/pymc3/issues/3849), solved by [#3919](https://github.com/pymc-devs/pymc3/pull/3919)).
- Forced the `Beta` distribution's `random` method to generate samples that are in the open interval $(0, 1)$, i.e. no value can be equal to zero or equal to one (issue [#3898](https://github.com/pymc-devs/pymc3/issues/3898) fixed by [#3924](https://github.com/pymc-devs/pymc3/pull/3924)).
- Fixed an issue that happened on Windows, that was introduced by the clipped beta distribution rvs function ([#3924](https://github.com/pymc-devs/pymc3/pull/3924)). Windows does not support the `float128` dtype, but we had assumed that it had to be available. The solution was to only support `float128` on Linux and Darwin systems (see issue [#3929](https://github.com/pymc-devs/pymc3/issues/3849) fixed by [#3930](https://github.com/pymc-devs/pymc3/pull/3930)).

### Deprecations
- Remove `sample_ppc` and `sample_ppc_w` that were deprecated in 3.6.
- Deprecated `sd` in version 3.7 has been replaced by `sigma` now raises `DeprecationWarning` on using `sd` in continuous, mixed and timeseries distributions. (see [#3837](https://github.com/pymc-devs/pymc3/pull/3837) and [#3688](https://github.com/pymc-devs/pymc3/issues/3688)).
- We'll deprecate the `Text` and `SQLite` backends and the `save_trace`/`load_trace` functions, since this is now done with ArviZ. (see [#3902](https://github.com/pymc-devs/pymc3/pull/3902))
- Dropped some deprecated kwargs and functions (see [#3906](https://github.com/pymc-devs/pymc3/pull/3906))
- Dropped the outdated 'nuts' initialization method for `pm.sample` (see [#3863](https://github.com/pymc-devs/pymc3/pull/3863)).


## PyMC3 3.8 (November 29 2019)

### New features
- Implemented robust u turn check in NUTS (similar to stan-dev/stan#2800). See PR [#3605]
- Add capabilities to do inference on parameters in a differential equation with `DifferentialEquation`. See [#3590](https://github.com/pymc-devs/pymc3/pull/3590) and [#3634](https://github.com/pymc-devs/pymc3/pull/3634).
- Distinguish between `Data` and `Deterministic` variables when graphing models with graphviz. PR [#3491](https://github.com/pymc-devs/pymc3/pull/3491).
- Sequential Monte Carlo - Approximate Bayesian Computation step method is now available. The implementation is in an experimental stage and will be further improved.
- Added `Matern12` covariance function for Gaussian processes. This is the Matern kernel with nu=1/2.
- Progressbar reports number of divergences in real time, when available [#3547](https://github.com/pymc-devs/pymc3/pull/3547).
- Sampling from variational approximation now allows for alternative trace backends [#3550].
- Infix `@` operator now works with random variables and deterministics [#3619](https://github.com/pymc-devs/pymc3/pull/3619).
- [ArviZ](https://arviz-devs.github.io/arviz/) is now a requirement, and handles plotting, diagnostics, and statistical checks.
- Can use GaussianRandomWalk in sample_prior_predictive and sample_prior_predictive [#3682](https://github.com/pymc-devs/pymc3/pull/3682)
- Now 11 years of S&P returns in data set[#3682](https://github.com/pymc-devs/pymc3/pull/3682)

### Maintenance
- Moved math operations out of `Rice`, `TruncatedNormal`, `Triangular` and `ZeroInflatedNegativeBinomial` `random` methods. Math operations on values returned by `draw_values` might not broadcast well, and all the `size` aware broadcasting is left to `generate_samples`. Fixes [#3481](https://github.com/pymc-devs/pymc3/issues/3481) and [#3508](https://github.com/pymc-devs/pymc3/issues/3508)
- Parallelization of population steppers (`DEMetropolis`) is now set via the `cores` argument. ([#3559](https://github.com/pymc-devs/pymc3/pull/3559))
- Fixed a bug in `Categorical.logp`. In the case of multidimensional `p`'s, the indexing was done wrong leading to incorrectly shaped tensors that consumed `O(n**2)` memory instead of `O(n)`. This fixes issue [#3535](https://github.com/pymc-devs/pymc3/issues/3535)
- Fixed a defect in `OrderedLogistic.__init__` that unnecessarily increased the dimensionality of the underlying `p`. Related to issue issue [#3535](https://github.com/pymc-devs/pymc3/issues/3535) but was not the true cause of it.
- SMC: stabilize covariance matrix [3573](https://github.com/pymc-devs/pymc3/pull/3573)
- SMC: is no longer a step method of `pm.sample` now it should be called using `pm.sample_smc` [3579](https://github.com/pymc-devs/pymc3/pull/3579)
- SMC: improve computation of the proposal scaling factor [3594](https://github.com/pymc-devs/pymc3/pull/3594) and [3625](https://github.com/pymc-devs/pymc3/pull/3625)
- SMC: reduce number of logp evaluations [3600](https://github.com/pymc-devs/pymc3/pull/3600)
- SMC: remove `scaling` and `tune_scaling` arguments as is a better idea to always allow SMC to automatically compute the scaling factor [3625](https://github.com/pymc-devs/pymc3/pull/3625)
- Now uses `multiprocessong` rather than `psutil` to count CPUs, which results in reliable core counts on Chromebooks.
- `sample_posterior_predictive` now preallocates the memory required for its output to improve memory usage. Addresses problems raised in this [discourse thread](https://discourse.pymc.io/t/memory-error-with-posterior-predictive-sample/2891/4).
- Fixed a bug in `Categorical.logp`. In the case of multidimensional `p`'s, the indexing was done wrong leading to incorrectly shaped tensors that consumed `O(n**2)` memory instead of `O(n)`. This fixes issue [#3535](https://github.com/pymc-devs/pymc3/issues/3535)
- Fixed a defect in `OrderedLogistic.__init__` that unnecessarily increased the dimensionality of the underlying `p`. Related to issue issue [#3535](https://github.com/pymc-devs/pymc3/issues/3535) but was not the true cause of it.
- Wrapped `DensityDist.rand` with `generate_samples` to make it aware of the distribution's shape. Added control flow attributes to still be able to behave as in earlier versions, and to control how to interpret the `size` parameter in the `random` callable signature. Fixes [3553](https://github.com/pymc-devs/pymc3/issues/3553)
- Added `theano.gof.graph.Constant` to type checks done in `_draw_value` (fixes issue [3595](https://github.com/pymc-devs/pymc3/issues/3595))
- `HalfNormal` did not used to work properly in `draw_values`, `sample_prior_predictive`, or `sample_posterior_predictive` (fixes issue [3686](https://github.com/pymc-devs/pymc3/pull/3686))
- Random variable transforms were inadvertently left out of the API documentation. Added them. (See PR [3690](https://github.com/pymc-devs/pymc3/pull/3690)).
- Refactored `pymc3.model.get_named_nodes_and_relations` to use the ancestors and descendents, in a way that is consistent with `theano`'s naming convention.
- Changed the way in which `pymc3.model.get_named_nodes_and_relations` computes nodes without ancestors to make it robust to changes in var_name orderings (issue [#3643](https://github.com/pymc-devs/pymc3/issues/3643))

## PyMC3 3.7 (May 29 2019)

### New features

- Add data container class (`Data`) that wraps the theano SharedVariable class and let the model be aware of its inputs and outputs.
- Add function `set_data` to update variables defined as `Data`.
- `Mixture` now supports mixtures of multidimensional probability distributions, not just lists of 1D distributions.
- `GLM.from_formula` and `LinearComponent.from_formula` can extract variables from the calling scope. Customizable via the new `eval_env` argument. Fixing [#3382](https://github.com/pymc-devs/pymc3/issues/3382).
- Added the `distributions.shape_utils` module with functions used to help broadcast samples drawn from distributions using the `size` keyword argument.
- Used `numpy.vectorize` in `distributions.distribution._compile_theano_function`. This enables `sample_prior_predictive` and `sample_posterior_predictive` to ask for tuples of samples instead of just integers. This fixes issue [#3422](https://github.com/pymc-devs/pymc3/issues/3422).

### Maintenance

- All occurances of `sd` as a parameter name have been renamed to `sigma`. `sd` will continue to function for backwards compatibility.
- `HamiltonianMC` was ignoring certain arguments like `target_accept`, and not using the custom step size jitter function with expectation 1.
- Made `BrokenPipeError` for parallel sampling more verbose on Windows.
- Added the `broadcast_distribution_samples` function that helps broadcasting arrays of drawn samples, taking into account the requested `size` and the inferred distribution shape. This sometimes is needed by distributions that call several `rvs` separately within their `random` method, such as the `ZeroInflatedPoisson` (fixes issue [#3310](https://github.com/pymc-devs/pymc3/issues/3310)).
- The `Wald`, `Kumaraswamy`, `LogNormal`, `Pareto`, `Cauchy`, `HalfCauchy`, `Weibull` and `ExGaussian` distributions `random` method used a hidden `_random` function that was written with scalars in mind. This could potentially lead to artificial correlations between random draws. Added shape guards and broadcasting of the distribution samples to prevent this (Similar to issue [#3310](https://github.com/pymc-devs/pymc3/issues/3310)).
- Added a fix to allow the imputation of single missing values of observed data, which previously would fail (fixes issue [#3122](https://github.com/pymc-devs/pymc3/issues/3122)).
- The `draw_values` function was too permissive with what could be grabbed from inside `point`, which lead to an error when sampling posterior predictives of variables that depended on shared variables that had changed their shape after `pm.sample()` had been called (fix issue [#3346](https://github.com/pymc-devs/pymc3/issues/3346)).
- `draw_values` now adds the theano graph descendants of `TensorConstant` or `SharedVariables` to the named relationship nodes stack, only if these descendants are `ObservedRV` or `MultiObservedRV` instances (fixes issue [#3354](https://github.com/pymc-devs/pymc3/issues/3354)).
- Fixed bug in broadcast_distrution_samples, which did not handle correctly cases in which some samples did not have the size tuple prepended.
- Changed `MvNormal.random`'s usage of `tensordot` for Cholesky encoded covariances. This lead to wrong axis broadcasting and seemed to be the cause for issue [#3343](https://github.com/pymc-devs/pymc3/issues/3343).
- Fixed defect in `Mixture.random` when multidimensional mixtures were involved. The mixture component was not preserved across all the elements of the dimensions of the mixture. This meant that the correlations across elements within a given draw of the mixture were partly broken.
- Restructured `Mixture.random` to allow better use of vectorized calls to `comp_dists.random`.
- Added tests for mixtures of multidimensional distributions to the test suite.
- Fixed incorrect usage of `broadcast_distribution_samples` in `DiscreteWeibull`.
- `Mixture`'s default dtype is now determined by `theano.config.floatX`.
- `dist_math.random_choice` now handles nd-arrays of category probabilities, and also handles sizes that are not `None`. Also removed unused `k` kwarg from `dist_math.random_choice`.
- Changed `Categorical.mode` to preserve all the dimensions of `p` except the last one, which encodes each category's probability.
- Changed initialization of `Categorical.p`. `p` is now normalized to sum to `1` inside `logp` and `random`, but not during initialization. This could hide negative values supplied to `p` as mentioned in [#2082](https://github.com/pymc-devs/pymc3/issues/2082).
- `Categorical` now accepts elements of `p` equal to `0`. `logp` will return `-inf` if there are `values` that index to the zero probability categories.
- Add `sigma`, `tau`, and `sd` to signature of `NormalMixture`.
- Set default lower and upper values of -inf and inf for pm.distributions.continuous.TruncatedNormal. This avoids errors caused by their previous values of None (fixes issue [#3248](https://github.com/pymc-devs/pymc3/issues/3248)).
- Converted all calls to `pm.distributions.bound._ContinuousBounded` and `pm.distributions.bound._DiscreteBounded` to use only and all positional arguments (fixes issue [#3399](https://github.com/pymc-devs/pymc3/issues/3399)).
- Restructured `distributions.distribution.generate_samples` to use the `shape_utils` module. This solves issues [#3421](https://github.com/pymc-devs/pymc3/issues/3421) and [#3147](https://github.com/pymc-devs/pymc3/issues/3147) by using the `size` aware broadcating functions in `shape_utils`.
- Fixed the `Multinomial.random` and `Multinomial.random_` methods to make them compatible with the new `generate_samples` function. In the process, a bug of the `Multinomial.random_` shape handling was discovered and fixed.
- Fixed a defect found in `Bound.random` where the `point` dictionary was passed to `generate_samples` as an `arg` instead of in `not_broadcast_kwargs`.
- Fixed a defect found in `Bound.random_` where `total_size` could end up as a `float64` instead of being an integer if given `size=tuple()`.
- Fixed an issue in `model_graph` that caused construction of the graph of the model for rendering to hang: replaced a search over the powerset of the nodes with a breadth-first search over the nodes. Fix for [#3458](https://github.com/pymc-devs/pymc3/issues/3458).
- Removed variable annotations from `model_graph` but left type hints (Fix for [#3465](https://github.com/pymc-devs/pymc3/issues/3465)). This means that we support `python>=3.5.4`.
- Default `target_accept`for `HamiltonianMC` is now 0.65, as suggested in Beskos et. al. 2010 and Neal 2001.
- Fixed bug in `draw_values` that lead to intermittent errors in python3.5. This happened with some deterministic nodes that were drawn but not added to `givens`.

### Deprecations

- `nuts_kwargs` and `step_kwargs` have been deprecated in favor of using the standard `kwargs` to pass optional step method arguments.
- `SGFS` and `CSG` have been removed (Fix for [#3353](https://github.com/pymc-devs/pymc3/issues/3353)). They have been moved to [pymc3-experimental](https://github.com/pymc-devs/pymc3-experimental).
- References to `live_plot` and corresponding notebooks have been removed.
- Function `approx_hessian` was removed, due to `numdifftools` becoming incompatible with current `scipy`. The function was already optional, only available to a user who installed `numdifftools` separately, and not hit on any common codepaths. [#3485](https://github.com/pymc-devs/pymc3/pull/3485).
- Deprecated `vars` parameter of `sample_posterior_predictive` in favor of `varnames`.
-  References to `live_plot` and corresponding notebooks have been removed.
- Deprecated `vars` parameters of `sample_posterior_predictive` and `sample_prior_predictive` in favor of `var_names`.  At least for the latter, this is more accurate, since the `vars` parameter actually took names.

### Contributors sorted by number of commits
    45  Luciano Paz
    38  Thomas Wiecki
    23  Colin Carroll
    19  Junpeng Lao
    15  Chris Fonnesbeck
    13  Juan Martín Loyola
    13  Ravin Kumar
     8  Robert P. Goldman
     5  Tim Blazina
     4  chang111
     4  adamboche
     3  Eric Ma
     3  Osvaldo Martin
     3  Sanmitra Ghosh
     3  Saurav Shekhar
     3  chartl
     3  fredcallaway
     3  Demetri
     2  Daisuke Kondo
     2  David Brochart
     2  George Ho
     2  Vaibhav Sinha
     1  rpgoldman
     1  Adel Tomilova
     1  Adriaan van der Graaf
     1  Bas Nijholt
     1  Benjamin Wild
     1  Brigitta Sipocz
     1  Daniel Emaasit
     1  Hari
     1  Jeroen
     1  Joseph Willard
     1  Juan Martin Loyola
     1  Katrin Leinweber
     1  Lisa Martin
     1  M. Domenzain
     1  Matt Pitkin
     1  Peadar Coyle
     1  Rupal Sharma
     1  Tom Gilliss
     1  changjiangeng
     1  michaelosthege
     1  monsta
     1  579397

## PyMC3 3.6 (Dec 21 2018)

This will be the last release to support Python 2.

### New features

- Track the model log-likelihood as a sampler stat for NUTS and HMC samplers
  (accessible as `trace.get_sampler_stats('model_logp')`) (#3134)
- Add Incomplete Beta function `incomplete_beta(a, b, value)`
- Add log CDF functions to continuous distributions: `Beta`, `Cauchy`, `ExGaussian`, `Exponential`, `Flat`, `Gumbel`, `HalfCauchy`, `HalfFlat`, `HalfNormal`, `Laplace`, `Logistic`, `Lognormal`, `Normal`, `Pareto`, `StudentT`, `Triangular`, `Uniform`, `Wald`, `Weibull`.
- Behavior of `sample_posterior_predictive` is now to produce posterior predictive samples, in order, from all values of the `trace`. Previously, by default it would produce 1 chain worth of samples, using a random selection from the `trace` (#3212)
- Show diagnostics for initial energy errors in HMC and NUTS.
- PR #3273 has added the `distributions.distribution._DrawValuesContext` context
  manager. This is used to store the values already drawn in nested `random`
  and `draw_values` calls, enabling `draw_values` to draw samples from the
  joint probability distribution of RVs and not the marginals. Custom
  distributions that must call `draw_values` several times in their `random`
  method, or that invoke many calls to other distribution's `random` methods
  (e.g. mixtures) must do all of these calls under the same `_DrawValuesContext`
  context manager instance. If they do not, the conditional relations between
  the distribution's parameters could be broken, and `random` could return
  values drawn from an incorrect distribution.
- `Rice` distribution is now defined with either the noncentrality parameter or the shape parameter (#3287).

### Maintenance

- Big rewrite of documentation (#3275)
- Fixed Triangular distribution `c` attribute handling in `random` and updated sample codes for consistency (#3225)
- Refactor SMC and properly compute marginal likelihood (#3124)
- Removed use of deprecated `ymin` keyword in matplotlib's `Axes.set_ylim` (#3279)
- Fix for #3210. Now `distribution.draw_values(params)`, will draw the `params` values from their joint probability distribution and not from combinations of their marginals (Refer to PR #3273).
- Removed dependence on pandas-datareader for retrieving Yahoo Finance data in examples (#3262)
- Rewrote `Multinomial._random` method to better handle shape broadcasting (#3271)
- Fixed `Rice` distribution, which inconsistently mixed two parametrizations (#3286).
- `Rice` distribution now accepts multiple parameters and observations and is usable with NUTS (#3289).
- `sample_posterior_predictive` no longer calls `draw_values` to initialize the shape of the ppc trace. This called could lead to `ValueError`'s when sampling the ppc from a model with `Flat` or `HalfFlat` prior distributions (Fix issue #3294).
- Added explicit conversion to `floatX` and `int32` for the continuous and discrete probability distribution parameters (addresses issue #3223).


### Deprecations

- Renamed `sample_ppc()` and `sample_ppc_w()` to `sample_posterior_predictive()` and `sample_posterior_predictive_w()`, respectively.

## PyMC 3.5 (July 21 2018)

### New features

- Add documentation section on survival analysis and censored data models
- Add `check_test_point` method to `pm.Model`
- Add `Ordered` Transformation and `OrderedLogistic` distribution
- Add `Chain` transformation
- Improve error message `Mass matrix contains zeros on the diagonal. Some derivatives might always be zero` during tuning of `pm.sample`
- Improve error message `NaN occurred in optimization.` during ADVI
- Save and load traces without `pickle` using `pm.save_trace` and `pm.load_trace`
- Add `Kumaraswamy` distribution
- Add `TruncatedNormal` distribution
- Rewrite parallel sampling of multiple chains on py3. This resolves long standing issues when transferring large traces to the main process, avoids pickling issues on UNIX, and allows us to show a progress bar for all chains. If parallel sampling is interrupted, we now return partial results.
- Add `sample_prior_predictive` which allows for efficient sampling from the unconditioned model.
- SMC: remove experimental warning, allow sampling using `sample`, reduce autocorrelation from final trace.
- Add `model_to_graphviz` (which uses the optional dependency `graphviz`) to plot a directed graph of a PyMC3 model using plate notation.
- Add beta-ELBO variational inference as in beta-VAE model (Christopher P. Burgess et al. NIPS, 2017)
- Add `__dir__` to `SingleGroupApproximation` to improve autocompletion in interactive environments

### Fixes

- Fixed grammar in divergence warning, previously `There were 1 divergences ...` could be raised.
- Fixed `KeyError` raised when only subset of variables are specified to be recorded in the trace.
- Removed unused `repeat=None` arguments from all `random()` methods in distributions.
- Deprecated the `sigma` argument in `MarginalSparse.marginal_likelihood` in favor of `noise`
- Fixed unexpected behavior in `random`. Now the `random` functionality is more robust and will work better for `sample_prior` when that is implemented.
- Fixed `scale_cost_to_minibatch` behaviour, previously this was not working and always `False`

## PyMC 3.4.1 (April 18 2018)

### New features

- Add `logit_p` keyword to `pm.Bernoulli`, so that users can specify the logit of the success probability. This is faster and more stable than using `p=tt.nnet.sigmoid(logit_p)`.
- Add `random` keyword to `pm.DensityDist` thus enabling users to pass custom random method which in turn makes sampling from a `DensityDist` possible.
- Effective sample size computation is updated. The estimation uses Geyer's initial positive sequence, which no longer truncates the autocorrelation series inaccurately. `pm.diagnostics.effective_n` now can reports N_eff>N.
- Added `KroneckerNormal` distribution and a corresponding `MarginalKron` Gaussian Process implementation for efficient inference, along with lower-level functions such as `cartesian` and `kronecker` products.
- Added `Coregion` covariance function.
- Add new 'pairplot' function, for plotting scatter or hexbin matrices of sampled parameters. Optionally it can plot divergences.
- Plots of discrete distributions in the docstrings
- Add logitnormal distribution
- Densityplot: add support for discrete variables
- Fix the Binomial likelihood in `.glm.families.Binomial`, with the flexibility of specifying the `n`.
- Add `offset` kwarg to `.glm`.
- Changed the `compare` function to accept a dictionary of model-trace pairs instead of two separate lists of models and traces.
- add test and support for creating multivariate mixture and mixture of mixtures
- `distribution.draw_values`, now is also able to draw values from conditionally dependent RVs, such as autotransformed RVs (Refer to PR #2902).

### Fixes

- `VonMises` does not overflow for large values of kappa. i0 and i1 have been removed and we now use log_i0 to compute the logp.
- The bandwidth for KDE plots is computed using a modified version of Scott's rule. The new version uses entropy instead of standard deviation. This works better for multimodal distributions. Functions using KDE plots has a new argument `bw` controlling the bandwidth.
- fix PyMC3 variable is not replaced if provided in more_replacements (#2890)
- Fix for issue #2900. For many situations, named node-inputs do not have a `random` method, while some intermediate node may have it. This meant that if the named node-input at the leaf of the graph did not have a fixed value, `theano` would try to compile it and fail to find inputs, raising a `theano.gof.fg.MissingInputError`. This was fixed by going through the theano variable's owner inputs graph, trying to get intermediate named-nodes values if the leafs had failed.
- In `distribution.draw_values`, some named nodes could be `theano.tensor.TensorConstant`s or `theano.tensor.sharedvar.SharedVariable`s. Nevertheless, in `distribution._draw_value`, these would be passed to `distribution._compile_theano_function` as if they were `theano.tensor.TensorVariable`s. This could lead to the following exceptions `TypeError: ('Constants not allowed in param list', ...)` or `TypeError: Cannot use a shared variable (...)`. The fix was to not add `theano.tensor.TensorConstant` or `theano.tensor.sharedvar.SharedVariable` named nodes into the `givens` dict that could be used in `distribution._compile_theano_function`.
- Exponential support changed to include zero values.

### Deprecations

- DIC and BPIC calculations have been removed
- df_summary have been removed, use summary instead
- `njobs` and `nchains` kwarg are deprecated in favor of `cores` and `chains` for `sample`
- `lag` kwarg in `pm.stats.autocorr` and `pm.stats.autocov` is deprecated.


## PyMC 3.3 (January 9, 2018)

### New features

- Improve NUTS initialization `advi+adapt_diag_grad` and add `jitter+adapt_diag_grad` (#2643)
- Added `MatrixNormal` class for representing vectors of multivariate normal variables
- Implemented `HalfStudentT` distribution
- New benchmark suite added (see http://pandas.pydata.org/speed/pymc3/)
- Generalized random seed types
- Update loo, new improved algorithm (#2730)
- New CSG (Constant Stochastic Gradient) approximate posterior sampling algorithm (#2544)
- Michael Osthege added support for population-samplers and implemented differential evolution metropolis (`DEMetropolis`).  For models with correlated dimensions that can not use gradient-based samplers, the `DEMetropolis` sampler can give higher effective sampling rates. (also see [PR#2735](https://github.com/pymc-devs/pymc3/pull/2735))
- Forestplot supports multiple traces (#2736)
- Add new plot, densityplot (#2741)
- DIC and BPIC calculations have been deprecated
- Refactor HMC and implemented new warning system (#2677, #2808)

### Fixes

- Fixed `compareplot` to use `loo` output.
- Improved `posteriorplot` to scale fonts
- `sample_ppc_w` now broadcasts
- `df_summary` function renamed to `summary`
- Add test for `model.logp_array` and `model.bijection` (#2724)
- Fixed `sample_ppc` and `sample_ppc_w` to iterate all chains(#2633, #2748)
- Add Bayesian R2 score (for GLMs) `stats.r2_score` (#2696) and test (#2729).
- SMC works with transformed variables (#2755)
- Speedup OPVI (#2759)
- Multiple minor fixes and improvements in the docs (#2775, #2786, #2787, #2789, #2790, #2794, #2799, #2809)

### Deprecations

- Old (`minibatch-`)`advi` is removed (#2781)


## PyMC3 3.2 (October 10, 2017)

### New features

This version includes two major contributions from our Google Summer of Code 2017 students:

* Maxim Kochurov extended and refactored the variational inference module. This primarily adds two important classes, representing operator variational inference (`OPVI`) objects and `Approximation` objects. These make it easier to extend existing `variational` classes, and to derive inference from `variational` optimizations, respectively. The `variational` module now also includes normalizing flows (`NFVI`).
* Bill Engels added an extensive new Gaussian processes (`gp`) module. Standard GPs can be specified using either `Latent` or `Marginal` classes, depending on the nature of the underlying function. A Student-T process `TP` has been added. In order to accomodate larger datasets, approximate marginal Gaussian processes (`MarginalSparse`) have been added.

Documentation has been improved as the result of the project's monthly "docathons".

An experimental stochastic gradient Fisher scoring (`SGFS`) sampling step method has been added.

The API for `find_MAP` was enhanced.

SMC now estimates the marginal likelihood.

Added `Logistic` and `HalfFlat` distributions to set of continuous distributions.

Bayesian fraction of missing information (`bfmi`) function added to `stats`.

Enhancements to `compareplot` added.

QuadPotential adaptation has been implemented.

Script added to build and deploy documentation.

MAP estimates now available for transformed and non-transformed variables.

The `Constant` variable class has been deprecated, and will be removed in 3.3.

DIC and BPIC calculations have been sped up.

Arrays are now accepted as arguments for the `Bound` class.

`random` method was added to the `Wishart` and `LKJCorr` distributions.

Progress bars have been added to LOO and WAIC calculations.

All example notebooks updated to reflect changes in API since 3.1.

Parts of the test suite have been refactored.

### Fixes

Fixed sampler stats error in NUTS for non-RAM backends

Matplotlib is  no longer a hard dependency, making it easier to use in settings where installing Matplotlib is problematic. PyMC will only complain if plotting is attempted.

Several bugs in the Gaussian process covariance were fixed.

All chains are now used to calculate WAIC and LOO.

AR(1) log-likelihood function has been fixed.

Slice sampler fixed to sample from 1D conditionals.

Several docstring fixes.

### Contributors

The following people contributed to this release (ordered by number of commits):

Maxim Kochurov <maxim.v.kochurov@gmail.com>
Bill Engels <w.j.engels@gmail.com>
Chris Fonnesbeck <chris.fonnesbeck@vanderbilt.edu>
Junpeng Lao <junpeng.lao@unifr.ch>
Adrian Seyboldt <adrian.seyboldt@gmail.com>
AustinRochford <arochford@monetate.com>
Osvaldo Martin <aloctavodia@gmail.com>
Colin Carroll <colcarroll@gmail.com>
Hannes Vasyura-Bathke <hannes.bathke@gmx.net>
Thomas Wiecki <thomas.wiecki@gmail.com>
michaelosthege <thecakedev@hotmail.com>
Marco De Nadai <me@marcodena.it>
Kyle Beauchamp <kyleabeauchamp@gmail.com>
Massimo <mcavallaro@users.noreply.github.com>
ctm22396 <ctm22396@gmail.com>
Max Horn <maexlich@gmail.com>
Hennadii Madan <madanh2014@gmail.com>
Hassan Naseri <h.nasseri@gmail.com>
Peadar Coyle <peadarcoyle@googlemail.com>
Saurav R. Tuladhar <saurav@fastmail.com>
Shashank Shekhar <shashank.f1@gmail.com>
Eric Ma <ericmjl@users.noreply.github.com>
Ed Herbst <ed.herbst@gmail.com>
tsdlovell <dlovell@twosigma.com>
zaxtax <zaxtax@users.noreply.github.com>
Dan Nichol <daniel.nichol@univ.ox.ac.uk>
Benjamin Yetton <bdyetton@gmail.com>
jackhansom <jack.hansom@outlook.com>
Jack Tsai <jacksctsai@gmail.com>
Andrés Asensio Ramos <aasensioramos@gmail.com>


## PyMC3 3.1 (June 23, 2017)

### New features

* New user forum at http://discourse.pymc.io

* [Gaussian Process submodule](http://pymc-devs.github.io/pymc3/notebooks/GP-introduction.html)

* Much improved variational inference support:

  - [Add Operator Variational Inference (experimental).](http://pymc-devs.github.io/pymc3/notebooks/bayesian_neural_network_opvi-advi.html)

  - [Add Stein-Variational Gradient Descent as well as Amortized SVGD (experimental).](https://github.com/pymc-devs/pymc3/pull/2183)

  - [Add pm.Minibatch() to easily specify mini-batches.](http://pymc-devs.github.io/pymc3/notebooks/bayesian_neural_network_opvi-advi.html#Minibatch-ADVI)

  - Added various optimizers including ADAM.

  - Stopping criterion implemented via callbacks.

* sample() defaults changed: tuning is enabled for the first 500 samples which are then discarded from the trace as burn-in.

* MvNormal supports Cholesky Decomposition now for increased speed and numerical stability.

* Many optimizations and speed-ups.

* NUTS implementation now matches current Stan implementation.

* Add higher-order integrators for HMC.

* [Add sampler statistics.](http://pymc-devs.github.io/pymc3/notebooks/sampler-stats.html)

* [Add live-trace to see samples in real-time.](http://pymc-devs.github.io/pymc3/notebooks/live_sample_plots.html)

* ADVI stopping criterion implemented.

* Improved support for theano's floatX setting to enable GPU computations (work in progress).

* MvNormal supports Cholesky Decomposition now for increased speed and numerical stability.

* [Add Elliptical Slice Sampler.](http://pymc-devs.github.io/pymc3/notebooks/GP-slice-sampling.html)

* Added support for multidimensional minibatches

* [Sampled posteriors can now be turned into priors for Bayesian updating with a new interpolated distribution.](https://github.com/pymc-devs/pymc3/pull/2163)

* Added `Approximation` class and the ability to convert a sampled trace into an approximation via its `Empirical` subclass.

* `Model` can now be inherited from and act as a base class for user specified models (see pymc3.models.linear).

* Add MvGaussianRandomWalk and MvStudentTRandomWalk distributions.

* GLM models do not need a left-hand variable anymore.

* Refactored HMC and NUTS for better readability.

* Add support for Python 3.6.

### Fixes

* Bound now works for discrete distributions as well.

* Random sampling now returns the correct shape even for higher dimensional RVs.

* Use theano Psi and GammaLn functions to enable GPU support for them.


## PyMC3 3.0 (January 9, 2017)

We are proud and excited to release the first stable version of PyMC3, the product of more than [5 years](https://github.com/pymc-devs/pymc3/commit/85c7e06b6771c0d99cbc09cb68885cda8f7785cb) of ongoing development and contributions from over 80 individuals. PyMC3 is a Python module for Bayesian modeling which focuses on modern Bayesian computational methods, primarily gradient-based (Hamiltonian) MCMC sampling and variational inference. Models are specified in Python, which allows for great flexibility. The main technological difference in PyMC3 relative to previous versions is the reliance on Theano for the computational backend, rather than on Fortran extensions.

### New features

Since the beta release last year, the following improvements have been implemented:

* Added `variational` submodule, which features the automatic differentiation variational inference (ADVI) fitting method. Also supports mini-batch ADVI for large data sets. Much of this work was due to the efforts of Taku Yoshioka, and important guidance was provided by the Stan team (specifically Alp Kucukelbir and Daniel Lee).

* Added model checking utility functions, including leave-one-out (LOO) cross-validation, BPIC, WAIC, and DIC.

* Implemented posterior predictive sampling (`sample_ppc`).

* Implemented auto-assignment of step methods by `sample` function.

* Enhanced IPython Notebook examples, featuring more complete narratives accompanying code.

* Extensive debugging of NUTS sampler.

* Updated documentation to reflect changes in code since beta.

* Refactored test suite for better efficiency.

* Added von Mises, zero-inflated negative binomial, and Lewandowski, Kurowicka and Joe (LKJ) distributions.

* Adopted `joblib` for managing parallel computation of chains.

* Added contributor guidelines, contributor code of conduct and governance document.

### Deprecations

* Argument order of tau and sd was switched for distributions of the normal family:
- `Normal()`
- `Lognormal()`
- `HalfNormal()`

Old: `Normal(name, mu, tau)`
New: `Normal(name, mu, sd)` (supplying keyword arguments is unaffected).

* `MvNormal` calling signature changed:
Old: `MvNormal(name, mu, tau)`
New: `MvNormal(name, mu, cov)` (supplying keyword arguments is unaffected).

We on the PyMC3 core team would like to thank everyone for contributing and now feel that this is ready for the big time. We look forward to hearing about all the cool stuff you use PyMC3 for, and look forward to continued development on the package.

### Contributors

The following authors contributed to this release:

Chris Fonnesbeck <chris.fonnesbeck@vanderbilt.edu>
John Salvatier <jsalvatier@gmail.com>
Thomas Wiecki <thomas.wiecki@gmail.com>
Colin Carroll <colcarroll@gmail.com>
Maxim Kochurov <maxim.v.kochurov@gmail.com>
Taku Yoshioka <taku.yoshioka.4096@gmail.com>
Peadar Coyle (springcoil) <peadarcoyle@googlemail.com>
Austin Rochford <arochford@monetate.com>
Osvaldo Martin <aloctavodia@gmail.com>
Shashank Shekhar <shashank.f1@gmail.com>

In addition, the following community members contributed to this release:

A Kuz <for.akuz@gmail.com>
A. Flaxman <abie@alum.mit.edu>
Abraham Flaxman <abie@alum.mit.edu>
Alexey Goldin <alexey.goldin@gmail.com>
Anand Patil <anand.prabhakar.patil@gmail.com>
Andrea Zonca <code@andreazonca.com>
Andreas Klostermann <andreasklostermann@googlemail.com>
Andres Asensio Ramos
Andrew Clegg <andrew.clegg@pearson.com>
Anjum48
Benjamin Edwards <bedwards@cs.unm.edu>
Boris Avdeev <borisaqua@gmail.com>
Brian Naughton <briannaughton@gmail.com>
Byron Smith
Chad Heyne <chadheyne@gmail.com>
Corey Farwell <coreyf@rwell.org>
David Huard <david.huard@gmail.com>
David Stück <dstuck@users.noreply.github.com>
DeliciousHair <mshepit@gmail.com>
Dustin Tran
Eigenblutwurst <Hannes.Bathke@gmx.net>
Gideon Wulfsohn <gideon.wulfsohn@gmail.com>
Gil Raphaelli <g@raphaelli.com>
Gogs <gogitservice@gmail.com>
Ilan Man
Imri Sofer <imrisofer@gmail.com>
Jake Biesinger <jake.biesinger@gmail.com>
James Webber <jamestwebber@gmail.com>
John McDonnell <john.v.mcdonnell@gmail.com>
Jon Sedar <jon.sedar@applied.ai>
Jordi Diaz
Jordi Warmenhoven <jordi.warmenhoven@gmail.com>
Karlson Pfannschmidt <kiudee@mail.uni-paderborn.de>
Kyle Bishop <citizenphnix@gmail.com>
Kyle Meyer <kyle@kyleam.com>
Lin Xiao
Mack Sweeney <mackenzie.sweeney@gmail.com>
Matthew Emmett <memmett@unc.edu>
Michael Gallaspy <gallaspy.michael@gmail.com>
Nick <nalourie@example.com>
Osvaldo Martin <aloctavodia@gmail.com>
Patricio Benavente <patbenavente@gmail.com>
Raymond Roberts
Rodrigo Benenson <rodrigo.benenson@gmail.com>
Sergei Lebedev <superbobry@gmail.com>
Skipper Seabold <chris.fonnesbeck@vanderbilt.edu>
Thomas Kluyver <takowl@gmail.com>
Tobias Knuth <mail@tobiasknuth.de>
Volodymyr Kazantsev
Wes McKinney <wesmckinn@gmail.com>
Zach Ploskey <zploskey@gmail.com>
akuz <for.akuz@gmail.com>
brandon willard <brandonwillard@gmail.com>
dstuck <dstuck88@gmail.com>
ingmarschuster <ingmar.schuster.linguistics@gmail.com>
jan-matthis <mail@jan-matthis.de>
jason <JasonTam22@gmailcom>
kiudee <quietdeath@gmail.com>
maahnman <github@mm.maahn.de>
macgyver <neil.rabinowitz@merton.ox.ac.uk>
mwibrow <mwibrow@gmail.com>
olafSmits <o.smits@gmail.com>
paul sorenson <paul@metrak.com>
redst4r <redst4r@web.de>
santon <steven.anton@idanalytics.com>
sgenoud <stevegenoud+github@gmail.com>
stonebig <stonebig>
Tal Yarkoni <tyarkoni@gmail.com>
x2apps <x2apps@yahoo.com>
zenourn <daniel@zeno.co.nz>

## PyMC3 3.0b (June 16th, 2015)

Probabilistic programming allows for flexible specification of Bayesian statistical models in code. PyMC3 is a new, open-source probabilistic programmer framework with an intuitive, readable and concise, yet powerful, syntax that is close to the natural notation statisticians use to describe models. It features next-generation fitting techniques, such as the No U-Turn Sampler, that allow fitting complex models with thousands of parameters without specialized knowledge of fitting algorithms.

PyMC3 has recently seen rapid development. With the addition of two new major features: automatic transforms and missing value imputation, PyMC3 has become ready for wider use. PyMC3 is now refined enough that adding features is easy, so we don't expect adding features in the future will require drastic changes. It has also become user friendly enough for a broader audience. Automatic transformations mean NUTS and find_MAP work with less effort, and friendly error messages mean its easy to diagnose problems with your model.

Thus, Thomas, Chris and I are pleased to announce that PyMC3 is now in Beta.

### Highlights
* Transforms now automatically applied to constrained distributions
* Transforms now specified with a `transform=` argument on Distributions. `model.TransformedVar` is gone.
* Transparent missing value imputation support added with MaskedArrays or pandas.DataFrame NaNs.
* Bad default values now ignored
* Profile theano functions using `model.profile(model.logpt)`

### Contributors since 3.0a
* A. Flaxman <abie@alum.mit.edu>
* Andrea Zonca <code@andreazonca.com>
* Andreas Klostermann <andreasklostermann@googlemail.com>
* Andrew Clegg <andrew.clegg@pearson.com>
* AustinRochford <arochford@monetate.com>
* Benjamin Edwards <bedwards@cs.unm.edu>
* Brian Naughton <briannaughton@gmail.com>
* Chad Heyne <chadheyne@gmail.com>
* Chris Fonnesbeck <chris.fonnesbeck@vanderbilt.edu>
* Corey Farwell <coreyf@rwell.org>
* John Salvatier <jsalvatier@gmail.com>
* Karlson Pfannschmidt <quietdeath@gmail.com>
* Kyle Bishop <citizenphnix@gmail.com>
* Kyle Meyer <kyle@kyleam.com>
* Mack Sweeney <mackenzie.sweeney@gmail.com>
* Osvaldo Martin <aloctavodia@gmail.com>
* Raymond Roberts <rayvroberts@gmail.com>
* Rodrigo Benenson <rodrigo.benenson@gmail.com>
* Thomas Wiecki <thomas.wiecki@gmail.com>
* Zach Ploskey <zploskey@gmail.com>
* maahnman <github@mm.maahn.de>
* paul sorenson <paul@metrak.com>
* zenourn <daniel@zeno.co.nz><|MERGE_RESOLUTION|>--- conflicted
+++ resolved
@@ -21,12 +21,9 @@
 
 ### Maintenance
 - Tuning results no longer leak into sequentially sampled `Metropolis` chains (see #3733 and #3796).
-<<<<<<< HEAD
 - Deprecated `sd` in version 3.7 has been replaced by `sigma` now raises `DeprecationWarning` on using `sd` in continuous, mixed and timeseries distributions. (see #3837 and #3688).
 - We'll deprecate the `Text` and `SQLite` backends and the `save_trace`/`load_trace` functions, since this is now done with ArviZ. (see [#3902](https://github.com/pymc-devs/pymc3/pull/3902))
 - ArviZ `v0.8.0` is now the minimum required version
-=======
->>>>>>> 1522492b
 - In named models, `pm.Data` objects now get model-relative names (see [#3843](https://github.com/pymc-devs/pymc3/pull/3843)).
 - `pm.sample` now takes 1000 draws and 1000 tuning samples by default, instead of 500 previously (see [#3855](https://github.com/pymc-devs/pymc3/pull/3855)).
 - Moved argument division out of `NegativeBinomial` `random` method. Fixes [#3864](https://github.com/pymc-devs/pymc3/issues/3864) in the style of [#3509](https://github.com/pymc-devs/pymc3/pull/3509).
