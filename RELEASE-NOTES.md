# Release Notes

## PyMC3 3.8 (on deck)

### New features
<<<<<<< HEAD
- Add capabilities to do inference on parameters in a differential equation with `DifferentialEquation`. See [#3590](https://github.com/pymc-devs/pymc3/pull/3590) and [#3634](https://github.com/pymc-devs/pymc3/pull/3634).
=======
- Implemented robust u turn check in NUTS (similar to stan-dev/stan#2800). See PR [#3605]
- Add capabilities to do inference on parameters in a differential equation with `DifferentialEquation`. See [#3590](https://github.com/pymc-devs/pymc3/pull/3590).
>>>>>>> cc552798
- Distinguish between `Data` and `Deterministic` variables when graphing models with graphviz. PR [#3491](https://github.com/pymc-devs/pymc3/pull/3491).
- Sequential Monte Carlo - Approximate Bayesian Computation step method is now available. The implementation is in an experimental stage and will be further improved.
- Added `Matern12` covariance function for Gaussian processes. This is the Matern kernel with nu=1/2.
- Progressbar reports number of divergences in real time, when available [#3547](https://github.com/pymc-devs/pymc3/pull/3547).
- Sampling from variational approximation now allows for alternative trace backends [#3550].
- Infix `@` operator now works with random variables and deterministics [#3619](https://github.com/pymc-devs/pymc3/pull/3619).
- [ArviZ](https://arviz-devs.github.io/arviz/) is now a requirement, and handles plotting, diagnostics, and statistical checks.

### Maintenance
- Moved math operations out of `Rice`, `TruncatedNormal`, `Triangular` and `ZeroInflatedNegativeBinomial` `random` methods. Math operations on values returned by `draw_values` might not broadcast well, and all the `size` aware broadcasting is left to `generate_samples`. Fixes [#3481](https://github.com/pymc-devs/pymc3/issues/3481) and [#3508](https://github.com/pymc-devs/pymc3/issues/3508)
- Parallelization of population steppers (`DEMetropolis`) is now set via the `cores` argument. ([#3559](https://github.com/pymc-devs/pymc3/pull/3559))
- Fixed a bug in `Categorical.logp`. In the case of multidimensional `p`'s, the indexing was done wrong leading to incorrectly shaped tensors that consumed `O(n**2)` memory instead of `O(n)`. This fixes issue [#3535](https://github.com/pymc-devs/pymc3/issues/3535)
- Fixed a defect in `OrderedLogistic.__init__` that unnecessarily increased the dimensionality of the underlying `p`. Related to issue issue [#3535](https://github.com/pymc-devs/pymc3/issues/3535) but was not the true cause of it.
- SMC: stabilize covariance matrix [3573](https://github.com/pymc-devs/pymc3/pull/3573)
- SMC: is no longer a step method of `pm.sample` now it should be called using `pm.sample_smc` [3579](https://github.com/pymc-devs/pymc3/pull/3579)
- SMC: improve computation of the proposal scaling factor [3594](https://github.com/pymc-devs/pymc3/pull/3594) and [3625](https://github.com/pymc-devs/pymc3/pull/3625)
- SMC: reduce number of logp evaluations [3600](https://github.com/pymc-devs/pymc3/pull/3600)
- SMC: remove `scaling` and `tune_scaling` arguments as is a better idea to always allow SMC to automatically compute the scaling factor [3625](https://github.com/pymc-devs/pymc3/pull/3625)
- Now uses `multiprocessong` rather than `psutil` to count CPUs, which results in reliable core counts on Chromebooks.
- `sample_posterior_predictive` now preallocates the memory required for its output to improve memory usage. Addresses problems raised in this [discourse thread](https://discourse.pymc.io/t/memory-error-with-posterior-predictive-sample/2891/4).
- Fixed a bug in `Categorical.logp`. In the case of multidimensional `p`'s, the indexing was done wrong leading to incorrectly shaped tensors that consumed `O(n**2)` memory instead of `O(n)`. This fixes issue [#3535](https://github.com/pymc-devs/pymc3/issues/3535)
- Fixed a defect in `OrderedLogistic.__init__` that unnecessarily increased the dimensionality of the underlying `p`. Related to issue issue [#3535](https://github.com/pymc-devs/pymc3/issues/3535) but was not the true cause of it.
- Wrapped `DensityDist.rand` with `generate_samples` to make it aware of the distribution's shape. Added control flow attributes to still be able to behave as in earlier versions, and to control how to interpret the `size` parameter in the `random` callable signature. Fixes [3553](https://github.com/pymc-devs/pymc3/issues/3553)
- Added `theano.gof.graph.Constant` to type checks done in `_draw_value` (fixes issue [3595](https://github.com/pymc-devs/pymc3/issues/3595))


## PyMC3 3.7 (May 29 2019)

### New features

- Add data container class (`Data`) that wraps the theano SharedVariable class and let the model be aware of its inputs and outputs.
- Add function `set_data` to update variables defined as `Data`.
- `Mixture` now supports mixtures of multidimensional probability distributions, not just lists of 1D distributions.
- `GLM.from_formula` and `LinearComponent.from_formula` can extract variables from the calling scope. Customizable via the new `eval_env` argument. Fixing [#3382](https://github.com/pymc-devs/pymc3/issues/3382).
- Added the `distributions.shape_utils` module with functions used to help broadcast samples drawn from distributions using the `size` keyword argument.
- Used `numpy.vectorize` in `distributions.distribution._compile_theano_function`. This enables `sample_prior_predictive` and `sample_posterior_predictive` to ask for tuples of samples instead of just integers. This fixes issue [#3422](https://github.com/pymc-devs/pymc3/issues/3422).

### Maintenance

- All occurances of `sd` as a parameter name have been renamed to `sigma`. `sd` will continue to function for backwards compatibility.
- `HamiltonianMC` was ignoring certain arguments like `target_accept`, and not using the custom step size jitter function with expectation 1.
- Made `BrokenPipeError` for parallel sampling more verbose on Windows.
- Added the `broadcast_distribution_samples` function that helps broadcasting arrays of drawn samples, taking into account the requested `size` and the inferred distribution shape. This sometimes is needed by distributions that call several `rvs` separately within their `random` method, such as the `ZeroInflatedPoisson` (fixes issue [#3310](https://github.com/pymc-devs/pymc3/issues/3310)).
- The `Wald`, `Kumaraswamy`, `LogNormal`, `Pareto`, `Cauchy`, `HalfCauchy`, `Weibull` and `ExGaussian` distributions `random` method used a hidden `_random` function that was written with scalars in mind. This could potentially lead to artificial correlations between random draws. Added shape guards and broadcasting of the distribution samples to prevent this (Similar to issue [#3310](https://github.com/pymc-devs/pymc3/issues/3310)).
- Added a fix to allow the imputation of single missing values of observed data, which previously would fail (fixes issue [#3122](https://github.com/pymc-devs/pymc3/issues/3122)).
- The `draw_values` function was too permissive with what could be grabbed from inside `point`, which lead to an error when sampling posterior predictives of variables that depended on shared variables that had changed their shape after `pm.sample()` had been called (fix issue [#3346](https://github.com/pymc-devs/pymc3/issues/3346)).
- `draw_values` now adds the theano graph descendants of `TensorConstant` or `SharedVariables` to the named relationship nodes stack, only if these descendants are `ObservedRV` or `MultiObservedRV` instances (fixes issue [#3354](https://github.com/pymc-devs/pymc3/issues/3354)).
- Fixed bug in broadcast_distrution_samples, which did not handle correctly cases in which some samples did not have the size tuple prepended.
- Changed `MvNormal.random`'s usage of `tensordot` for Cholesky encoded covariances. This lead to wrong axis broadcasting and seemed to be the cause for issue [#3343](https://github.com/pymc-devs/pymc3/issues/3343).
- Fixed defect in `Mixture.random` when multidimensional mixtures were involved. The mixture component was not preserved across all the elements of the dimensions of the mixture. This meant that the correlations across elements within a given draw of the mixture were partly broken.
- Restructured `Mixture.random` to allow better use of vectorized calls to `comp_dists.random`.
- Added tests for mixtures of multidimensional distributions to the test suite.
- Fixed incorrect usage of `broadcast_distribution_samples` in `DiscreteWeibull`.
- `Mixture`'s default dtype is now determined by `theano.config.floatX`.
- `dist_math.random_choice` now handles nd-arrays of category probabilities, and also handles sizes that are not `None`. Also removed unused `k` kwarg from `dist_math.random_choice`.
- Changed `Categorical.mode` to preserve all the dimensions of `p` except the last one, which encodes each category's probability.
- Changed initialization of `Categorical.p`. `p` is now normalized to sum to `1` inside `logp` and `random`, but not during initialization. This could hide negative values supplied to `p` as mentioned in [#2082](https://github.com/pymc-devs/pymc3/issues/2082).
- `Categorical` now accepts elements of `p` equal to `0`. `logp` will return `-inf` if there are `values` that index to the zero probability categories.
- Add `sigma`, `tau`, and `sd` to signature of `NormalMixture`.
- Set default lower and upper values of -inf and inf for pm.distributions.continuous.TruncatedNormal. This avoids errors caused by their previous values of None (fixes issue [#3248](https://github.com/pymc-devs/pymc3/issues/3248)).
- Converted all calls to `pm.distributions.bound._ContinuousBounded` and `pm.distributions.bound._DiscreteBounded` to use only and all positional arguments (fixes issue [#3399](https://github.com/pymc-devs/pymc3/issues/3399)).
- Restructured `distributions.distribution.generate_samples` to use the `shape_utils` module. This solves issues [#3421](https://github.com/pymc-devs/pymc3/issues/3421) and [#3147](https://github.com/pymc-devs/pymc3/issues/3147) by using the `size` aware broadcating functions in `shape_utils`.
- Fixed the `Multinomial.random` and `Multinomial.random_` methods to make them compatible with the new `generate_samples` function. In the process, a bug of the `Multinomial.random_` shape handling was discovered and fixed.
- Fixed a defect found in `Bound.random` where the `point` dictionary was passed to `generate_samples` as an `arg` instead of in `not_broadcast_kwargs`.
- Fixed a defect found in `Bound.random_` where `total_size` could end up as a `float64` instead of being an integer if given `size=tuple()`.
- Fixed an issue in `model_graph` that caused construction of the graph of the model for rendering to hang: replaced a search over the powerset of the nodes with a breadth-first search over the nodes. Fix for [#3458](https://github.com/pymc-devs/pymc3/issues/3458).
- Removed variable annotations from `model_graph` but left type hints (Fix for [#3465](https://github.com/pymc-devs/pymc3/issues/3465)). This means that we support `python>=3.5.4`.
- Default `target_accept`for `HamiltonianMC` is now 0.65, as suggested in Beskos et. al. 2010 and Neal 2001.
- Fixed bug in `draw_values` that lead to intermittent errors in python3.5. This happened with some deterministic nodes that were drawn but not added to `givens`.

### Deprecations

- `nuts_kwargs` and `step_kwargs` have been deprecated in favor of using the standard `kwargs` to pass optional step method arguments.
- `SGFS` and `CSG` have been removed (Fix for [#3353](https://github.com/pymc-devs/pymc3/issues/3353)). They have been moved to [pymc3-experimental](https://github.com/pymc-devs/pymc3-experimental).
- References to `live_plot` and corresponding notebooks have been removed.
- Function `approx_hessian` was removed, due to `numdifftools` becoming incompatible with current `scipy`. The function was already optional, only available to a user who installed `numdifftools` separately, and not hit on any common codepaths. [#3485](https://github.com/pymc-devs/pymc3/pull/3485).
- Deprecated `vars` parameter of `sample_posterior_predictive` in favor of `varnames`.
-  References to `live_plot` and corresponding notebooks have been removed.
- Deprecated `vars` parameters of `sample_posterior_predictive` and `sample_prior_predictive` in favor of `var_names`.  At least for the latter, this is more accurate, since the `vars` parameter actually took names.

### Contributors sorted by number of commits
    45  Luciano Paz
    38  Thomas Wiecki
    23  Colin Carroll
    19  Junpeng Lao
    15  Chris Fonnesbeck
    13  Juan Martín Loyola
    13  Ravin Kumar
     8  Robert P. Goldman
     5  Tim Blazina
     4  chang111
     4  adamboche
     3  Eric Ma
     3  Osvaldo Martin
     3  Sanmitra Ghosh
     3  Saurav Shekhar
     3  chartl
     3  fredcallaway
     3  Demetri
     2  Daisuke Kondo
     2  David Brochart
     2  George Ho
     2  Vaibhav Sinha
     1  rpgoldman
     1  Adel Tomilova
     1  Adriaan van der Graaf
     1  Bas Nijholt
     1  Benjamin Wild
     1  Brigitta Sipocz
     1  Daniel Emaasit
     1  Hari
     1  Jeroen
     1  Joseph Willard
     1  Juan Martin Loyola
     1  Katrin Leinweber
     1  Lisa Martin
     1  M. Domenzain
     1  Matt Pitkin
     1  Peadar Coyle
     1  Rupal Sharma
     1  Tom Gilliss
     1  changjiangeng
     1  michaelosthege
     1  monsta
     1  579397

## PyMC3 3.6 (Dec 21 2018)

This will be the last release to support Python 2.

### New features

- Track the model log-likelihood as a sampler stat for NUTS and HMC samplers
  (accessible as `trace.get_sampler_stats('model_logp')`) (#3134)
- Add Incomplete Beta function `incomplete_beta(a, b, value)`
- Add log CDF functions to continuous distributions: `Beta`, `Cauchy`, `ExGaussian`, `Exponential`, `Flat`, `Gumbel`, `HalfCauchy`, `HalfFlat`, `HalfNormal`, `Laplace`, `Logistic`, `Lognormal`, `Normal`, `Pareto`, `StudentT`, `Triangular`, `Uniform`, `Wald`, `Weibull`.
- Behavior of `sample_posterior_predictive` is now to produce posterior predictive samples, in order, from all values of the `trace`. Previously, by default it would produce 1 chain worth of samples, using a random selection from the `trace` (#3212)
- Show diagnostics for initial energy errors in HMC and NUTS.
- PR #3273 has added the `distributions.distribution._DrawValuesContext` context
  manager. This is used to store the values already drawn in nested `random`
  and `draw_values` calls, enabling `draw_values` to draw samples from the
  joint probability distribution of RVs and not the marginals. Custom
  distributions that must call `draw_values` several times in their `random`
  method, or that invoke many calls to other distribution's `random` methods
  (e.g. mixtures) must do all of these calls under the same `_DrawValuesContext`
  context manager instance. If they do not, the conditional relations between
  the distribution's parameters could be broken, and `random` could return
  values drawn from an incorrect distribution.
- `Rice` distribution is now defined with either the noncentrality parameter or the shape parameter (#3287).

### Maintenance

- Big rewrite of documentation (#3275)
- Fixed Triangular distribution `c` attribute handling in `random` and updated sample codes for consistency (#3225)
- Refactor SMC and properly compute marginal likelihood (#3124)
- Removed use of deprecated `ymin` keyword in matplotlib's `Axes.set_ylim` (#3279)
- Fix for #3210. Now `distribution.draw_values(params)`, will draw the `params` values from their joint probability distribution and not from combinations of their marginals (Refer to PR #3273).
- Removed dependence on pandas-datareader for retrieving Yahoo Finance data in examples (#3262)
- Rewrote `Multinomial._random` method to better handle shape broadcasting (#3271)
- Fixed `Rice` distribution, which inconsistently mixed two parametrizations (#3286).
- `Rice` distribution now accepts multiple parameters and observations and is usable with NUTS (#3289).
- `sample_posterior_predictive` no longer calls `draw_values` to initialize the shape of the ppc trace. This called could lead to `ValueError`'s when sampling the ppc from a model with `Flat` or `HalfFlat` prior distributions (Fix issue #3294).
- Added explicit conversion to `floatX` and `int32` for the continuous and discrete probability distribution parameters (addresses issue #3223).


### Deprecations

- Renamed `sample_ppc()` and `sample_ppc_w()` to `sample_posterior_predictive()` and `sample_posterior_predictive_w()`, respectively.

## PyMC 3.5 (July 21 2018)

### New features

- Add documentation section on survival analysis and censored data models
- Add `check_test_point` method to `pm.Model`
- Add `Ordered` Transformation and `OrderedLogistic` distribution
- Add `Chain` transformation
- Improve error message `Mass matrix contains zeros on the diagonal. Some derivatives might always be zero` during tuning of `pm.sample`
- Improve error message `NaN occurred in optimization.` during ADVI
- Save and load traces without `pickle` using `pm.save_trace` and `pm.load_trace`
- Add `Kumaraswamy` distribution
- Add `TruncatedNormal` distribution
- Rewrite parallel sampling of multiple chains on py3. This resolves long standing issues when transferring large traces to the main process, avoids pickling issues on UNIX, and allows us to show a progress bar for all chains. If parallel sampling is interrupted, we now return partial results.
- Add `sample_prior_predictive` which allows for efficient sampling from the unconditioned model.
- SMC: remove experimental warning, allow sampling using `sample`, reduce autocorrelation from final trace.
- Add `model_to_graphviz` (which uses the optional dependency `graphviz`) to plot a directed graph of a PyMC3 model using plate notation.
- Add beta-ELBO variational inference as in beta-VAE model (Christopher P. Burgess et al. NIPS, 2017)
- Add `__dir__` to `SingleGroupApproximation` to improve autocompletion in interactive environments

### Fixes

- Fixed grammar in divergence warning, previously `There were 1 divergences ...` could be raised.
- Fixed `KeyError` raised when only subset of variables are specified to be recorded in the trace.
- Removed unused `repeat=None` arguments from all `random()` methods in distributions.
- Deprecated the `sigma` argument in `MarginalSparse.marginal_likelihood` in favor of `noise`
- Fixed unexpected behavior in `random`. Now the `random` functionality is more robust and will work better for `sample_prior` when that is implemented.
- Fixed `scale_cost_to_minibatch` behaviour, previously this was not working and always `False`

## PyMC 3.4.1 (April 18 2018)

### New features

- Add `logit_p` keyword to `pm.Bernoulli`, so that users can specify the logit of the success probability. This is faster and more stable than using `p=tt.nnet.sigmoid(logit_p)`.
- Add `random` keyword to `pm.DensityDist` thus enabling users to pass custom random method which in turn makes sampling from a `DensityDist` possible.
- Effective sample size computation is updated. The estimation uses Geyer's initial positive sequence, which no longer truncates the autocorrelation series inaccurately. `pm.diagnostics.effective_n` now can reports N_eff>N.
- Added `KroneckerNormal` distribution and a corresponding `MarginalKron` Gaussian Process implementation for efficient inference, along with lower-level functions such as `cartesian` and `kronecker` products.
- Added `Coregion` covariance function.
- Add new 'pairplot' function, for plotting scatter or hexbin matrices of sampled parameters. Optionally it can plot divergences.
- Plots of discrete distributions in the docstrings
- Add logitnormal distribution
- Densityplot: add support for discrete variables
- Fix the Binomial likelihood in `.glm.families.Binomial`, with the flexibility of specifying the `n`.
- Add `offset` kwarg to `.glm`.
- Changed the `compare` function to accept a dictionary of model-trace pairs instead of two separate lists of models and traces.
- add test and support for creating multivariate mixture and mixture of mixtures
- `distribution.draw_values`, now is also able to draw values from conditionally dependent RVs, such as autotransformed RVs (Refer to PR #2902).

### Fixes

- `VonMises` does not overflow for large values of kappa. i0 and i1 have been removed and we now use log_i0 to compute the logp.
- The bandwidth for KDE plots is computed using a modified version of Scott's rule. The new version uses entropy instead of standard deviation. This works better for multimodal distributions. Functions using KDE plots has a new argument `bw` controlling the bandwidth.
- fix PyMC3 variable is not replaced if provided in more_replacements (#2890)
- Fix for issue #2900. For many situations, named node-inputs do not have a `random` method, while some intermediate node may have it. This meant that if the named node-input at the leaf of the graph did not have a fixed value, `theano` would try to compile it and fail to find inputs, raising a `theano.gof.fg.MissingInputError`. This was fixed by going through the theano variable's owner inputs graph, trying to get intermediate named-nodes values if the leafs had failed.
- In `distribution.draw_values`, some named nodes could be `theano.tensor.TensorConstant`s or `theano.tensor.sharedvar.SharedVariable`s. Nevertheless, in `distribution._draw_value`, these would be passed to `distribution._compile_theano_function` as if they were `theano.tensor.TensorVariable`s. This could lead to the following exceptions `TypeError: ('Constants not allowed in param list', ...)` or `TypeError: Cannot use a shared variable (...)`. The fix was to not add `theano.tensor.TensorConstant` or `theano.tensor.sharedvar.SharedVariable` named nodes into the `givens` dict that could be used in `distribution._compile_theano_function`.
- Exponential support changed to include zero values.

### Deprecations

- DIC and BPIC calculations have been removed
- df_summary have been removed, use summary instead
- `njobs` and `nchains` kwarg are deprecated in favor of `cores` and `chains` for `sample`
- `lag` kwarg in `pm.stats.autocorr` and `pm.stats.autocov` is deprecated.


## PyMC 3.3 (January 9, 2018)

### New features

- Improve NUTS initialization `advi+adapt_diag_grad` and add `jitter+adapt_diag_grad` (#2643)
- Added `MatrixNormal` class for representing vectors of multivariate normal variables
- Implemented `HalfStudentT` distribution
- New benchmark suite added (see http://pandas.pydata.org/speed/pymc3/)
- Generalized random seed types
- Update loo, new improved algorithm (#2730)
- New CSG (Constant Stochastic Gradient) approximate posterior sampling algorithm (#2544)
- Michael Osthege added support for population-samplers and implemented differential evolution metropolis (`DEMetropolis`).  For models with correlated dimensions that can not use gradient-based samplers, the `DEMetropolis` sampler can give higher effective sampling rates. (also see [PR#2735](https://github.com/pymc-devs/pymc3/pull/2735))
- Forestplot supports multiple traces (#2736)
- Add new plot, densityplot (#2741)
- DIC and BPIC calculations have been deprecated
- Refactor HMC and implemented new warning system (#2677, #2808)

### Fixes

- Fixed `compareplot` to use `loo` output.
- Improved `posteriorplot` to scale fonts
- `sample_ppc_w` now broadcasts
- `df_summary` function renamed to `summary`
- Add test for `model.logp_array` and `model.bijection` (#2724)
- Fixed `sample_ppc` and `sample_ppc_w` to iterate all chains(#2633, #2748)
- Add Bayesian R2 score (for GLMs) `stats.r2_score` (#2696) and test (#2729).
- SMC works with transformed variables (#2755)
- Speedup OPVI (#2759)
- Multiple minor fixes and improvements in the docs (#2775, #2786, #2787, #2789, #2790, #2794, #2799, #2809)

### Deprecations

- Old (`minibatch-`)`advi` is removed (#2781)


## PyMC3 3.2 (October 10, 2017)

### New features

This version includes two major contributions from our Google Summer of Code 2017 students:

* Maxim Kochurov extended and refactored the variational inference module. This primarily adds two important classes, representing operator variational inference (`OPVI`) objects and `Approximation` objects. These make it easier to extend existing `variational` classes, and to derive inference from `variational` optimizations, respectively. The `variational` module now also includes normalizing flows (`NFVI`).
* Bill Engels added an extensive new Gaussian processes (`gp`) module. Standard GPs can be specified using either `Latent` or `Marginal` classes, depending on the nature of the underlying function. A Student-T process `TP` has been added. In order to accomodate larger datasets, approximate marginal Gaussian processes (`MarginalSparse`) have been added.

Documentation has been improved as the result of the project's monthly "docathons".

An experimental stochastic gradient Fisher scoring (`SGFS`) sampling step method has been added.

The API for `find_MAP` was enhanced.

SMC now estimates the marginal likelihood.

Added `Logistic` and `HalfFlat` distributions to set of continuous distributions.

Bayesian fraction of missing information (`bfmi`) function added to `stats`.

Enhancements to `compareplot` added.

QuadPotential adaptation has been implemented.

Script added to build and deploy documentation.

MAP estimates now available for transformed and non-transformed variables.

The `Constant` variable class has been deprecated, and will be removed in 3.3.

DIC and BPIC calculations have been sped up.

Arrays are now accepted as arguments for the `Bound` class.

`random` method was added to the `Wishart` and `LKJCorr` distributions.

Progress bars have been added to LOO and WAIC calculations.

All example notebooks updated to reflect changes in API since 3.1.

Parts of the test suite have been refactored.

### Fixes

Fixed sampler stats error in NUTS for non-RAM backends

Matplotlib is  no longer a hard dependency, making it easier to use in settings where installing Matplotlib is problematic. PyMC will only complain if plotting is attempted.

Several bugs in the Gaussian process covariance were fixed.

All chains are now used to calculate WAIC and LOO.

AR(1) log-likelihood function has been fixed.

Slice sampler fixed to sample from 1D conditionals.

Several docstring fixes.

### Contributors

The following people contributed to this release (ordered by number of commits):

Maxim Kochurov <maxim.v.kochurov@gmail.com>
Bill Engels <w.j.engels@gmail.com>
Chris Fonnesbeck <chris.fonnesbeck@vanderbilt.edu>
Junpeng Lao <junpeng.lao@unifr.ch>
Adrian Seyboldt <adrian.seyboldt@gmail.com>
AustinRochford <arochford@monetate.com>
Osvaldo Martin <aloctavodia@gmail.com>
Colin Carroll <colcarroll@gmail.com>
Hannes Vasyura-Bathke <hannes.bathke@gmx.net>
Thomas Wiecki <thomas.wiecki@gmail.com>
michaelosthege <thecakedev@hotmail.com>
Marco De Nadai <me@marcodena.it>
Kyle Beauchamp <kyleabeauchamp@gmail.com>
Massimo <mcavallaro@users.noreply.github.com>
ctm22396 <ctm22396@gmail.com>
Max Horn <maexlich@gmail.com>
Hennadii Madan <madanh2014@gmail.com>
Hassan Naseri <h.nasseri@gmail.com>
Peadar Coyle <peadarcoyle@googlemail.com>
Saurav R. Tuladhar <saurav@fastmail.com>
Shashank Shekhar <shashank.f1@gmail.com>
Eric Ma <ericmjl@users.noreply.github.com>
Ed Herbst <ed.herbst@gmail.com>
tsdlovell <dlovell@twosigma.com>
zaxtax <zaxtax@users.noreply.github.com>
Dan Nichol <daniel.nichol@univ.ox.ac.uk>
Benjamin Yetton <bdyetton@gmail.com>
jackhansom <jack.hansom@outlook.com>
Jack Tsai <jacksctsai@gmail.com>
Andrés Asensio Ramos <aasensioramos@gmail.com>


## PyMC3 3.1 (June 23, 2017)

### New features

* New user forum at http://discourse.pymc.io

* [Gaussian Process submodule](http://pymc-devs.github.io/pymc3/notebooks/GP-introduction.html)

* Much improved variational inference support:

  - [Add Operator Variational Inference (experimental).](http://pymc-devs.github.io/pymc3/notebooks/bayesian_neural_network_opvi-advi.html)

  - [Add Stein-Variational Gradient Descent as well as Amortized SVGD (experimental).](https://github.com/pymc-devs/pymc3/pull/2183)

  - [Add pm.Minibatch() to easily specify mini-batches.](http://pymc-devs.github.io/pymc3/notebooks/bayesian_neural_network_opvi-advi.html#Minibatch-ADVI)

  - Added various optimizers including ADAM.

  - Stopping criterion implemented via callbacks.

* sample() defaults changed: tuning is enabled for the first 500 samples which are then discarded from the trace as burn-in.

* MvNormal supports Cholesky Decomposition now for increased speed and numerical stability.

* Many optimizations and speed-ups.

* NUTS implementation now matches current Stan implementation.

* Add higher-order integrators for HMC.

* [Add sampler statistics.](http://pymc-devs.github.io/pymc3/notebooks/sampler-stats.html)

* [Add live-trace to see samples in real-time.](http://pymc-devs.github.io/pymc3/notebooks/live_sample_plots.html)

* ADVI stopping criterion implemented.

* Improved support for theano's floatX setting to enable GPU computations (work in progress).

* MvNormal supports Cholesky Decomposition now for increased speed and numerical stability.

* [Add Elliptical Slice Sampler.](http://pymc-devs.github.io/pymc3/notebooks/GP-slice-sampling.html)

* Added support for multidimensional minibatches

* [Sampled posteriors can now be turned into priors for Bayesian updating with a new interpolated distribution.](https://github.com/pymc-devs/pymc3/pull/2163)

* Added `Approximation` class and the ability to convert a sampled trace into an approximation via its `Empirical` subclass.

* `Model` can now be inherited from and act as a base class for user specified models (see pymc3.models.linear).

* Add MvGaussianRandomWalk and MvStudentTRandomWalk distributions.

* GLM models do not need a left-hand variable anymore.

* Refactored HMC and NUTS for better readability.

* Add support for Python 3.6.

### Fixes

* Bound now works for discrete distributions as well.

* Random sampling now returns the correct shape even for higher dimensional RVs.

* Use theano Psi and GammaLn functions to enable GPU support for them.


## PyMC3 3.0 (January 9, 2017)

We are proud and excited to release the first stable version of PyMC3, the product of more than [5 years](https://github.com/pymc-devs/pymc3/commit/85c7e06b6771c0d99cbc09cb68885cda8f7785cb) of ongoing development and contributions from over 80 individuals. PyMC3 is a Python module for Bayesian modeling which focuses on modern Bayesian computational methods, primarily gradient-based (Hamiltonian) MCMC sampling and variational inference. Models are specified in Python, which allows for great flexibility. The main technological difference in PyMC3 relative to previous versions is the reliance on Theano for the computational backend, rather than on Fortran extensions.

### New features

Since the beta release last year, the following improvements have been implemented:

* Added `variational` submodule, which features the automatic differentiation variational inference (ADVI) fitting method. Also supports mini-batch ADVI for large data sets. Much of this work was due to the efforts of Taku Yoshioka, and important guidance was provided by the Stan team (specifically Alp Kucukelbir and Daniel Lee).

* Added model checking utility functions, including leave-one-out (LOO) cross-validation, BPIC, WAIC, and DIC.

* Implemented posterior predictive sampling (`sample_ppc`).

* Implemented auto-assignment of step methods by `sample` function.

* Enhanced IPython Notebook examples, featuring more complete narratives accompanying code.

* Extensive debugging of NUTS sampler.

* Updated documentation to reflect changes in code since beta.

* Refactored test suite for better efficiency.

* Added von Mises, zero-inflated negative binomial, and Lewandowski, Kurowicka and Joe (LKJ) distributions.

* Adopted `joblib` for managing parallel computation of chains.

* Added contributor guidelines, contributor code of conduct and governance document.

### Deprecations

* Argument order of tau and sd was switched for distributions of the normal family:
- `Normal()`
- `Lognormal()`
- `HalfNormal()`

Old: `Normal(name, mu, tau)`
New: `Normal(name, mu, sd)` (supplying keyword arguments is unaffected).

* `MvNormal` calling signature changed:
Old: `MvNormal(name, mu, tau)`
New: `MvNormal(name, mu, cov)` (supplying keyword arguments is unaffected).

We on the PyMC3 core team would like to thank everyone for contributing and now feel that this is ready for the big time. We look forward to hearing about all the cool stuff you use PyMC3 for, and look forward to continued development on the package.

### Contributors

The following authors contributed to this release:

Chris Fonnesbeck <chris.fonnesbeck@vanderbilt.edu>
John Salvatier <jsalvatier@gmail.com>
Thomas Wiecki <thomas.wiecki@gmail.com>
Colin Carroll <colcarroll@gmail.com>
Maxim Kochurov <maxim.v.kochurov@gmail.com>
Taku Yoshioka <taku.yoshioka.4096@gmail.com>
Peadar Coyle (springcoil) <peadarcoyle@googlemail.com>
Austin Rochford <arochford@monetate.com>
Osvaldo Martin <aloctavodia@gmail.com>
Shashank Shekhar <shashank.f1@gmail.com>

In addition, the following community members contributed to this release:

A Kuz <for.akuz@gmail.com>
A. Flaxman <abie@alum.mit.edu>
Abraham Flaxman <abie@alum.mit.edu>
Alexey Goldin <alexey.goldin@gmail.com>
Anand Patil <anand.prabhakar.patil@gmail.com>
Andrea Zonca <code@andreazonca.com>
Andreas Klostermann <andreasklostermann@googlemail.com>
Andres Asensio Ramos
Andrew Clegg <andrew.clegg@pearson.com>
Anjum48
Benjamin Edwards <bedwards@cs.unm.edu>
Boris Avdeev <borisaqua@gmail.com>
Brian Naughton <briannaughton@gmail.com>
Byron Smith
Chad Heyne <chadheyne@gmail.com>
Corey Farwell <coreyf@rwell.org>
David Huard <david.huard@gmail.com>
David Stück <dstuck@users.noreply.github.com>
DeliciousHair <mshepit@gmail.com>
Dustin Tran
Eigenblutwurst <Hannes.Bathke@gmx.net>
Gideon Wulfsohn <gideon.wulfsohn@gmail.com>
Gil Raphaelli <g@raphaelli.com>
Gogs <gogitservice@gmail.com>
Ilan Man
Imri Sofer <imrisofer@gmail.com>
Jake Biesinger <jake.biesinger@gmail.com>
James Webber <jamestwebber@gmail.com>
John McDonnell <john.v.mcdonnell@gmail.com>
Jon Sedar <jon.sedar@applied.ai>
Jordi Diaz
Jordi Warmenhoven <jordi.warmenhoven@gmail.com>
Karlson Pfannschmidt <kiudee@mail.uni-paderborn.de>
Kyle Bishop <citizenphnix@gmail.com>
Kyle Meyer <kyle@kyleam.com>
Lin Xiao
Mack Sweeney <mackenzie.sweeney@gmail.com>
Matthew Emmett <memmett@unc.edu>
Michael Gallaspy <gallaspy.michael@gmail.com>
Nick <nalourie@example.com>
Osvaldo Martin <aloctavodia@gmail.com>
Patricio Benavente <patbenavente@gmail.com>
Raymond Roberts
Rodrigo Benenson <rodrigo.benenson@gmail.com>
Sergei Lebedev <superbobry@gmail.com>
Skipper Seabold <chris.fonnesbeck@vanderbilt.edu>
Thomas Kluyver <takowl@gmail.com>
Tobias Knuth <mail@tobiasknuth.de>
Volodymyr Kazantsev
Wes McKinney <wesmckinn@gmail.com>
Zach Ploskey <zploskey@gmail.com>
akuz <for.akuz@gmail.com>
brandon willard <brandonwillard@gmail.com>
dstuck <dstuck88@gmail.com>
ingmarschuster <ingmar.schuster.linguistics@gmail.com>
jan-matthis <mail@jan-matthis.de>
jason <JasonTam22@gmailcom>
kiudee <quietdeath@gmail.com>
maahnman <github@mm.maahn.de>
macgyver <neil.rabinowitz@merton.ox.ac.uk>
mwibrow <mwibrow@gmail.com>
olafSmits <o.smits@gmail.com>
paul sorenson <paul@metrak.com>
redst4r <redst4r@web.de>
santon <steven.anton@idanalytics.com>
sgenoud <stevegenoud+github@gmail.com>
stonebig <stonebig>
Tal Yarkoni <tyarkoni@gmail.com>
x2apps <x2apps@yahoo.com>
zenourn <daniel@zeno.co.nz>

## PyMC3 3.0b (June 16th, 2015)

Probabilistic programming allows for flexible specification of Bayesian statistical models in code. PyMC3 is a new, open-source probabilistic programmer framework with an intuitive, readable and concise, yet powerful, syntax that is close to the natural notation statisticians use to describe models. It features next-generation fitting techniques, such as the No U-Turn Sampler, that allow fitting complex models with thousands of parameters without specialized knowledge of fitting algorithms.

PyMC3 has recently seen rapid development. With the addition of two new major features: automatic transforms and missing value imputation, PyMC3 has become ready for wider use. PyMC3 is now refined enough that adding features is easy, so we don't expect adding features in the future will require drastic changes. It has also become user friendly enough for a broader audience. Automatic transformations mean NUTS and find_MAP work with less effort, and friendly error messages mean its easy to diagnose problems with your model.

Thus, Thomas, Chris and I are pleased to announce that PyMC3 is now in Beta.

### Highlights
* Transforms now automatically applied to constrained distributions
* Transforms now specified with a `transform=` argument on Distributions. `model.TransformedVar` is gone.
* Transparent missing value imputation support added with MaskedArrays or pandas.DataFrame NaNs.
* Bad default values now ignored
* Profile theano functions using `model.profile(model.logpt)`

### Contributors since 3.0a
* A. Flaxman <abie@alum.mit.edu>
* Andrea Zonca <code@andreazonca.com>
* Andreas Klostermann <andreasklostermann@googlemail.com>
* Andrew Clegg <andrew.clegg@pearson.com>
* AustinRochford <arochford@monetate.com>
* Benjamin Edwards <bedwards@cs.unm.edu>
* Brian Naughton <briannaughton@gmail.com>
* Chad Heyne <chadheyne@gmail.com>
* Chris Fonnesbeck <chris.fonnesbeck@vanderbilt.edu>
* Corey Farwell <coreyf@rwell.org>
* John Salvatier <jsalvatier@gmail.com>
* Karlson Pfannschmidt <quietdeath@gmail.com>
* Kyle Bishop <citizenphnix@gmail.com>
* Kyle Meyer <kyle@kyleam.com>
* Mack Sweeney <mackenzie.sweeney@gmail.com>
* Osvaldo Martin <aloctavodia@gmail.com>
* Raymond Roberts <rayvroberts@gmail.com>
* Rodrigo Benenson <rodrigo.benenson@gmail.com>
* Thomas Wiecki <thomas.wiecki@gmail.com>
* Zach Ploskey <zploskey@gmail.com>
* maahnman <github@mm.maahn.de>
* paul sorenson <paul@metrak.com>
* zenourn <daniel@zeno.co.nz><|MERGE_RESOLUTION|>--- conflicted
+++ resolved
@@ -3,12 +3,8 @@
 ## PyMC3 3.8 (on deck)
 
 ### New features
-<<<<<<< HEAD
+- Implemented robust u turn check in NUTS (similar to stan-dev/stan#2800). See PR [#3605]
 - Add capabilities to do inference on parameters in a differential equation with `DifferentialEquation`. See [#3590](https://github.com/pymc-devs/pymc3/pull/3590) and [#3634](https://github.com/pymc-devs/pymc3/pull/3634).
-=======
-- Implemented robust u turn check in NUTS (similar to stan-dev/stan#2800). See PR [#3605]
-- Add capabilities to do inference on parameters in a differential equation with `DifferentialEquation`. See [#3590](https://github.com/pymc-devs/pymc3/pull/3590).
->>>>>>> cc552798
 - Distinguish between `Data` and `Deterministic` variables when graphing models with graphviz. PR [#3491](https://github.com/pymc-devs/pymc3/pull/3491).
 - Sequential Monte Carlo - Approximate Bayesian Computation step method is now available. The implementation is in an experimental stage and will be further improved.
 - Added `Matern12` covariance function for Gaussian processes. This is the Matern kernel with nu=1/2.
