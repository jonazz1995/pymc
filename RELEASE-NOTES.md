--- conflicted
+++ resolved
@@ -1,7 +1,7 @@
 # Release Notes
 
-
-<<<<<<< HEAD
+## PyMC 3.3. (Unreleased) 
+
 ### New features
 
 - Added `MatrixNormal` class for representing vectors of multivariate normal variables
@@ -16,19 +16,9 @@
 - Improved `posteriorplot` to scale fonts
 - `sample_ppc_w` now broadcasts
 - `df_summary` function renamed to `summary`
-=======
-## PyMC 3.3. (Unreleased) 
- 
-### New features 
- 
-- Improve NUTS initialization `advi+adapt_diag_grad` and add `jitter+adapt_diag_grad` (#2643) 
- 
-### Fixes 
-- Fixed `compareplot` to use `loo` output. 
 - Add test for `model.logp_array` and `model.bijection` (#2724) 
 - Fixed `sample_ppc` and `sample_ppc_w` to iterate all chains(#2633)
 
->>>>>>> 66d21e1f
 
 
 ## PyMC3 3.2 (October 10, 2017)
