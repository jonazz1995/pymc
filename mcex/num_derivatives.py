'''
Created on Mar 12, 2011

@author: johnsalvatier
'''
import numdifftools as nd
import numpy as np 

<<<<<<< HEAD
def local_cov( model, chain_state):
=======
def approx_cov(mapping, model, chain_state):
>>>>>>> e0119575
    """
    returns an approximation of the hessian at the current chain location 
    """
    def grad_logp(x):
        model.mapping.update_with_inverse(chain_state.values_considered, x)
        
        return -model.evaluate_as_vector( chain_state)[1]
    
    #find the jacobian of the gradient function at the current position
    #this should be the hessian
<<<<<<< HEAD
    cov = np.linalg.inv(nd.Jacobian(grad_logp)(model.mapping.apply_to_dict(chain_state.values)))
=======
    cov = np.linalg.inv(nd.Jacobian(grad_logp)(mapping.apply_to_dict(chain_state.values)))
>>>>>>> e0119575
    chain_state.reject()
    return cov<|MERGE_RESOLUTION|>--- conflicted
+++ resolved
@@ -6,11 +6,7 @@
 import numdifftools as nd
 import numpy as np 
 
-<<<<<<< HEAD
-def local_cov( model, chain_state):
-=======
 def approx_cov(mapping, model, chain_state):
->>>>>>> e0119575
     """
     returns an approximation of the hessian at the current chain location 
     """
@@ -21,10 +17,6 @@
     
     #find the jacobian of the gradient function at the current position
     #this should be the hessian
-<<<<<<< HEAD
     cov = np.linalg.inv(nd.Jacobian(grad_logp)(model.mapping.apply_to_dict(chain_state.values)))
-=======
-    cov = np.linalg.inv(nd.Jacobian(grad_logp)(mapping.apply_to_dict(chain_state.values)))
->>>>>>> e0119575
     chain_state.reject()
     return cov