--- conflicted
+++ resolved
@@ -264,11 +264,7 @@
 
 As the number of samples tends to infinity, the MCMC distribution of $s$, $e$
 and $l$ converges to the stationary distribution. In other words, their
-<<<<<<< HEAD
-values can be considered as random draws from the posterior $p(s,e,l|D)$. 
-=======
 values can be considered as random draws from the posterior $p(s,e,l|D)$.
->>>>>>> 7253fb0d
 PyMC assumes that the \code{burn} parameter specifies a `sufficiently large'
 number of iterations for convergence of the algorithm, so it is up to the user
 to verify
@@ -369,25 +365,11 @@
 
 This describes additional data $\tilde{y}$, which may either be considered unobserved data or potential future observations. We can use the posterior predictive distribution to model the likely values of missing data.
 
-<<<<<<< HEAD
-Consider the coal mining disasters data introduced previously. Assume that two years of data are missing from the time series; we indicate this in the data array by the use of NaNs.
-=======
 Consider the coal mining disasters data introduced previously. Assume that two years of data are missing from the time series; we indicate this in the data array by the use of an arbitrary placeholder value, None.
->>>>>>> 7253fb0d
 
 \begin{verbatim}
 x = np.array([ 4, 5, 4, 0, 1, 4, 3, 4, 0, 6, 3, 3, 4, 0, 2, 6,
 3, 3, 5, 4, 5, 3, 1, 4, 4, 1, 5, 5, 3, 4, 2, 5,
-<<<<<<< HEAD
-2, 2, 3, 4, 2, 1, 3, np.nan, 2, 1, 1, 1, 1, 3, 0, 0,
-1, 0, 1, 1, 0, 0, 3, 1, 0, 3, 2, 2, 0, 1, 1, 1,
-0, 1, 0, 1, 0, 0, 0, 2, 1, 0, 0, 0, 1, 1, 0, 2,
-3, 3, 1, np.nan, 2, 1, 1, 1, 1, 2, 4, 2, 0, 0, 1, 4,
-0, 0, 0, 1, 0, 0, 0, 0, 0, 1, 0, 0, 1, 0, 1])
-\end{verbatim}
-
-This array can then be passed to PyMC's own \code{ImputeMissing} function, which replaces the missing values with Stochastic variables of the desired type. For the coal mining disasters problem, recall that disaster events were modelled as Poisson variates:
-=======
 2, 2, 3, 4, 2, 1, 3, None, 2, 1, 1, 1, 1, 3, 0, 0,
 1, 0, 1, 1, 0, 0, 3, 1, 0, 3, 2, 2, 0, 1, 1, 1,
 0, 1, 0, 1, 0, 0, 0, 2, 1, 0, 0, 0, 1, 1, 0, 2,
@@ -418,7 +400,6 @@
 \end{verbatim}
 
 This masked array, in turn, can then be passed to PyMC's own \code{ImputeMissing} function, which replaces the missing values with Stochastic variables of the desired type. For the coal mining disasters problem, recall that disaster events were modelled as Poisson variates:
->>>>>>> 7253fb0d
 
 \begin{verbatim}
 	>>> D = ImputeMissing('D', Poisson, masked_data, mu=r)
@@ -454,12 +435,8 @@
 	    return out
 
 	# Where the mask is true, the value is taken as missing.
-<<<<<<< HEAD
-	D = ImputeMissing('D', Poisson, x, mu=r)
-=======
 	masked_data = np.ma.masked_equal(x, value=None)
 	D = ImputeMissing('D', Poisson, masked_data, mu=r)
->>>>>>> 7253fb0d
 \end{verbatim}
 
 \begin{figure}[ht]
@@ -475,11 +452,7 @@
 element in the data array is modelled by an individual Stochastic, rather than a
 single Stochastic for the entire array, the number of nodes in the overall model
 increases from 4 to 113. This significantly slows the rate of sampling, due to
-<<<<<<< HEAD
-the overhead costs associated with iterations over individual nodes. 
-=======
 the overhead costs associated with iterations over individual nodes.
->>>>>>> 7253fb0d
 
 % section missing_data (end)
 
