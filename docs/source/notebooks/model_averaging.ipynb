--- conflicted
+++ resolved
@@ -22,11 +22,7 @@
    "source": [
     "# Model averaging\n",
     "\n",
-<<<<<<< HEAD
     "When confronted with more than one model we have several options. One of them is to perform model selection, using for example a given Information Criterion as exemplified [in this notebook](http://pymc-devs.github.io/pymc3/notebooks/model_comparison.html) and this other [example](http://pymc-devs.github.io/pymc3/notebooks/GLM-model-selection.html). Model selection is appealing for its simplicity, but we are discarding information about the uncertainty in our models. This is somehow similar to computing the full posterior and then just keep a point-estimate like the posterior mean; we may become overconfident of what we really know.\n",
-=======
-    "When confronted with more than one model we have several options. One of them is to perform model selection, using for example a given Information Criterion as exemplified [in this notebook](http://docs.pymc.io/notebooks/model_comparison.html) and this other [example](http://docs.pymc.io/notebooks/GLM-model-selection.html). Model selection is appealing for its simplicity, but we are discarding information about the uncertainty in our models. This is somehow similar to computing the full posterior and then just keep a point-estimate like the posterior mean; we may become overconfident of what we really know.\n",
->>>>>>> 3f4037cf
     "\n",
     "One alternative is to perform model selection but discuss all the different models together with the computed values of a given Information Criterion. It is important to put all these numbers and tests in the context of our problem so that we and our audience can have a better feeling of the possible limitations and shortcomings of our methods. If you are in the academic world you can use this approach to add elements to the discussion section of a paper, presentation, thesis, and so on.\n",
     "\n",
@@ -423,11 +419,8 @@
    "cell_type": "markdown",
    "metadata": {},
    "source": [
-<<<<<<< HEAD
     "We can see that the best model is `model_2`, the one with both predictor variables. Notice the DataFrame is ordered from lowest to highest WAIC (_i.e_ from _better_ to _worst_ model). Check [this notebook](http://pymc-devs.github.io/pymc3/notebooks/model_comparison.html) for a more detailed discussing on model comparison.\n",
-=======
-    "We can see that the best model is `model_2`, the one with both predictor variables. Notice the DataFrame is ordered from lowest to highest WAIC (_i.e_ from _better_ to _worst_ model). Check [this notebook](http://docs.pymc.io/notebooks/model_comparison.html) for a more detailed discussing on model comparison.\n",
->>>>>>> 3f4037cf
+
     "\n",
     "We can also see that we get a column with the relative `weight` for each model (according to the first equation at the beginning of this notebook). This weights can be _vaguely_ interpreted as the probability that each model will make the correct predictions on future data. Of course this interpretation is conditional on the models used to compute the weights, if we add or remove models the weights will change. And also is dependent on the assumptions behind WAIC (or any other Information Criterion used). So try to do not overinterpret these `weights`. \n",
     "\n",
